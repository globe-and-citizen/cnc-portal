{
  "name": "backend",
  "version": "1.0.0",
  "description": "",
  "main": "src/index.ts",
  "nodemonConfig": {
    "ignore": [
      "src/utils/swagger-output.json"
    ]
  },
  "scripts": {
    "start": "nodemon src/index.ts",
<<<<<<< HEAD
    "test": "vitest run -c vitest.unit.config.ts",
    "test:watch": "vitest -c vitest.unit.config.ts",
    "test:e2e": "vitest run -c vitest.e2e.config.ts",
    "test:e2e:watch": "vitest -c vitest.e2e.config.ts",
    "test:create-prisma-environment": "npm link ./prisma/vitest-environment-prisma",
    "test:install-prisma-environment": "npm link vitest-environment-prisma",
    "pretest:e2e": "run-s test:create-prisma-environment test:install-prisma-environment",
    "test:unit": "vitest -c ./vitest.config.unit.ts",
    "test:unit:ui": "vitest -c ./vitest.config.unit.ts --ui"
=======
    "build": "tsc && node src/index.js",
    "test": "echo \"Error: no test specified\" && exit 1",
    "prisma:migrate": "npx prisma migrate deploy",
    "prisma:generate": "npx prisma generate"
>>>>>>> a497729d
  },
  "keywords": [],
  "author": "",
  "license": "ISC",
  "devDependencies": {
    "@types/cors": "^2.8.17",
    "@types/express": "^4.17.21",
    "@types/jsonwebtoken": "^9.0.6",
    "@types/node": "^20.11.30",
    "npm-run-all": "^4.1.5",
    "prisma": "^5.11.0",
    "ts-node": "^10.9.2",
<<<<<<< HEAD
    "typescript": "^5.4.3",
    "vite-tsconfig-paths": "^4.3.2",
    "vitest": "^1.5.0",
    "vitest-mock-extended": "^1.3.1"
=======
    "typescript": "^5.4.5"
>>>>>>> a497729d
  },
  "dependencies": {
    "@prisma/client": "^5.11.0",
    "cors": "^2.8.5",
    "dotenv": "^16.4.5",
    "express": "^4.19.1",
    "jsonwebtoken": "^9.0.2",
    "siwe": "^2.1.4",
    "openapi2html": "^1.1.22",
    "redoc-cli": "^0.13.21",
    "swagger-autogen": "^2.23.7",
    "swagger-jsdoc": "^6.2.8",
    "swagger-ui-express": "^5.0.0",
    "yamljs": "^0.3.0"
  }
}<|MERGE_RESOLUTION|>--- conflicted
+++ resolved
@@ -10,7 +10,6 @@
   },
   "scripts": {
     "start": "nodemon src/index.ts",
-<<<<<<< HEAD
     "test": "vitest run -c vitest.unit.config.ts",
     "test:watch": "vitest -c vitest.unit.config.ts",
     "test:e2e": "vitest run -c vitest.e2e.config.ts",
@@ -19,13 +18,10 @@
     "test:install-prisma-environment": "npm link vitest-environment-prisma",
     "pretest:e2e": "run-s test:create-prisma-environment test:install-prisma-environment",
     "test:unit": "vitest -c ./vitest.config.unit.ts",
-    "test:unit:ui": "vitest -c ./vitest.config.unit.ts --ui"
-=======
+    "test:unit:ui": "vitest -c ./vitest.config.unit.ts --ui",
     "build": "tsc && node src/index.js",
-    "test": "echo \"Error: no test specified\" && exit 1",
     "prisma:migrate": "npx prisma migrate deploy",
     "prisma:generate": "npx prisma generate"
->>>>>>> a497729d
   },
   "keywords": [],
   "author": "",
@@ -38,14 +34,10 @@
     "npm-run-all": "^4.1.5",
     "prisma": "^5.11.0",
     "ts-node": "^10.9.2",
-<<<<<<< HEAD
-    "typescript": "^5.4.3",
     "vite-tsconfig-paths": "^4.3.2",
     "vitest": "^1.5.0",
-    "vitest-mock-extended": "^1.3.1"
-=======
+    "vitest-mock-extended": "^1.3.1",
     "typescript": "^5.4.5"
->>>>>>> a497729d
   },
   "dependencies": {
     "@prisma/client": "^5.11.0",
