--- conflicted
+++ resolved
@@ -13,14 +13,9 @@
     "build": "tsc",
     "prod": "node  dist/index.js",
     "test": "echo \"Error: no test specified\" && exit 1",
-<<<<<<< HEAD
     "prisma:migrate": "prisma migrate deploy",
-    "prisma:generate": "prisma generate"
-=======
-    "prisma:migrate": "npx prisma migrate deploy",
-    "prisma:generate": "npx prisma generate",
+    "prisma:generate": "prisma generate",
     "generate:docs": "tsc src/utils/swagger.ts && node src/utils/swagger.js && rm src/utils/swagger.js"
->>>>>>> 7fae9644
   },
   "keywords": [],
   "author": "",
