{
  "name": "backend",
  "version": "1.0.0",
  "description": "",
  "main": "src/index.ts",
  "nodemonConfig": {
    "ignore": [
      "src/utils/swagger-output.json"
    ]
  },
  "scripts": {
    "start": "nodemon src/index.ts",
    "test": "echo \"Error: no test specified\" && exit 1",
    "prisma:migrate": "npx prisma migrate deploy",
    "prisma:generate": "npx prisma generate"
  },
  "keywords": [],
  "author": "",
  "license": "ISC",
  "devDependencies": {
    "@types/cors": "^2.8.17",
    "@types/express": "^4.17.21",
    "@types/jsonwebtoken": "^9.0.6",
    "@types/node": "^20.11.30",
    "prisma": "^5.11.0",
    "ts-node": "^10.9.2",
    "typescript": "^5.4.5"
  },
  "dependencies": {
    "@prisma/client": "^5.11.0",
    "cors": "^2.8.5",
<<<<<<< HEAD
    "dotenv": "^16.4.5",
    "express": "^4.19.1",
    "jsonwebtoken": "^9.0.2",
    "siwe": "^2.1.4"
=======
    "express": "^4.19.1",
    "openapi2html": "^1.1.22",
    "swagger-autogen": "^2.23.7",
    "swagger-jsdoc": "^6.2.8",
    "swagger-ui-express": "^5.0.0",
    "yamljs": "^0.3.0"
>>>>>>> 51a89eab
  }
}<|MERGE_RESOLUTION|>--- conflicted
+++ resolved
@@ -29,18 +29,14 @@
   "dependencies": {
     "@prisma/client": "^5.11.0",
     "cors": "^2.8.5",
-<<<<<<< HEAD
     "dotenv": "^16.4.5",
     "express": "^4.19.1",
     "jsonwebtoken": "^9.0.2",
-    "siwe": "^2.1.4"
-=======
-    "express": "^4.19.1",
+    "siwe": "^2.1.4",
     "openapi2html": "^1.1.22",
     "swagger-autogen": "^2.23.7",
     "swagger-jsdoc": "^6.2.8",
     "swagger-ui-express": "^5.0.0",
     "yamljs": "^0.3.0"
->>>>>>> 51a89eab
   }
 }