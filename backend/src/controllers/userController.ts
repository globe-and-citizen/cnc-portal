--- conflicted
+++ resolved
@@ -15,13 +15,8 @@
   const { address } = req.params;
 
   try {
-<<<<<<< HEAD
     // if (!isAddress(address))
     //   return errorResponse(401, "Get nonce error: Invalid user address", res);
-=======
-    if (!isAddress(address))
-      return errorResponse(401, 'Get nonce error: Invalid user address', res);
->>>>>>> a7464527
 
     const user = await prisma.user.findUnique({
       where: {
