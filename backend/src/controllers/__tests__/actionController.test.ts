--- conflicted
+++ resolved
@@ -6,19 +6,11 @@
 
 // Hoisted mock variables
 const { mockAuthorizeUser } = vi.hoisted(() => ({
-<<<<<<< HEAD
-  mockAuthorizeUser: vi.fn(
-    (req: Request, res: Response, next: NextFunction) => {
-      (req as any).address = "0x1234567890123456789012345678901234567890";
-      next();
-    }
-  ),
-=======
+
   mockAuthorizeUser: vi.fn((req: Request, res: Response, next: NextFunction) => {
     (req as any).address = '0x1234567890123456789012345678901234567890';
     next();
   }),
->>>>>>> 3bd67c39
 }));
 
 // Mock the authorizeUser middleware
@@ -93,17 +85,10 @@
     );
   });
 
-<<<<<<< HEAD
-  describe("GET /actions", () => {
-    it("should return actions for a valid team", async () => {
-      vi.mocked(prisma.boardOfDirectorActions.findMany).mockResolvedValueOnce(
-        mockActions
-      );
-=======
+
   describe('GET /actions', () => {
     it('should return actions for a valid team', async () => {
       vi.mocked(prisma.boardOfDirectorActions.findMany).mockResolvedValueOnce(mockActions);
->>>>>>> 3bd67c39
       vi.mocked(prisma.boardOfDirectorActions.count).mockResolvedValueOnce(2);
 
       const response = await request(app).get('/actions').query({ teamId: '1' });
@@ -171,15 +156,9 @@
       });
     });
 
-<<<<<<< HEAD
-    it("should handle pagination correctly", async () => {
-      vi.mocked(prisma.boardOfDirectorActions.findMany).mockResolvedValueOnce([
-        mockAction,
-      ]);
-=======
+
     it('should handle pagination correctly', async () => {
       vi.mocked(prisma.boardOfDirectorActions.findMany).mockResolvedValueOnce([mockAction]);
->>>>>>> 3bd67c39
       vi.mocked(prisma.boardOfDirectorActions.count).mockResolvedValueOnce(15);
 
       const response = await request(app)
@@ -204,19 +183,10 @@
       });
     });
 
-<<<<<<< HEAD
-    it("should return 500 on database error", async () => {
-      const consoleErrorSpy = vi
-        .spyOn(console, "error")
-        .mockImplementation(() => {});
-      vi.mocked(prisma.boardOfDirectorActions.findMany).mockRejectedValue(
-        "Database error"
-      );
-=======
+
     it('should return 500 on database error', async () => {
       const consoleErrorSpy = vi.spyOn(console, 'error').mockImplementation(() => {});
       vi.mocked(prisma.boardOfDirectorActions.findMany).mockRejectedValue('Database error');
->>>>>>> 3bd67c39
 
       const response = await request(app).get('/actions').query({ teamId: '1' });
 
@@ -239,16 +209,9 @@
       data: '0x123456789abcdef',
     };
 
-<<<<<<< HEAD
-    it("should create a new action successfully", async () => {
-      vi.mocked(prisma.boardOfDirectorActions.create).mockResolvedValueOnce(
-        mockAction
-      );
-=======
+
     it('should create a new action successfully', async () => {
       vi.mocked(prisma.boardOfDirectorActions.create).mockResolvedValueOnce(mockAction);
->>>>>>> 3bd67c39
-
       const response = await request(app).post('/actions').send(validActionData);
 
       expect(response.status).toBe(201);
@@ -280,11 +243,8 @@
     it('should return 400 when teamId is missing', async () => {
       const { teamId, ...incompleteData } = validActionData;
 
-<<<<<<< HEAD
-      const response = await request(app).post("/actions").send(incompleteData);
-=======
+
       const response = await request(app).post('/actions').send(incompleteData);
->>>>>>> 3bd67c39
 
       expect(response.status).toBe(400);
       expect(response.body).toEqual({
@@ -295,11 +255,8 @@
     it('should return 400 when description is missing', async () => {
       const { description, ...incompleteData } = validActionData;
 
-<<<<<<< HEAD
-      const response = await request(app).post("/actions").send(incompleteData);
-=======
+
       const response = await request(app).post('/actions').send(incompleteData);
->>>>>>> 3bd67c39
 
       expect(response.status).toBe(400);
       expect(response.body).toEqual({
@@ -310,11 +267,8 @@
     it('should return 400 when targetAddress is missing', async () => {
       const { targetAddress, ...incompleteData } = validActionData;
 
-<<<<<<< HEAD
-      const response = await request(app).post("/actions").send(incompleteData);
-=======
+
       const response = await request(app).post('/actions').send(incompleteData);
->>>>>>> 3bd67c39
 
       expect(response.status).toBe(400);
       expect(response.body).toEqual({
@@ -325,11 +279,8 @@
     it('should return 400 when data is missing', async () => {
       const { data, ...incompleteData } = validActionData;
 
-<<<<<<< HEAD
-      const response = await request(app).post("/actions").send(incompleteData);
-=======
+
       const response = await request(app).post('/actions').send(incompleteData);
->>>>>>> 3bd67c39
 
       expect(response.status).toBe(400);
       expect(response.body).toEqual({
@@ -337,19 +288,10 @@
       });
     });
 
-<<<<<<< HEAD
-    it("should return 500 on database error", async () => {
-      const consoleErrorSpy = vi
-        .spyOn(console, "error")
-        .mockImplementation(() => {});
-      vi.mocked(prisma.boardOfDirectorActions.create).mockRejectedValue(
-        "Database error"
-      );
-=======
+
     it('should return 500 on database error', async () => {
       const consoleErrorSpy = vi.spyOn(console, 'error').mockImplementation(() => {});
       vi.mocked(prisma.boardOfDirectorActions.create).mockRejectedValue('Database error');
->>>>>>> 3bd67c39
 
       const response = await request(app).post('/actions').send(validActionData);
 
@@ -363,17 +305,10 @@
     });
   });
 
-<<<<<<< HEAD
-  describe("PATCH /actions/:id", () => {
-    it("should execute action successfully", async () => {
-      vi.mocked(prisma.boardOfDirectorActions.findUnique).mockResolvedValueOnce(
-        mockAction
-      );
-=======
+
   describe('PATCH /actions/:id', () => {
     it('should execute action successfully', async () => {
       vi.mocked(prisma.boardOfDirectorActions.findUnique).mockResolvedValueOnce(mockAction);
->>>>>>> 3bd67c39
       vi.mocked(prisma.boardOfDirectorActions.update).mockResolvedValueOnce({
         ...mockAction,
         isExecuted: true,
@@ -399,19 +334,12 @@
       expect(response.status).toBe(404); // Express returns 404 for missing route params
     });
 
-<<<<<<< HEAD
-    it("should return 400 when action ID is empty string", async () => {
-      const { executeAction } = await import("../actionController");
-
-      const mockReq = {
-        params: { id: "" },
-=======
+
     it('should return 400 when action ID is empty string', async () => {
       const { executeAction } = await import('../actionController');
 
       const mockReq = {
         params: { id: '' },
->>>>>>> 3bd67c39
       } as any;
 
       const mockRes = {
@@ -423,23 +351,13 @@
 
       expect(mockRes.status).toHaveBeenCalledWith(400);
       expect(mockRes.json).toHaveBeenCalledWith({
-<<<<<<< HEAD
-        message: "Action ID empty or not set",
-      });
-    });
-
-    it("should return 404 when action is not found", async () => {
-      vi.mocked(prisma.boardOfDirectorActions.findUnique).mockResolvedValueOnce(
-        null
-      );
-=======
+
         message: 'Action ID empty or not set',
       });
     });
 
     it('should return 404 when action is not found', async () => {
       vi.mocked(prisma.boardOfDirectorActions.findUnique).mockResolvedValueOnce(null);
->>>>>>> 3bd67c39
 
       const response = await request(app).patch('/actions/999');
 
@@ -454,19 +372,10 @@
       expect(prisma.boardOfDirectorActions.update).not.toHaveBeenCalled();
     });
 
-<<<<<<< HEAD
-    it("should return 500 on database error during findUnique", async () => {
-      const consoleErrorSpy = vi
-        .spyOn(console, "error")
-        .mockImplementation(() => {});
-      vi.mocked(prisma.boardOfDirectorActions.findUnique).mockRejectedValue(
-        "Database error"
-      );
-=======
+
     it('should return 500 on database error during findUnique', async () => {
       const consoleErrorSpy = vi.spyOn(console, 'error').mockImplementation(() => {});
       vi.mocked(prisma.boardOfDirectorActions.findUnique).mockRejectedValue('Database error');
->>>>>>> 3bd67c39
 
       const response = await request(app).patch('/actions/1');
 
@@ -479,23 +388,11 @@
       consoleErrorSpy.mockRestore();
     });
 
-<<<<<<< HEAD
-    it("should return 500 on database error during update", async () => {
-      const consoleErrorSpy = vi
-        .spyOn(console, "error")
-        .mockImplementation(() => {});
-      vi.mocked(prisma.boardOfDirectorActions.findUnique).mockResolvedValueOnce(
-        mockAction
-      );
-      vi.mocked(prisma.boardOfDirectorActions.update).mockRejectedValue(
-        "Database error"
-      );
-=======
+
     it('should return 500 on database error during update', async () => {
       const consoleErrorSpy = vi.spyOn(console, 'error').mockImplementation(() => {});
       vi.mocked(prisma.boardOfDirectorActions.findUnique).mockResolvedValueOnce(mockAction);
       vi.mocked(prisma.boardOfDirectorActions.update).mockRejectedValue('Database error');
->>>>>>> 3bd67c39
 
       const response = await request(app).patch('/actions/1');
 
@@ -509,18 +406,7 @@
     });
   });
 
-<<<<<<< HEAD
-  describe("Authorization", () => {
-    it("should include user address from middleware in created actions", async () => {
-      const customUserAddress = "0x9999999999999999999999999999999999999999";
-
-      mockAuthorizeUser.mockImplementation(
-        (req: Request, res: Response, next: NextFunction) => {
-          (req as any).address = customUserAddress;
-          next();
-        }
-      );
-=======
+
   describe('Authorization', () => {
     it('should include user address from middleware in created actions', async () => {
       const customUserAddress = '0x9999999999999999999999999999999999999999';
@@ -529,7 +415,6 @@
         (req as any).address = customUserAddress;
         next();
       });
->>>>>>> 3bd67c39
 
       vi.mocked(prisma.boardOfDirectorActions.create).mockResolvedValueOnce({
         ...mockAction,
@@ -560,17 +445,10 @@
     });
   });
 
-<<<<<<< HEAD
-  describe("Edge Cases", () => {
-    it("should handle string numbers correctly in pagination", async () => {
-      vi.mocked(prisma.boardOfDirectorActions.findMany).mockResolvedValueOnce([
-        mockAction,
-      ]);
-=======
+
   describe('Edge Cases', () => {
     it('should handle string numbers correctly in pagination', async () => {
       vi.mocked(prisma.boardOfDirectorActions.findMany).mockResolvedValueOnce([mockAction]);
->>>>>>> 3bd67c39
       vi.mocked(prisma.boardOfDirectorActions.count).mockResolvedValueOnce(1);
 
       const response = await request(app)
@@ -606,15 +484,9 @@
       });
     });
 
-<<<<<<< HEAD
-    it("should default to page 1 and take 10 when pagination params are missing", async () => {
-      vi.mocked(prisma.boardOfDirectorActions.findMany).mockResolvedValueOnce([
-        mockAction,
-      ]);
-=======
+
     it('should default to page 1 and take 10 when pagination params are missing', async () => {
       vi.mocked(prisma.boardOfDirectorActions.findMany).mockResolvedValueOnce([mockAction]);
->>>>>>> 3bd67c39
       vi.mocked(prisma.boardOfDirectorActions.count).mockResolvedValueOnce(1);
 
       const response = await request(app).get('/actions').query({ teamId: '1' });
