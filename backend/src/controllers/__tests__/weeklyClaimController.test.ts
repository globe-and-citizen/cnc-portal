--- conflicted
+++ resolved
@@ -75,13 +75,8 @@
   };
 }
 
-<<<<<<< HEAD
-describe("Weekly Claim Controller", () => {
-  describe("PUT: /:id", () => {
-=======
 describe('Weekly Claim Controller', () => {
   describe('PUT: /:id', () => {
->>>>>>> a7464527
     beforeEach(() => {
       vi.clearAllMocks();
     });
