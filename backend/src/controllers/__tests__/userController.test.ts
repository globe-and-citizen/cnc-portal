--- conflicted
+++ resolved
@@ -11,10 +11,11 @@
 
 // Mock the authorization middleware with proper hoisting
 vi.mock('../../middleware/authMiddleware', () => ({
-  authorizeUser: vi.fn((req: Request, res: Response, next: NextFunction) => {
+  authorizeUser: vi.fn(async (req: Request, res: Response, next: NextFunction) => {
     // Default behavior - can be overridden in tests
     (req as any).address = '0x1234567890123456789012345678901234567890';
     next();
+    return undefined;
   }),
 }));
 
@@ -65,41 +66,24 @@
     beforeEach(() => {
       vi.clearAllMocks();
       // Reset to default behavior
-<<<<<<< HEAD
-      mockAuthorizeUser.mockImplementation(
-        (req: Request, res: Response, next: NextFunction) => {
-          (req as any).address = "0x1234567890123456789012345678901234567890";
-          next();
-        }
-      );
-=======
-      mockAuthorizeUser.mockImplementation((req: Request, res: Response, next: NextFunction) => {
-        (req as any).address = '0x1234567890123456789012345678901234567890';
-        next();
-      });
->>>>>>> a7464527
+
+      mockAuthorizeUser.mockImplementation(
+        async (req: Request, res: Response, next: NextFunction) => {
+          (req as any).address = '0x1234567890123456789012345678901234567890';
+          next();
+          return undefined;
+        }
+      );
     });
 
     it('should return 400 if address is invalid', async () => {
       vi.spyOn(prisma.user, 'findUnique').mockResolvedValue(null);
 
-<<<<<<< HEAD
-      const response = await request(app)
-        .get("/nonce/invalid-address")
-        .send({});
-
-      expect(response.status).toBe(400);
-      expect(response.body.message).toContain("Invalid path parameters");
-      expect(response.body.message).toContain(
-        "Invalid Ethereum address format"
-      );
-=======
       const response = await request(app).get('/nonce/invalid-address').send({});
 
       expect(response.status).toBe(400);
       expect(response.body.message).toContain('Invalid path parameters');
       expect(response.body.message).toContain('Invalid Ethereum address format');
->>>>>>> a7464527
     });
 
     it('should return a nonce if user does not exist', async () => {
@@ -140,19 +124,14 @@
     beforeEach(() => {
       vi.clearAllMocks();
       // Reset to default behavior
-<<<<<<< HEAD
-      mockAuthorizeUser.mockImplementation(
-        (req: Request, res: Response, next: NextFunction) => {
-          (req as any).address = "0x1234567890123456789012345678901234567890";
-          next();
-        }
-      );
-=======
-      mockAuthorizeUser.mockImplementation((req: Request, res: Response, next: NextFunction) => {
-        (req as any).address = '0x1234567890123456789012345678901234567890';
-        next();
-      });
->>>>>>> a7464527
+
+      mockAuthorizeUser.mockImplementation(
+        async (req: Request, res: Response, next: NextFunction) => {
+          (req as any).address = '0x1234567890123456789012345678901234567890';
+          next();
+          return undefined;
+        }
+      );
     });
 
     it('should return 400 if address is invalid', async () => {
@@ -161,15 +140,9 @@
       const response = await request(app).get('/invalid-address').send();
 
       expect(response.status).toBe(400);
-<<<<<<< HEAD
-      expect(response.body.message).toContain("Invalid path parameters");
-      expect(response.body.message).toContain(
-        "Invalid Ethereum address format"
-      );
-=======
+
       expect(response.body.message).toContain('Invalid path parameters');
       expect(response.body.message).toContain('Invalid Ethereum address format');
->>>>>>> a7464527
     });
 
     it('should return 404 if user is not found', async () => {
@@ -201,17 +174,9 @@
     it('should return 500 if an error occurs', async () => {
       vi.spyOn(prisma.user, 'findUnique').mockRejectedValue(new Error('Error'));
 
-<<<<<<< HEAD
-      const response = await request(app)
-        .get("/0x1234567890123456789012345678901234567890")
-        .send({
-          address: "0x1111111111111111111111111111111111111111",
-        });
-=======
       const response = await request(app).get('/0x1234567890123456789012345678901234567890').send({
         address: '0x1111111111111111111111111111111111111111',
       });
->>>>>>> a7464527
 
       expect(response.status).toBe(500);
       expect(response.body.message).toEqual('Internal server error has occured');
@@ -222,43 +187,27 @@
     beforeEach(() => {
       vi.clearAllMocks();
       // Reset to default behavior
-<<<<<<< HEAD
-      mockAuthorizeUser.mockImplementation(
-        (req: Request, res: Response, next: NextFunction) => {
-          (req as any).address = "0x1234567890123456789012345678901234567890";
-          next();
-        }
-      );
-=======
+
       mockAuthorizeUser.mockImplementation((req: Request, res: Response, next: NextFunction) => {
         (req as any).address = '0x1234567890123456789012345678901234567890';
         next();
       });
->>>>>>> a7464527
     });
 
     it('should return 400 if caller address is missing', async () => {
       // Mock auth middleware to not set address
       mockAuthorizeUser.mockImplementation(
-        (req: Request, res: Response, next: NextFunction) => {
+        async (req: Request, res: Response, next: NextFunction) => {
           // Don't set address to simulate missing caller address
           next();
-        }
-      );
-
-<<<<<<< HEAD
-      const response = await request(app)
-        .put("/0x1234567890123456789012345678901234567890")
-        .send({
-          name: "NewName",
-          imageUrl: "https://example.com/newimage.jpg",
-        });
-=======
+          return undefined;
+        }
+      );
+
       const response = await request(app).put('/0x1234567890123456789012345678901234567890').send({
         name: 'NewName',
         imageUrl: 'https://example.com/newimage.jpg',
       });
->>>>>>> a7464527
 
       expect(response.status).toBe(401);
       expect(response.body.message).toEqual('Update user error: Missing user address');
@@ -266,30 +215,20 @@
 
     it('should return 403 if caller is not the user', async () => {
       // Mock auth middleware with different caller address
-<<<<<<< HEAD
-      mockAuthorizeUser.mockImplementation(
-        (req: Request, res: Response, next: NextFunction) => {
-          (req as any).address = "0x9999999999999999999999999999999999999999"; // Different caller
-          next();
-        }
-      );
-=======
-      mockAuthorizeUser.mockImplementation((req: Request, res: Response, next: NextFunction) => {
-        (req as any).address = '0x9999999999999999999999999999999999999999'; // Different caller
-        next();
-      });
->>>>>>> a7464527
+
+      mockAuthorizeUser.mockImplementation(
+        async (req: Request, res: Response, next: NextFunction) => {
+          (req as any).address = '0x9999999999999999999999999999999999999999'; // Different caller
+          next();
+          return undefined;
+        }
+      );
 
       vi.spyOn(prisma.user, 'findUnique').mockResolvedValue(mockUser);
 
       const response = await request(app).put(`/${mockUser.address}`).send({
-<<<<<<< HEAD
-        name: "NewName",
-        imageUrl: "https://example.com/newimage.jpg",
-=======
-        name: 'NewName',
-        imageUrl: 'https://example.com/newimage.jpg',
->>>>>>> a7464527
+        name: 'NewName',
+        imageUrl: 'https://example.com/newimage.jpg',
       });
 
       expect(response.status).toBe(403);
@@ -299,19 +238,10 @@
     it('should return 404 if user is not found', async () => {
       vi.spyOn(prisma.user, 'findUnique').mockResolvedValue(null);
 
-<<<<<<< HEAD
-      const response = await request(app)
-        .put("/0x1234567890123456789012345678901234567890")
-        .send({
-          name: "NewName",
-          imageUrl: "https://example.com/newimage.jpg",
-        });
-=======
       const response = await request(app).put('/0x1234567890123456789012345678901234567890').send({
         name: 'NewName',
         imageUrl: 'https://example.com/newimage.jpg',
       });
->>>>>>> a7464527
 
       expect(response.status).toBe(404);
       expect(response.body.message).toEqual('User not found');
@@ -321,67 +251,37 @@
       vi.spyOn(prisma.user, 'findUnique').mockResolvedValue(mockUser);
 
       const updatedUser = {
-<<<<<<< HEAD
-        address: mockUser.address,
-        name: "NewName",
-        imageUrl: "https://example.com/newimage.jpg",
-      };
-
-      vi.spyOn(prisma.user, "update").mockResolvedValue(updatedUser as any);
-
-      const response = await request(app)
-        .put("/0x1234567890123456789012345678901234567890")
-        .send({
-          name: "NewName",
-          imageUrl: "https://example.com/newimage.jpg",
-        });
-=======
         ...mockUser,
         name: 'NewName',
         imageUrl: 'https://example.com/newimage.jpg',
         updatedAt: new Date(), // simulate update timestamp
       };
 
-      vi.spyOn(prisma.user, 'update').mockResolvedValue(updatedUser);
+      vi.spyOn(prisma.user, 'update').mockResolvedValue(updatedUser as any);
 
       const response = await request(app).put('/0x1234567890123456789012345678901234567890').send({
         name: 'NewName',
         imageUrl: 'https://example.com/newimage.jpg',
       });
->>>>>>> a7464527
 
       expect(response.status).toBe(200);
       expect(response.body).toEqual({
         address: updatedUser.address,
-<<<<<<< HEAD
-        name: "NewName",
-        imageUrl: "https://example.com/newimage.jpg",
-=======
         name: 'NewName',
         nonce: updatedUser.nonce,
         imageUrl: 'https://example.com/newimage.jpg',
         createdAt: updatedUser.createdAt.toISOString(),
         updatedAt: updatedUser.updatedAt.toISOString(),
->>>>>>> a7464527
       });
     });
 
     it('should return 500 if an error occurs', async () => {
       vi.spyOn(prisma.user, 'findUnique').mockRejectedValue(new Error('Error'));
 
-<<<<<<< HEAD
-      const response = await request(app)
-        .put("/0x1234567890123456789012345678901234567890")
-        .send({
-          name: "NewName",
-          imageUrl: "https://example.com/newimage.jpg",
-        });
-=======
       const response = await request(app).put('/0x1234567890123456789012345678901234567890').send({
         name: 'NewName',
         imageUrl: 'https://example.com/newimage.jpg',
       });
->>>>>>> a7464527
 
       expect(response.status).toBe(500);
       expect(response.body.message).toEqual('Internal server error has occured');
@@ -392,19 +292,14 @@
     beforeEach(() => {
       vi.clearAllMocks();
       // Reset to default behavior
-<<<<<<< HEAD
-      mockAuthorizeUser.mockImplementation(
-        (req: Request, res: Response, next: NextFunction) => {
-          (req as any).address = "0x1234567890123456789012345678901234567890";
-          next();
-        }
-      );
-=======
-      mockAuthorizeUser.mockImplementation((req: Request, res: Response, next: NextFunction) => {
-        (req as any).address = '0x1234567890123456789012345678901234567890';
-        next();
-      });
->>>>>>> a7464527
+
+      mockAuthorizeUser.mockImplementation(
+        async (req: Request, res: Response, next: NextFunction) => {
+          (req as any).address = '0x1234567890123456789012345678901234567890';
+          next();
+          return undefined;
+        }
+      );
     });
 
     it('should return 200 and paginated users data', async () => {
@@ -444,19 +339,14 @@
     beforeEach(() => {
       vi.clearAllMocks();
       // Reset to default behavior
-<<<<<<< HEAD
-      mockAuthorizeUser.mockImplementation(
-        (req: Request, res: Response, next: NextFunction) => {
-          (req as any).address = "0x1234567890123456789012345678901234567890";
-          next();
-        }
-      );
-=======
-      mockAuthorizeUser.mockImplementation((req: Request, res: Response, next: NextFunction) => {
-        (req as any).address = '0x1234567890123456789012345678901234567890';
-        next();
-      });
->>>>>>> a7464527
+
+      mockAuthorizeUser.mockImplementation(
+        async (req: Request, res: Response, next: NextFunction) => {
+          (req as any).address = '0x1234567890123456789012345678901234567890';
+          next();
+          return undefined;
+        }
+      );
     });
 
     it('should return 400 if neither name nor address is provided', async () => {
@@ -467,15 +357,9 @@
       });
 
       expect(response.status).toBe(400);
-<<<<<<< HEAD
-      expect(response.body.message).toContain("Invalid query parameters");
-      expect(response.body.message).toContain(
-        "Either name or address must be provided"
-      );
-=======
+
       expect(response.body.message).toContain('Invalid query parameters');
       expect(response.body.message).toContain('Either name or address must be provided');
->>>>>>> a7464527
     });
 
     it('should return 200 and matched users', async () => {
@@ -498,13 +382,8 @@
       });
     });
 
-<<<<<<< HEAD
-    it("should return 500 if an error occurs", async () => {
-      vi.spyOn(prisma.user, "findMany").mockRejectedValue(new Error("Error"));
-=======
     it('should rerturn 500 if an error occurs', async () => {
       vi.spyOn(prisma.user, 'findMany').mockRejectedValue(new Error('Error'));
->>>>>>> a7464527
 
       const response = await request(app)
         .get('/search')
