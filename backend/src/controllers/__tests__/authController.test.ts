--- conflicted
+++ resolved
@@ -115,8 +115,8 @@
       });
 
       expect(response.status).toBe(200);
-      expect(response.body).toHaveProperty("accessToken");
-      expect(typeof response.body.accessToken).toBe("string");
+      expect(response.body).toHaveProperty('accessToken');
+      expect(typeof response.body.accessToken).toBe('string');
     });
 
     it('should return 200 if authentication successful', async () => {
@@ -137,8 +137,8 @@
       });
 
       expect(response.status).toBe(200);
-      expect(response.body).toHaveProperty("accessToken");
-      expect(typeof response.body.accessToken).toBe("string");
+      expect(response.body).toHaveProperty('accessToken');
+      expect(typeof response.body.accessToken).toBe('string');
     });
 
     it('It should return 500 if internal server error occurs', async () => {
@@ -160,13 +160,8 @@
       vi.clearAllMocks();
     });
 
-<<<<<<< HEAD
-    it("should return 401 if user not authorised", async () => {
-      const response = await request(app).get("/token");
-=======
     it('should return 401 if user not authorised', async () => {
       const response = await request(app).get('/token');
->>>>>>> a7464527
 
       expect(response.status).toBe(401);
       expect(response.body).toEqual({
@@ -182,38 +177,24 @@
       expect(response.status).toBe(401);
     });
 
-<<<<<<< HEAD
-    it("should return 401 if missing jwt payload address", async () => {
+    it('should return 401 if missing jwt payload address', async () => {
       // Create a JWT token without address for testing
-      const testToken = jwt.sign(
-        {},
-        process.env.SECRET_KEY || "test-secret-key"
-      );
-
-      const response = await request(app)
-        .get("/token")
-        .set("Authorization", `Bearer ${testToken}`);
-
-      expect(response.status).toBe(401);
-      expect(response.body).toEqual({
-        message: "Unauthorized: Missing jwt payload",
-      });
-    });
-
-    it("should return 200 if authorization successful", async () => {
-      // Create a valid JWT token for testing
-      const testAddress = "0x1234567890123456789012345678901234567890";
-      const testToken = jwt.sign(
-        { address: testAddress },
-        process.env.SECRET_KEY || "test-secret-key"
-=======
+      const testToken = jwt.sign({}, process.env.SECRET_KEY || 'test-secret-key');
+
+      const response = await request(app).get('/token').set('Authorization', `Bearer ${testToken}`);
+
+      expect(response.status).toBe(401);
+      expect(response.body).toEqual({
+        message: 'Unauthorized: Missing jwt payload',
+      });
+    });
+
     it('should return 200 if authorization successful', async () => {
       // Create a valid JWT token for testing
       const testAddress = '0x1234567890123456789012345678901234567890';
       const testToken = jwt.sign(
         { address: testAddress },
         process.env.SECRET_KEY || 'test-secret-key'
->>>>>>> a7464527
       );
 
       const response = await request(app).get('/token').set('Authorization', `Bearer ${testToken}`);
