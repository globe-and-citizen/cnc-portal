--- conflicted
+++ resolved
@@ -6,17 +6,12 @@
   addEmployeeWage,
   addClaim,
   updateClaim,
-<<<<<<< HEAD
-  // approveClaim,
-=======
->>>>>>> 314c3b0e
   deleteClaim,
   getClaims,
   getClaim
 } from '../teamController'
 import { prisma } from "../../utils";
 import { describe, it, beforeEach, expect, vi } from 'vitest'
-import { Claim } from '@prisma/client';
 
 vi.mock('../../utils') 
 
