import request from 'supertest';
import express, { Request, Response, NextFunction } from 'express';
import { beforeEach, describe, expect, it, vi } from 'vitest';
import { prisma } from '../../utils';
import { faker } from '@faker-js/faker';
import teamRoutes from '../../routes/teamRoutes';
import { authorizeUser } from '../../middleware/authMiddleware';

// Hoisted mock variables
const { mockAuthorizeUser } = vi.hoisted(() => ({
<<<<<<< HEAD
  mockAuthorizeUser: vi.fn(
    (req: Request, res: Response, next: NextFunction) => {
      (req as any).address = "0x1234567890123456789012345678901234567890";
      next();
    }
  ),
=======
  mockAuthorizeUser: vi.fn((req: Request, res: Response, next: NextFunction) => {
    (req as any).address = '0x1234567890123456789012345678901234567890';
    next();
  }),
>>>>>>> a7464527
}));

// Mock the authorizeUser middleware
vi.mock('../../middleware/authMiddleware', () => ({
  authorizeUser: mockAuthorizeUser,
}));

// Mock prisma
vi.mock('../../utils', async () => {
  const actual = await vi.importActual('../../utils');
  return {
    ...actual,
    prisma: {
      team: {
        findUnique: vi.fn(),
        update: vi.fn(),
      },
      teamMember: {
        findUnique: vi.fn(),
        create: vi.fn(),
        delete: vi.fn(),
        createMany: vi.fn(),
      },
      user: {
        findUnique: vi.fn(),
        create: vi.fn(),
      },
      memberTeamsData: {
        delete: vi.fn(),
      },
    },
  };
});

// Create test app with middleware
const createTestApp = () => {
  const app = express();
  app.use(express.json());
  app.use(mockAuthorizeUser);
  app.use('/team', teamRoutes);
  return app;
};

// Test data
const mockOwner = {
  address: '0x1234567890123456789012345678901234567890',
  name: 'Test Owner',
  nonce: '123456',
};

const fakeMembers = [
  { address: faker.finance.ethereumAddress(), name: 'Member 3' },
  { address: faker.finance.ethereumAddress(), name: 'Member 4' },
];

const mockResolvedTeam = {
  createdAt: new Date(),
  updatedAt: new Date(),
  id: 1,
  name: 'Test Team',
  description: 'Test Description',
  ownerAddress: mockOwner.address,
  officerAddress: '0x3333333333333333333333333333333333333333',
  bankAddress: null,
  votingAddress: null,
  boardOfDirectorsAddress: null,
  expenseAccountAddress: null,
  investorsAddress: null,
  expenseAccountEip712Address: null,
  cashRemunerationEip712Address: null,
  BoardOfDirectorActions: null,
  members: [
    { address: '0xMemberAddress1', name: 'Member 1' },
    { address: '0xMemberAddress2', name: 'Member 2' },
    { address: mockOwner.address, name: mockOwner.name },
  ],
};

describe('Member Controller', () => {
  let app: express.Application;

  beforeEach(() => {
    vi.clearAllMocks();
    app = createTestApp();
    mockAuthorizeUser.mockImplementation(
      (req: Request, res: Response, next: NextFunction) => {
        (req as any).address = mockOwner.address;
        next();
      }
    );
  });

  describe('POST: /team/:id/member', () => {
    it('should add members', async () => {
      vi.mocked(prisma.team.findUnique).mockResolvedValueOnce(mockResolvedTeam);
      vi.mocked(prisma.team.update).mockResolvedValueOnce(mockResolvedTeam);

<<<<<<< HEAD
      const response = await request(app)
        .post("/team/1/member")
        .send(fakeMembers);
=======
      const response = await request(app).post('/team/1/member').send(fakeMembers);
>>>>>>> a7464527

      expect(response.status).toBe(201);
      expect(response.body).toEqual({ members: mockResolvedTeam.members });
    });

    it('should return 400 when Member is not well formatted', async () => {
      const response = await request(app)
        .post('/team/1/member')
        .send([
          { address: 'Not Valid address', name: 'Member 3' },
          { address: faker.finance.ethereumAddress(), name: 'Member 4' },
        ]);

      expect(response.status).toBe(400);
      expect(response.body).toEqual({
        message: 'Bad Request: Members data is not well formated',
      });
    });

    it('Should return 404 when team is not found', async () => {
      vi.mocked(prisma.team.findUnique).mockResolvedValue(null);

<<<<<<< HEAD
      const response = await request(app)
        .post("/team/1/member")
        .send(fakeMembers);
=======
      const response = await request(app).post('/team/1/member').send(fakeMembers);
>>>>>>> a7464527

      expect(response.status).toBe(404);
      expect(response.body).toEqual({ message: 'Team not found' });
    });

    it('Should return 400 when members already exist in the team', async () => {
      const teamWithExistingMembers = {
        ...mockResolvedTeam,
<<<<<<< HEAD
        members: fakeMembers.map((member) => ({
          address: member.address,
          name: member.name,
        })),
      };
      vi.mocked(prisma.team.findUnique).mockResolvedValueOnce(
        teamWithExistingMembers as any
      );

      const response = await request(app)
        .post("/team/1/member")
        .send(fakeMembers);

      expect(response.status).toBe(400);
      expect(response.body).toEqual({
        message: `Members ${fakeMembers.map(
          (member) => member.address
        )} already in the team`,
=======
        members: fakeMembers.map((member) => ({ address: member.address, name: member.name })),
      };
      vi.mocked(prisma.team.findUnique).mockResolvedValueOnce(teamWithExistingMembers as any);

      const response = await request(app).post('/team/1/member').send(fakeMembers);

      expect(response.status).toBe(400);
      expect(response.body).toEqual({
        message: `Members ${fakeMembers.map((member) => member.address)} already in the team`,
>>>>>>> a7464527
      });
    });

    it('Should return 403 when the caller is not the owner', async () => {
      const teamWithDifferentOwner = {
        ...mockResolvedTeam,
        ownerAddress: '0xNotOwnerAddress',
      };
<<<<<<< HEAD
      vi.mocked(prisma.team.findUnique).mockResolvedValueOnce(
        teamWithDifferentOwner
      );

      const response = await request(app)
        .post("/team/1/member")
        .send(fakeMembers);
=======
      vi.mocked(prisma.team.findUnique).mockResolvedValueOnce(teamWithDifferentOwner);

      const response = await request(app).post('/team/1/member').send(fakeMembers);
>>>>>>> a7464527

      expect(response.status).toBe(403);
      expect(response.body).toEqual({
        message: 'Unauthorized: Only the owner can Add a member',
      });
    });

<<<<<<< HEAD
    it("Should return 500 when an error occurs", async () => {
      const consoleErrorSpy = vi
        .spyOn(console, "error")
        .mockImplementation(() => {});
      vi.mocked(prisma.team.findUnique).mockRejectedValue("Server error");

      const response = await request(app)
        .post("/team/1/member")
        .send(fakeMembers);
=======
    it('Should return 500 when an error occurs', async () => {
      const consoleErrorSpy = vi.spyOn(console, 'error').mockImplementation(() => {});
      vi.mocked(prisma.team.findUnique).mockRejectedValue('Server error');

      const response = await request(app).post('/team/1/member').send(fakeMembers);
>>>>>>> a7464527

      expect(response.status).toBe(500);
      expect(response.body).toEqual({
        message: 'Internal server error has occured',
        error: '',
      });

      consoleErrorSpy.mockRestore();
    });
  });

  describe('DELETE: /team/:id/member/:memberAddress', () => {
    it('should delete member', async () => {
      vi.mocked(prisma.team.findUnique).mockResolvedValueOnce(mockResolvedTeam);
      vi.mocked(prisma.team.update).mockResolvedValueOnce(mockResolvedTeam);
      vi.mocked(prisma.memberTeamsData.delete).mockResolvedValueOnce({} as any);

<<<<<<< HEAD
      const response = await request(app).delete(
        "/team/1/member/0xMemberAddress1"
      );
=======
      const response = await request(app).delete('/team/1/member/0xMemberAddress1');
>>>>>>> a7464527

      expect(response.status).toBe(204);
    });

    it('should return 404 when team is not found', async () => {
      vi.mocked(prisma.team.findUnique).mockResolvedValue(null);

<<<<<<< HEAD
      const response = await request(app).delete(
        "/team/1/member/0xMemberAddress1"
      );
=======
      const response = await request(app).delete('/team/1/member/0xMemberAddress1');
>>>>>>> a7464527

      expect(response.status).toBe(404);
      expect(response.body).toEqual({ message: 'Team not found' });
    });

    it('should return 404 when member is not found in the team', async () => {
      vi.mocked(prisma.team.findUnique).mockResolvedValueOnce(mockResolvedTeam);

<<<<<<< HEAD
      const response = await request(app).delete(
        "/team/1/member/0xNotMemberAddress"
      );
=======
      const response = await request(app).delete('/team/1/member/0xNotMemberAddress');
>>>>>>> a7464527

      expect(response.status).toBe(404);
      expect(response.body).toEqual({
        message: 'Member not found in the team',
      });
    });

    it('should return 403 when the caller is not the owner', async () => {
      const teamWithDifferentOwner = {
        ...mockResolvedTeam,
        ownerAddress: '0xNotOwnerAddress',
      };
<<<<<<< HEAD
      vi.mocked(prisma.team.findUnique).mockResolvedValueOnce(
        teamWithDifferentOwner
      );

      const response = await request(app).delete(
        "/team/1/member/0xMemberAddress1"
      );
=======
      vi.mocked(prisma.team.findUnique).mockResolvedValueOnce(teamWithDifferentOwner);

      const response = await request(app).delete('/team/1/member/0xMemberAddress1');
>>>>>>> a7464527

      expect(response.status).toBe(403);
      expect(response.body).toEqual({
        message: 'Unauthorized: Only the owner can delete a member',
      });
    });

    it('should return 403 when the owner is trying to delete himself', async () => {
      vi.mocked(prisma.team.findUnique).mockResolvedValueOnce(mockResolvedTeam);

<<<<<<< HEAD
      const response = await request(app).delete(
        `/team/1/member/${mockOwner.address}`
      );
=======
      const response = await request(app).delete(`/team/1/member/${mockOwner.address}`);
>>>>>>> a7464527

      expect(response.status).toBe(403);
      expect(response.body).toEqual({
        message: 'Unauthorized: The Owner cannot be removed',
      });
    });

<<<<<<< HEAD
    it("should return 500 when an error occurs", async () => {
      const consoleErrorSpy = vi
        .spyOn(console, "error")
        .mockImplementation(() => {});
      vi.mocked(prisma.team.findUnique).mockRejectedValue("Server error");

      const response = await request(app).delete(
        "/team/1/member/0xMemberAddress1"
      );
=======
    it('should return 500 when an error occurs', async () => {
      const consoleErrorSpy = vi.spyOn(console, 'error').mockImplementation(() => {});
      vi.mocked(prisma.team.findUnique).mockRejectedValue('Server error');

      const response = await request(app).delete('/team/1/member/0xMemberAddress1');
>>>>>>> a7464527

      expect(response.status).toBe(500);
      expect(response.body).toEqual({
        message: 'Internal server error has occured',
        error: '',
      });

      consoleErrorSpy.mockRestore();
    });
  });
});<|MERGE_RESOLUTION|>--- conflicted
+++ resolved
@@ -8,19 +8,10 @@
 
 // Hoisted mock variables
 const { mockAuthorizeUser } = vi.hoisted(() => ({
-<<<<<<< HEAD
-  mockAuthorizeUser: vi.fn(
-    (req: Request, res: Response, next: NextFunction) => {
-      (req as any).address = "0x1234567890123456789012345678901234567890";
-      next();
-    }
-  ),
-=======
   mockAuthorizeUser: vi.fn((req: Request, res: Response, next: NextFunction) => {
     (req as any).address = '0x1234567890123456789012345678901234567890';
     next();
   }),
->>>>>>> a7464527
 }));
 
 // Mock the authorizeUser middleware
@@ -105,12 +96,10 @@
   beforeEach(() => {
     vi.clearAllMocks();
     app = createTestApp();
-    mockAuthorizeUser.mockImplementation(
-      (req: Request, res: Response, next: NextFunction) => {
-        (req as any).address = mockOwner.address;
-        next();
-      }
-    );
+    mockAuthorizeUser.mockImplementation((req: Request, res: Response, next: NextFunction) => {
+      (req as any).address = mockOwner.address;
+      next();
+    });
   });
 
   describe('POST: /team/:id/member', () => {
@@ -118,13 +107,7 @@
       vi.mocked(prisma.team.findUnique).mockResolvedValueOnce(mockResolvedTeam);
       vi.mocked(prisma.team.update).mockResolvedValueOnce(mockResolvedTeam);
 
-<<<<<<< HEAD
-      const response = await request(app)
-        .post("/team/1/member")
-        .send(fakeMembers);
-=======
-      const response = await request(app).post('/team/1/member').send(fakeMembers);
->>>>>>> a7464527
+      const response = await request(app).post('/team/1/member').send(fakeMembers);
 
       expect(response.status).toBe(201);
       expect(response.body).toEqual({ members: mockResolvedTeam.members });
@@ -147,13 +130,7 @@
     it('Should return 404 when team is not found', async () => {
       vi.mocked(prisma.team.findUnique).mockResolvedValue(null);
 
-<<<<<<< HEAD
-      const response = await request(app)
-        .post("/team/1/member")
-        .send(fakeMembers);
-=======
-      const response = await request(app).post('/team/1/member').send(fakeMembers);
->>>>>>> a7464527
+      const response = await request(app).post('/team/1/member').send(fakeMembers);
 
       expect(response.status).toBe(404);
       expect(response.body).toEqual({ message: 'Team not found' });
@@ -162,26 +139,7 @@
     it('Should return 400 when members already exist in the team', async () => {
       const teamWithExistingMembers = {
         ...mockResolvedTeam,
-<<<<<<< HEAD
-        members: fakeMembers.map((member) => ({
-          address: member.address,
-          name: member.name,
-        })),
-      };
-      vi.mocked(prisma.team.findUnique).mockResolvedValueOnce(
-        teamWithExistingMembers as any
-      );
-
-      const response = await request(app)
-        .post("/team/1/member")
-        .send(fakeMembers);
-
-      expect(response.status).toBe(400);
-      expect(response.body).toEqual({
-        message: `Members ${fakeMembers.map(
-          (member) => member.address
-        )} already in the team`,
-=======
+
         members: fakeMembers.map((member) => ({ address: member.address, name: member.name })),
       };
       vi.mocked(prisma.team.findUnique).mockResolvedValueOnce(teamWithExistingMembers as any);
@@ -191,7 +149,6 @@
       expect(response.status).toBe(400);
       expect(response.body).toEqual({
         message: `Members ${fakeMembers.map((member) => member.address)} already in the team`,
->>>>>>> a7464527
       });
     });
 
@@ -200,19 +157,10 @@
         ...mockResolvedTeam,
         ownerAddress: '0xNotOwnerAddress',
       };
-<<<<<<< HEAD
-      vi.mocked(prisma.team.findUnique).mockResolvedValueOnce(
-        teamWithDifferentOwner
-      );
-
-      const response = await request(app)
-        .post("/team/1/member")
-        .send(fakeMembers);
-=======
+
       vi.mocked(prisma.team.findUnique).mockResolvedValueOnce(teamWithDifferentOwner);
 
       const response = await request(app).post('/team/1/member').send(fakeMembers);
->>>>>>> a7464527
 
       expect(response.status).toBe(403);
       expect(response.body).toEqual({
@@ -220,23 +168,11 @@
       });
     });
 
-<<<<<<< HEAD
-    it("Should return 500 when an error occurs", async () => {
-      const consoleErrorSpy = vi
-        .spyOn(console, "error")
-        .mockImplementation(() => {});
-      vi.mocked(prisma.team.findUnique).mockRejectedValue("Server error");
-
-      const response = await request(app)
-        .post("/team/1/member")
-        .send(fakeMembers);
-=======
     it('Should return 500 when an error occurs', async () => {
       const consoleErrorSpy = vi.spyOn(console, 'error').mockImplementation(() => {});
       vi.mocked(prisma.team.findUnique).mockRejectedValue('Server error');
 
       const response = await request(app).post('/team/1/member').send(fakeMembers);
->>>>>>> a7464527
 
       expect(response.status).toBe(500);
       expect(response.body).toEqual({
@@ -254,13 +190,7 @@
       vi.mocked(prisma.team.update).mockResolvedValueOnce(mockResolvedTeam);
       vi.mocked(prisma.memberTeamsData.delete).mockResolvedValueOnce({} as any);
 
-<<<<<<< HEAD
-      const response = await request(app).delete(
-        "/team/1/member/0xMemberAddress1"
-      );
-=======
-      const response = await request(app).delete('/team/1/member/0xMemberAddress1');
->>>>>>> a7464527
+      const response = await request(app).delete('/team/1/member/0xMemberAddress1');
 
       expect(response.status).toBe(204);
     });
@@ -268,13 +198,7 @@
     it('should return 404 when team is not found', async () => {
       vi.mocked(prisma.team.findUnique).mockResolvedValue(null);
 
-<<<<<<< HEAD
-      const response = await request(app).delete(
-        "/team/1/member/0xMemberAddress1"
-      );
-=======
-      const response = await request(app).delete('/team/1/member/0xMemberAddress1');
->>>>>>> a7464527
+      const response = await request(app).delete('/team/1/member/0xMemberAddress1');
 
       expect(response.status).toBe(404);
       expect(response.body).toEqual({ message: 'Team not found' });
@@ -283,13 +207,7 @@
     it('should return 404 when member is not found in the team', async () => {
       vi.mocked(prisma.team.findUnique).mockResolvedValueOnce(mockResolvedTeam);
 
-<<<<<<< HEAD
-      const response = await request(app).delete(
-        "/team/1/member/0xNotMemberAddress"
-      );
-=======
       const response = await request(app).delete('/team/1/member/0xNotMemberAddress');
->>>>>>> a7464527
 
       expect(response.status).toBe(404);
       expect(response.body).toEqual({
@@ -302,19 +220,10 @@
         ...mockResolvedTeam,
         ownerAddress: '0xNotOwnerAddress',
       };
-<<<<<<< HEAD
-      vi.mocked(prisma.team.findUnique).mockResolvedValueOnce(
-        teamWithDifferentOwner
-      );
-
-      const response = await request(app).delete(
-        "/team/1/member/0xMemberAddress1"
-      );
-=======
+
       vi.mocked(prisma.team.findUnique).mockResolvedValueOnce(teamWithDifferentOwner);
 
       const response = await request(app).delete('/team/1/member/0xMemberAddress1');
->>>>>>> a7464527
 
       expect(response.status).toBe(403);
       expect(response.body).toEqual({
@@ -325,13 +234,7 @@
     it('should return 403 when the owner is trying to delete himself', async () => {
       vi.mocked(prisma.team.findUnique).mockResolvedValueOnce(mockResolvedTeam);
 
-<<<<<<< HEAD
-      const response = await request(app).delete(
-        `/team/1/member/${mockOwner.address}`
-      );
-=======
       const response = await request(app).delete(`/team/1/member/${mockOwner.address}`);
->>>>>>> a7464527
 
       expect(response.status).toBe(403);
       expect(response.body).toEqual({
@@ -339,23 +242,11 @@
       });
     });
 
-<<<<<<< HEAD
-    it("should return 500 when an error occurs", async () => {
-      const consoleErrorSpy = vi
-        .spyOn(console, "error")
-        .mockImplementation(() => {});
-      vi.mocked(prisma.team.findUnique).mockRejectedValue("Server error");
-
-      const response = await request(app).delete(
-        "/team/1/member/0xMemberAddress1"
-      );
-=======
     it('should return 500 when an error occurs', async () => {
       const consoleErrorSpy = vi.spyOn(console, 'error').mockImplementation(() => {});
       vi.mocked(prisma.team.findUnique).mockRejectedValue('Server error');
 
       const response = await request(app).delete('/team/1/member/0xMemberAddress1');
->>>>>>> a7464527
 
       expect(response.status).toBe(500);
       expect(response.body).toEqual({
