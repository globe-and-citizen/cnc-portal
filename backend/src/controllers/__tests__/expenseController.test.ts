--- conflicted
+++ resolved
@@ -103,11 +103,8 @@
       const response = await request(app).post('/').send({ teamId: 1 });
 
       expect(response.status).toBe(400);
-<<<<<<< HEAD
-      expect(response.body.message).toContain("Invalid request body");
-=======
+
       expect(response.body.message).toContain('Invalid request body');
->>>>>>> a7464527
     });
 
     it('Should return 403 if the caller is not the owner of the team', async () => {
@@ -132,26 +129,18 @@
         createdAt: new Date(),
         updatedAt: new Date(),
       });
-<<<<<<< HEAD
-      vi.spyOn(prisma.expense, "create").mockResolvedValueOnce(mockExpense);
-=======
+
       vi.spyOn(prisma.expense, 'create').mockResolvedValueOnce(mockExpense);
->>>>>>> a7464527
 
       // Mock contract owner to match caller address
       vi.spyOn(publicClient, 'readContract').mockResolvedValue(
         '0x1234567890123456789012345678901234567890'
       );
 
-<<<<<<< HEAD
-      const response = await request(app).post("/").send({
-        teamId: 1,
-        signature: "0xmockSignature",
-=======
+
       const response = await request(app).post('/').send({
         teamId: 1,
         signature: '0xmockSignature',
->>>>>>> a7464527
         data: mockExpenseData,
       });
 
@@ -186,23 +175,13 @@
     });
   });
 
-<<<<<<< HEAD
-  describe("GET: /", () => {
-    it("should return 400 if teamId is invalid", async () => {
-      const response = await request(app).get("/").query({ teamId: "abc" });
-
-      expect(response.status).toBe(400);
-      expect(response.body.message).toBe(
-        "Invalid query parameters - teamId: Must be a number"
-      );
-=======
+
   describe('GET: /', () => {
     it('should return 400 if teamId is invalid', async () => {
       const response = await request(app).get('/').query({ teamId: 'abc' });
 
       expect(response.status).toBe(400);
       expect(response.body.message).toBe('Invalid query parameters - teamId: Must be a number');
->>>>>>> a7464527
     });
 
     it('should return 403 if caller is not a team member', async () => {
@@ -239,7 +218,6 @@
       ]);
     });
 
-<<<<<<< HEAD
     it("should filter expenses by status when status is provided", async () => {
       vi.spyOn(prisma.team, "findFirst").mockResolvedValue(mockTeam);
       vi.spyOn(prisma.expense, "findMany").mockResolvedValue([
@@ -273,12 +251,9 @@
       });
     });
 
-    it("should return 500 if there is a server error", async () => {
-      vi.spyOn(prisma.team, "findFirst").mockRejectedValue("Server error");
-=======
+ 
     it('should return 500 if there is a server error', async () => {
       vi.spyOn(prisma.team, 'findFirst').mockRejectedValue('Server error');
->>>>>>> a7464527
 
       const response = await request(app).get('/').query({ teamId: 1 });
 
@@ -291,12 +266,7 @@
     it('should return 400 if expense ID is invalid', async () => {
       const response = await request(app).patch('/abc').send({ status: 'disable' });
 
-      expect(response.status).toBe(400);
-<<<<<<< HEAD
-      expect(response.body.message).toBe(
-        "Invalid path parameters - id: Must be a number"
-      );
-    });
+     
 
     it("should return expense with cached balances when status is expired or limit-reached", async () => {
       const expenseWithBalances = {
@@ -322,9 +292,9 @@
           balances: { 0: "5", 1: "50" },
         },
       ]);
-=======
-      expect(response.body.message).toBe('Invalid path parameters - id: Must be a number');
->>>>>>> a7464527
+ expect(response.body.message).toBe(
+        "Invalid path parameters - id: Must be a number"
+      );
     });
 
     it('should return 400 if status is missing', async () => {
@@ -332,10 +302,7 @@
 
       expect(response.status).toBe(400);
       expect(response.body.message).toBe(
-<<<<<<< HEAD
-        "Invalid request body - status: Invalid status. Allowed values: disable, expired, limitReached"
-      );
-    });
+
 
     it("should update expense data when limit is reached", async () => {
       const expenseData = JSON.parse(mockExpense.data as string);
@@ -369,10 +336,9 @@
           }),
         },
       });
-=======
+      expect(response.body.message).toBe(
         'Invalid request body - status: Invalid status. Allowed values: disable, expired, limitReached'
       );
->>>>>>> a7464527
     });
 
     it('should return 400 if status is invalid', async () => {
