--- conflicted
+++ resolved
@@ -123,61 +123,13 @@
 
     it("should return expenses for a valid team", async () => {
       vi.spyOn(prisma.team, "findFirst").mockResolvedValue(mockTeam);
-<<<<<<< HEAD
-      const findManySpy = vi.spyOn(prisma.expense, "findMany").mockResolvedValue([
-        mockExpense,
-        {
-          ...mockExpense,
-          id: 2,
-          userAddress: "0xAnotherAddress",
-          status: "expired",
-        },
-        {
-          ...mockExpense,
-          id: 3,
-          userAddress: "0xYetAnotherAddress",
-          status: "limit-reached",
-        },
-      ]);
-=======
       vi.spyOn(prisma.expense, "findMany").mockResolvedValue([{...mockExpense, data: JSON.parse(mockExpense.data as string)}]);
->>>>>>> 8f6cbec0
       vi.spyOn(prisma.expense, "update")
       vi.spyOn(publicClient, "readContract").mockResolvedValue([0n, 0n, 1])
 
       const response = await request(app).get("/expenses").query({ teamId: 1 });
 
       expect(response.status).toBe(200);
-<<<<<<< HEAD
-      expect(response.body).toEqual([
-        {
-          ...mockExpense, 
-          status: "enabled",
-          balances: {
-            0: "0",
-            1: "0"
-          }
-        },
-        {
-          ...mockExpense,
-          userAddress: "0xAnotherAddress",
-          id: 2,
-          status: "expired",
-          balances: {
-            0: "N/A",
-            1: "N/A"
-          }
-        },
-        {
-          ...mockExpense,
-          userAddress: "0xYetAnotherAddress",
-          id: 3,
-          status: "limit-reached",
-          balances: {
-            0: "N/A",
-            1: "N/A"
-          } 
-=======
       expect(response.body).toEqual([{
         ...mockExpense,
         data: JSON.parse(mockExpense.data as string),
@@ -185,121 +137,9 @@
         balances: {
           0: "0",
           1: "0"
->>>>>>> 8f6cbec0
         }
-      ]);
-
-      findManySpy.mockReset();
-    });
-
-    it("should filter return 400 if invalid status", async () => {
-      const response = await request(app)
-        .get("/expenses")
-        .query({ teamId: "1", status: "invalidStatus" });
-
-      expect(response.status).toBe(400);
-      expect(response.body.message).toBe("Invalid status parameter")
-    }); 
-
-    it("should set correct status", async () => {
-      vi.spyOn(prisma.team, "findFirst").mockResolvedValue(mockTeam);
-      const findManySpy = vi.spyOn(prisma.expense, "findMany").mockResolvedValue([
-        mockExpense
-      ]);
-      vi.spyOn(prisma.expense, "update")
-      vi.spyOn(publicClient, "readContract").mockResolvedValue([0n, 0n, 1])
-
-      await request(app)
-        .get("/expenses")
-        .query({ teamId: "1", status: "all" });
-
-      // Assert the value of whereClause
-      expect(findManySpy).toBeCalledWith({
-        where: {
-          teamId: 1,
-          status: undefined,
-        }, // Example expected value
-        orderBy: { createdAt: "desc" },
-      });
-
-      findManySpy.mockClear();
-
-      await request(app)
-        .get("/expenses")
-        .query({ teamId: "1", status: "expired" });
-
-      // Assert the value of whereClause
-      expect(findManySpy).toBeCalledWith({
-        where: {
-          teamId: 1,
-          status: "expired",
-        }, // Example expected value
-        orderBy: { createdAt: "desc" },
-      });
-
-      findManySpy.mockClear();
-
-      await request(app)
-        .get("/expenses")
-        .query({ teamId: "1", status: "limit-reached" });
-      // Assert the value of whereClause
-      expect(findManySpy).toBeCalledWith({
-        where: {
-          teamId: 1,
-          status: "limit-reached",
-        }, // Example expected value
-        orderBy: { createdAt: "desc" },
-      });
-      findManySpy.mockClear();
-      await request(app)
-        .get("/expenses")
-        .query({ teamId: "1", status: "enabled" });
-      // Assert the value of whereClause
-      expect(findManySpy).toBeCalledWith({
-        where: {
-          teamId: 1,
-          status: "enabled",
-        }, // Example expected value
-        orderBy: { createdAt: "desc" },
-      });
-      findManySpy.mockClear();
-      await request(app)
-        .get("/expenses")
-        .query({ teamId: "1", status: "signed" });
-      // Assert the value of whereClause
-      expect(findManySpy).toBeCalledWith({
-        where: {
-          teamId: 1,
-          status: "signed",
-        }, // Example expected value
-        orderBy: { createdAt: "desc" },
-      });
-      findManySpy.mockClear();
-      await request(app)
-        .get("/expenses")
-        .query({ teamId: "1", status: "disabled" });
-      // Assert the value of whereClause 
-      expect(findManySpy).toBeCalledWith({
-        where: {
-          teamId: 1,
-          status: "disabled",
-        }, // Example expected value
-        orderBy: { createdAt: "desc" },
-      });
-      findManySpy.mockClear();
-      await request(app)
-        .get("/expenses")
-        .query({ teamId: "1" });
-      // Assert the value of whereClause
-      expect(findManySpy).toBeCalledWith({
-        where: {
-          teamId: 1,
-          status: undefined,
-        }, // Example expected value
-        orderBy: { createdAt: "desc" },
-      });
-      findManySpy.mockClear();
-    }); 
+      }]);
+    });
 
     it("should return 500 if there is a server error", async () => {
       vi.spyOn(prisma.team, "findFirst").mockRejectedValue("Server error");
