--- conflicted
+++ resolved
@@ -154,20 +154,6 @@
     address: expenseAccountEip712Address?.address as Address,
     abi: ABI,
     functionName: "balances",
-<<<<<<< HEAD
-    args: [keccak256(expense.signature as Address)]
-  }) as unknown as [bigint, bigint, 0 | 1 | 2];     
-  
-  const isExpired = data.expiry <= Math.floor(new Date().getTime() / 1000)
-  
-  const amountTransferred = data.tokenAddress === zeroAddress
-    ? `${formatEther(balances[1])}`
-    : `${Number(balances[1]) / 1e6}`
-
-  const isLimitReached = 
-    ((data.budgetData.find(item => item.budgetType === 1)?.value ?? Number.MAX_VALUE) <= Number(amountTransferred)) ||
-    ((data.budgetData.find(item => item.budgetType === 0)?.value ?? Number.MAX_VALUE) <= Number(balances[0]))
-=======
     args: [keccak256(expense.signature as Address)],
   })) as unknown as [bigint, bigint, 0 | 1 | 2];
 
@@ -178,10 +164,9 @@
       ? `${formatEther(balances[1])}`
       : `${Number(balances[1]) / 1e6}`;
 
-  const isLimitReached =
-    data.budgetData[1].value <= Number(amountTransferred) ||
-    data.budgetData[0].value <= Number(balances[0]);
->>>>>>> 09800307
+  const isLimitReached = 
+    ((data.budgetData.find(item => item.budgetType === 1)?.value ?? Number.MAX_VALUE) <= Number(amountTransferred)) ||
+    ((data.budgetData.find(item => item.budgetType === 0)?.value ?? Number.MAX_VALUE) <= Number(balances[0]))
 
   const formattedExpense = {
     ...expense,
