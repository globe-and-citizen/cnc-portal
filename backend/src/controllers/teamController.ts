import { Prisma, /*PrismaClient,*/ User } from "@prisma/client";
import { Request, Response } from "express";
import { isAddress } from "viem";
import { errorResponse } from "../utils/utils";
import { addNotification, prisma } from "../utils";
import publicClient from "../utils/viem.config";
import OFFICER_ABI from "../artifacts/officer_abi.json";
//const prisma = new PrismaClient();
// Create a new team
const addTeam = async (req: Request, res: Response) => {
  /*
  #swagger.tags = ['Teams']
  */
  const { name, members, description, officerAddress } = req.body;
  const callerAddress = (req as any).address;
  try {
    // Validate all members' wallet addresses
    for (const member of members) {
      if (!isAddress(member.address)) {
        throw new Error(`Invalid wallet address for member: ${member.name}`);
      }
    }

    // Find the owner (user) by their address
    const owner = await prisma.user.findUnique({
      where: {
        address: String(callerAddress),
      },
    });

    if (!owner) {
      return errorResponse(404, "Owner not found", res);
    }

    // Ensure the owner's wallet address is in the members list
    if (!members.some((member: User) => member.address === callerAddress)) {
      members.push({
        name: owner.name || "User",
        address: owner.address,
      });
    }

    // Create the team with the members connected
    const team = await prisma.team.create({
      data: {
        name,
        description,
        ownerAddress: String(callerAddress),
        members: {
          connect: members.map((member: User) => ({
            address: member.address,
          })),
        },
        officerAddress: officerAddress,
      },
      include: {
        members: {
          select: {
            address: true,
            name: true,
          },
        },
      },
    });

    addNotification(
      members.map((member: User) => member.address),
      {
        message: `You have been added to a new team: ${name} by ${owner.name}`,
        subject: "Team Invitation",
        author: owner.address?.toString() || "",
        resource: `teams/${team.id}`,
      }
    );
    res.status(201).json(team);
  } catch (error: any) {
    return errorResponse(500, error.message, res);
  }
};
// Get Team
const getTeam = async (req: Request, res: Response) => {
  /*
  #swagger.tags = ['Teams']
  */
  const { id } = req.params;
  const callerAddress = (req as any).address;
  try {
    let team = await prisma.team.findUnique({
      where: {
        id: Number(id),
      },
      include: {
        members: {
          select: {
            address: true,
            name: true
          },
        },
        teamContracts: true,
      },
    });

    if (!isUserPartOfTheTeam(team?.members ?? [], callerAddress)) {
      return errorResponse(403, "Unauthorized", res);
    }

    // Handle 404
    if (!team) {
      return errorResponse(404, "Team not found", res);
    }

    if (!req.query) {
      res.status(200).json({ team, success: true });
    }

    const filterQuery = buildFilterMember(req.query);
    team = await prisma.team.findUnique({
      where: {
        id: Number(id),
      },
      include: {
        members: {
          where: filterQuery,
          select: {
            address: true,
            name: true,
            memberTeamsData: {
              select: {
                expenseAccountData: true,
                expenseAccountSignature: true,
              },
            },
          },
        },
        teamContracts: true,
      },
    });
    res.status(200).json(team);
  } catch (error: any) {
    return errorResponse(500, error.message, res);
  }
};

// Get teams owned by user
const getAllTeams = async (req: Request, res: Response) => {
  /*
  #swagger.tags = ['Teams']
  */
  const callerAddress = String((req as any).address);
  try {
    // Get teams owned by the user

    // Get teams where the user is a member
    const memberTeams = await prisma.team.findMany({
      where: {
        members: {
          some: {
            address: callerAddress,
          },
        },
      },
      include: {
        _count: {
          select: {
            members: true,
          },
        },
      },
    });

    // Combine owned and member teams

    res.status(200).json(memberTeams);
  } catch (error: any) {
    return errorResponse(500, error.message, res);
  }
};

// Update team
const updateTeam = async (req: Request, res: Response) => {
  /*
  #swagger.tags = ['Teams']
  */
  const { id } = req.params;
  const { name, description, officerAddress, teamContract } = req.body;
  const callerAddress = (req as any).address;
  try {
    const team = await prisma.team.findUnique({
      where: {
        id: Number(id),
      },
    });
    if (!team) {
      return errorResponse(404, "Team not found", res);
    }
    if (team.ownerAddress !== callerAddress) {
      return errorResponse(403, "Unauthorized", res);
    }

    if (teamContract) {
      if (!isAddress(teamContract.address)) {
        return errorResponse(400, "Invalid contract address", res);
      }

      const existingContract = await prisma.teamContract.findUnique({
        where: {
          address: teamContract.address,
        },
      });

      if (existingContract) {
        //update the existing contract if found
        await prisma.teamContract.update({
          where: { address: teamContract.address },
          data: {
            type: teamContract.type,
            deployer: teamContract.deployer,
          },
        });
      } else {
        await prisma.teamContract.create({
          data: {
            address: teamContract.address,
            type: teamContract.type,
            deployer: teamContract.deployer,
            teamId: team.id,
          },
        });
      }
    }

    const teamU = await prisma.team.update({
      where: { id: Number(id) },
      data: {
        name,
        description,
        officerAddress,
      },
      include: {
        members: {
          select: {
            address: true,
            name: true,
          },
        },
        teamContracts: true,
      },
    });
    res.status(200).json(teamU);
  } catch (error: any) {
    return errorResponse(500, error.message, res);
  }
};

// Delete Team
const deleteTeam = async (req: Request, res: Response) => {
  /*
  #swagger.tags = ['Teams']
  */
  const { id } = req.params;
  const callerAddress = (req as any).address;
  try {
    const team = await prisma.team.findUnique({
      where: {
        id: Number(id),
      },
    });
    if (!team) {
      return errorResponse(404, "Team not found", res);
    }
    if (team.ownerAddress !== callerAddress) {
      return errorResponse(403, "Unauthorized", res);
    }
    await prisma.boardOfDirectorActions.deleteMany({
      where: { teamId: Number(id) },
    });

<<<<<<< HEAD
    //delete claims
    // Step 1: Find all MemberTeamsData IDs associated with the Team
    // const memberTeamsDataIds = await prisma.memberTeamsData.findMany({
    //   where: {
    //     teamId: Number(id),
    //   },
    //   select: {
    //     id: true,
    //   },
    // });

    const wages = await prisma.wage.findMany({ where: { teamId: Number(id) } });

    const idsToDelete = /*memberTeamsDataIds*/wages.map((record) => record.id);

    // Step 2: Delete related Claim records
    // if (idsToDelete.length > 0) {
    //   await prisma.claim.deleteMany({
    //     where: {
    //       memberTeamsDataId: {
    //         in: idsToDelete,
    //       },
    //     },
    //   });
    // }

    if (idsToDelete.length > 0) {
      await prisma.claim.deleteMany({
        where: {
          wageId: {
            in: idsToDelete,
          },
        },
      });
    }

=======
>>>>>>> 8e9bb3ec
    await prisma.memberTeamsData.deleteMany({
      where: { teamId: Number(id) },
    });
    await prisma.wage.deleteMany({ where: { teamId: Number(id) } });
    await prisma.teamContract.deleteMany({
      where: { teamId: Number(id) },
    });
<<<<<<< HEAD
    await prisma.expense.deleteMany({
      where: { teamId: Number(id) }
=======
    await prisma.claim.deleteMany({
      where: { wage: { teamId: Number(id) } },
    });
    await prisma.wage.deleteMany({
      where: { teamId: Number(id) },
>>>>>>> 8e9bb3ec
    });
    const teamD = await prisma.team.delete({
      where: {
        id: Number(id),
      },
    });

    res.status(200).json({ team: teamD, success: true });
  } catch (error: any) {
    return errorResponse(500, error.message, res);
  }
};

//Add Expense Account Data
export const addExpenseAccountData = async (req: Request, res: Response) => {
  const { id } = req.params;
  const callerAddress = (req as any).address;
  const expenseAccountData = req.body;

  try {
    const team = await prisma.team.findUnique({
      where: { id: Number(id) },
    });
    const ownerAddress = team?.ownerAddress;
    if (callerAddress !== ownerAddress) {
      return errorResponse(403, `Forbidden`, res);
    }

    //create expense account data
    await prisma.memberTeamsData.upsert({
      where: {
        userAddress_teamId: {
          userAddress: expenseAccountData.expenseAccountData.approvedAddress,
          teamId: Number(id),
        },
      },
      update: {
        expenseAccountData: JSON.stringify(
          expenseAccountData.expenseAccountData
        ),
        expenseAccountSignature: expenseAccountData.signature,
      },
      create: {
        userAddress: expenseAccountData.expenseAccountData.approvedAddress,
        teamId: Number(id),
        expenseAccountData: JSON.stringify(
          expenseAccountData.expenseAccountData
        ),
        expenseAccountSignature: expenseAccountData.signature,
      },
    });

    res.status(201).json({
      success: true,
    });
  } catch (error) {
    return errorResponse(500, error, res);
  }
};

export const getExpenseAccountData = async (req: Request, res: Response) => {
  const { id } = req.params;
  const memberAddress = req.headers.memberaddress;

  try {
    if (memberAddress) {
      const memberTeamsData = await prisma.memberTeamsData.findUnique({
        where: {
          userAddress_teamId: {
            userAddress: String(memberAddress),
            teamId: Number(id),
          },
        },
      });

      res.status(201).json({
        data: memberTeamsData?.expenseAccountData,
        signature: memberTeamsData?.expenseAccountSignature,
      });
    } else {
      let memberTeamsData = await prisma.memberTeamsData.findMany({
        where: {
          teamId: Number(id),
        },
        include: {
          user: {
            select: {
              name: true,
            },
          },
        },
      });
      let expenseAccountData = memberTeamsData.map((item) => {
        if (item.expenseAccountData)
          return {
            ...JSON.parse(item.expenseAccountData),
            signature: item.expenseAccountSignature,
            name: item?.user?.name,
          };
      });

      res.status(201).json(expenseAccountData);
    }
  } catch (error) {
    return errorResponse(500, error, res);
  } finally {
    await prisma.$disconnect();
  }
};

const isUserPartOfTheTeam = async (
  members: { address: string; name?: string | null }[],
  callerAddress: string
) => {
  return members.some((member) => member.address === callerAddress);
};

const buildFilterMember = (queryParams: Request["query"]) => {
  const filterQuery: Prisma.UserWhereInput = {};
  if (queryParams.query) {
    filterQuery.OR = [
      {
        name: {
          contains: String(queryParams.query),
          mode: "insensitive",
        },
      },
      {
        address: {
          contains: String(queryParams.query),
          mode: "insensitive",
        },
      },
    ];
  }

  // can add others filter

  return filterQuery;
};

export { addTeam, updateTeam, deleteTeam, getTeam, getAllTeams };<|MERGE_RESOLUTION|>--- conflicted
+++ resolved
@@ -275,7 +275,6 @@
       where: { teamId: Number(id) },
     });
 
-<<<<<<< HEAD
     //delete claims
     // Step 1: Find all MemberTeamsData IDs associated with the Team
     // const memberTeamsDataIds = await prisma.memberTeamsData.findMany({
@@ -312,8 +311,6 @@
       });
     }
 
-=======
->>>>>>> 8e9bb3ec
     await prisma.memberTeamsData.deleteMany({
       where: { teamId: Number(id) },
     });
@@ -321,16 +318,8 @@
     await prisma.teamContract.deleteMany({
       where: { teamId: Number(id) },
     });
-<<<<<<< HEAD
     await prisma.expense.deleteMany({
       where: { teamId: Number(id) }
-=======
-    await prisma.claim.deleteMany({
-      where: { wage: { teamId: Number(id) } },
-    });
-    await prisma.wage.deleteMany({
-      where: { teamId: Number(id) },
->>>>>>> 8e9bb3ec
     });
     const teamD = await prisma.team.delete({
       where: {
