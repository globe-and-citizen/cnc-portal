--- conflicted
+++ resolved
@@ -189,11 +189,8 @@
     expenseAccountAddress,
     expenseAccountEip712Address,
     officerAddress,
-<<<<<<< HEAD
     teamContract,
-=======
     investorsAddress
->>>>>>> 24edf478
   } = req.body;
   const callerAddress = (req as any).address;
   try {
