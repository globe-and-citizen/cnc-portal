--- conflicted
+++ resolved
@@ -180,10 +180,7 @@
     votingAddress,
     boardOfDirectorsAddress,
     expenseAccountAddress,
-<<<<<<< HEAD
-    officerAddress,
-=======
->>>>>>> b4b6fa8a
+    officerAddress,,
   } = req.body;
   const callerAddress = (req as any).address;
   try {
@@ -198,10 +195,6 @@
     if (team.ownerAddress !== callerAddress) {
       return errorResponse(403, "Unauthorized", res);
     }
-<<<<<<< HEAD
-    console.log(`req.body: `, req.body);
-=======
->>>>>>> b4b6fa8a
     const teamU = await prisma.team.update({
       where: { id: Number(id) },
       data: {
@@ -211,10 +204,7 @@
         votingAddress,
         boardOfDirectorsAddress,
         expenseAccountAddress,
-<<<<<<< HEAD
-        officerAddress,
-=======
->>>>>>> b4b6fa8a
+        officerAddress,,
       },
       include: {
         members: {
