--- conflicted
+++ resolved
@@ -10,12 +10,9 @@
 import authRoutes from "../routes/authRoutes";
 //#endregion routing modules
 
-<<<<<<< HEAD
-=======
-//import document generation util
-import { generateDocs } from "../utils/swagger";
+
 import { authorizeUser } from "../middleware/authMiddleware";
->>>>>>> 8ffbaa87
+
 const path = require("path");
 
 class Server {
@@ -45,10 +42,6 @@
   private middleware() {
     this.app.use(express.json());
     this.app.use(cors({ origin: process.env.FRONTEND_URL as string }));
-<<<<<<< HEAD
-=======
-
->>>>>>> 8ffbaa87
   }
 
   private routes() {
