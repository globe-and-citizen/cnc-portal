//#region networking modules
import cors from "cors";
import express, { Express } from "express";
//#endregion networking modules

//#region routing modules
import teamRoutes from "../routes/teamRoutes";
import userRoutes from "../routes/userRoutes";
import authRoutes from "../routes/authRoutes";
import notificationRoutes from "../routes/notificationRoute";
import actionRoutes from "../routes/actionsRoute";
import wageRoutes from "../routes/wageRoute";
//#endregion routing modules

import { authorizeUser } from "../middleware/authMiddleware";
import { errorMessages } from "../utils/serverConfigUtil";

// Swagger import

import swaggerUi from "swagger-ui-express";
import swaggerJsdoc from "swagger-jsdoc";
const options = {
  definition: {
    openapi: "3.0.0",
    info: {
      title: "API Documentation",
      version: "1.0.0",
    },
  },
  apis: ["./src/routes/*.ts"], // Point to route files containing JSDoc comments
};
const swaggerSpec = swaggerJsdoc(options);
const path = require("path");

class Server {
  private static instance: Server | undefined;
  private app: Express;
  private paths: { [key: string]: string };
  private port: number;

  constructor() {
    this.app = express();
    this.paths = {
      teams: "/api/teams/",
      member: "/api/member/",
      user: "/api/user/",
      auth: "/api/auth/",
      notification: "/api/notification/",
<<<<<<< HEAD
      actions: "/api/actions/",
=======
      actions: '/api/actions/',
      wage: "/api/wage/",
>>>>>>> 7429cc2e
      apidocs: "/api-docs",
    };
    this.port = parseInt(process.env.PORT as string) || 3000;

    this.init();
  }

  public getApp() {
    return this.app;
  }

  private init() {
    this.checks();
    this.middleware();
    this.routes();
  }

  private checks() {
    if (process.env.NODE_ENV === undefined)
      throw new Error(errorMessages.nodeEnv);
    if (process.env.FRONTEND_URL === undefined)
      throw new Error(errorMessages.frontendUrl);
    if (process.env.SECRET_KEY === undefined)
      throw new Error(errorMessages.secretKey);
    if (process.env.DATABASE_URL === undefined)
      throw new Error(errorMessages.databaseUrl);
  }

  private middleware() {
    this.app.use(express.json());
    this.app.use(cors({ origin: process.env.FRONTEND_URL as string }));
  }

  private routes() {
    this.app.use(this.paths.teams, authorizeUser, teamRoutes);
    this.app.use(this.paths.wage, authorizeUser, wageRoutes);
    this.app.use(this.paths.user, userRoutes);
    this.app.use(this.paths.auth, authRoutes);
    this.app.use(this.paths.notification, notificationRoutes);
    this.app.use(this.paths.actions, authorizeUser, actionRoutes);
    this.app.use("/docs", swaggerUi.serve, swaggerUi.setup(swaggerSpec));
    this.app.get(this.paths.apidocs, (req, res) => {
      res.sendFile(path.join(__dirname, "../utils/backend_specs.html"));
    });
  }

  public listen() {
    this.app.listen(this.port, () => {
      console.log(`helloworld: listening on port ${this.port}`);
      console.log(
        `Swagger docs available at http://localhost:${this.port}/api-docs`
      );
      console.log(
        `Swagger docs V2 available at http://localhost:${this.port}/docs`
      );
    });
  }

  public static getInstance() {
    if (!this.instance) {
      this.instance = new this();
    }

    return this.instance;
  }
}

const server = Server.getInstance();

export default server;<|MERGE_RESOLUTION|>--- conflicted
+++ resolved
@@ -46,12 +46,8 @@
       user: "/api/user/",
       auth: "/api/auth/",
       notification: "/api/notification/",
-<<<<<<< HEAD
-      actions: "/api/actions/",
-=======
       actions: '/api/actions/',
       wage: "/api/wage/",
->>>>>>> 7429cc2e
       apidocs: "/api-docs",
     };
     this.port = parseInt(process.env.PORT as string) || 3000;
