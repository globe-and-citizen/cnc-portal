--- conflicted
+++ resolved
@@ -7,20 +7,6 @@
 //#endregion networking modules
 
 //#region routing modules
-<<<<<<< HEAD
-import teamRoutes from "../routes/teamRoutes";
-import userRoutes from "../routes/userRoutes";
-import authRoutes from "../routes/authRoutes";
-import notificationRoutes from "../routes/notificationRoute";
-import actionRoutes from "../routes/actionsRoute";
-import wageRoutes from "../routes/wageRoute";
-import claimRoutes from "../routes/claimRoute";
-import weeklyClaimRoutes from "../routes/weeklyClaimRoute";
-import expenseRoutes from "../routes/expenseRoute";
-import uploadRoute from "../routes/uploadRoute";
-import contractRoutes from "../routes/contractRoutes";
-import electionsRoute from "../routes/electionsRoute";
-=======
 import teamRoutes from '../routes/teamRoutes';
 import userRoutes from '../routes/userRoutes';
 import authRoutes from '../routes/authRoutes';
@@ -32,7 +18,7 @@
 import expenseRoutes from '../routes/expenseRoute';
 import uploadRoute from '../routes/uploadRoute';
 import contractRoutes from '../routes/contractRoutes';
->>>>>>> f8328f33
+import electionsRoute from "../routes/electionsRoute";
 //#endregion routing modules
 
 import { authorizeUser } from '../middleware/authMiddleware';
@@ -68,21 +54,6 @@
       this.app.set('trust proxy', true);
     }
     this.paths = {
-<<<<<<< HEAD
-      teams: "/api/teams/",
-      member: "/api/member/",
-      user: "/api/user/",
-      auth: "/api/auth/",
-      notification: "/api/notification/",
-      actions: "/api/actions/",
-      wage: "/api/wage/",
-      weeklyClaim: "/api/weeklyclaim/",
-      expense: "/api/expense/",
-      claim: "/api/claim/",
-      upload: "/api/upload/",
-      constract: "/api/contract/",
-      elections: "/api/elections/"
-=======
       teams: '/api/teams/',
       member: '/api/member/',
       user: '/api/user/',
@@ -95,7 +66,7 @@
       claim: '/api/claim/',
       upload: '/api/upload/',
       constract: '/api/contract/',
->>>>>>> f8328f33
+      elections: "/api/elections/"
     };
     const limiter = rateLimit({
       windowMs: 15 * 60 * 1000, // 15 minutes
@@ -143,12 +114,8 @@
     this.app.use(this.paths.upload, authorizeUser, uploadRoute);
     this.app.use(this.paths.weeklyClaim, authorizeUser, weeklyClaimRoutes);
     this.app.use(this.paths.constract, authorizeUser, contractRoutes);
-<<<<<<< HEAD
     this.app.use(this.paths.elections, authorizeUser, electionsRoute)
-    this.app.use("/docs", swaggerUi.serve, swaggerUi.setup(swaggerSpec));
-=======
     this.app.use('/docs', swaggerUi.serve, swaggerUi.setup(swaggerSpec));
->>>>>>> f8328f33
     // The error handler must be registered before any other error middleware and after all controllers
     Sentry.setupExpressErrorHandler(this.app);
 
