--- conflicted
+++ resolved
@@ -19,11 +19,8 @@
 import expenseRoutes from '../routes/expenseRoute';
 import uploadRoute from '../routes/uploadRoute';
 import contractRoutes from '../routes/contractRoutes';
-<<<<<<< HEAD
 import electionsRoute from '../routes/electionsRoute';
-=======
-import electionsRoute from "../routes/electionsRoute";
->>>>>>> e76f563e
+
 //#endregion routing modules
 
 import { authorizeUser } from '../middleware/authMiddleware';
@@ -71,11 +68,7 @@
       claim: '/api/claim/',
       upload: '/api/upload/',
       constract: '/api/contract/',
-<<<<<<< HEAD
       elections: '/api/elections/',
-=======
-      elections: "/api/elections/"
->>>>>>> e76f563e
     };
     const limiter = rateLimit({
       windowMs: 15 * 60 * 1000, // 15 minutes
@@ -123,12 +116,7 @@
     this.app.use(this.paths.upload, authorizeUser, uploadRoute);
     this.app.use(this.paths.weeklyClaim, authorizeUser, weeklyClaimRoutes);
     this.app.use(this.paths.constract, authorizeUser, contractRoutes);
-<<<<<<< HEAD
-
     this.app.use(this.paths.elections, authorizeUser, electionsRoute);
-=======
-    this.app.use(this.paths.elections, authorizeUser, electionsRoute)
->>>>>>> e76f563e
     this.app.use('/docs', swaggerUi.serve, swaggerUi.setup(swaggerSpec));
     // The error handler must be registered before any other error middleware and after all controllers
     Sentry.setupExpressErrorHandler(this.app);
