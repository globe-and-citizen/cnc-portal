//#region networking modules
import cors from "cors";
import express, { Express } from "express";
import rateLimit from "express-rate-limit";
//#endregion networking modules

//#region routing modules
import teamRoutes from "../routes/teamRoutes";
import userRoutes from "../routes/userRoutes";
import authRoutes from "../routes/authRoutes";
import notificationRoutes from "../routes/notificationRoute";
import actionRoutes from "../routes/actionsRoute";
import wageRoutes from "../routes/wageRoute";
import claimRoutes from "../routes/claimRoute";
import expenseRoutes from "../routes/expenseRoute";
<<<<<<< HEAD
import uploadRoute from "../routes/uploadRoute";
=======
import contractRoutes from "../routes/contractRoutes";
>>>>>>> 11508cfd
//#endregion routing modules

import { authorizeUser } from "../middleware/authMiddleware";
import { errorMessages } from "../utils/serverConfigUtil";

// Swagger import

import swaggerUi from "swagger-ui-express";
import swaggerJsdoc from "swagger-jsdoc";
const options = {
  definition: {
    openapi: "3.0.0",
    info: {
      title: "API Documentation",
      version: "1.0.0",
    },
  },
  apis: ["./src/routes/*.ts"], // Point to route files containing JSDoc comments
};
const swaggerSpec = swaggerJsdoc(options);
const path = require("path");

class Server {
  private static instance: Server | undefined;
  private app: Express;
  private paths: { [key: string]: string };
  private port: number;

  constructor() {
    this.app = express();
    this.paths = {
      teams: "/api/teams/",
      member: "/api/member/",
      user: "/api/user/",
      auth: "/api/auth/",
      notification: "/api/notification/",
      actions: "/api/actions/",
      wage: "/api/wage/",
      expense: "/api/expense/",
      claim: "/api/claim/",
<<<<<<< HEAD
      upload:"/api/upload/",
=======
      constract: "/api/contract/",
>>>>>>> 11508cfd
      apidocs: "/api-docs",
    };
    const limiter = rateLimit({
      windowMs: 15 * 60 * 1000, // 15 minutes
      max: 1000, // max 1000 requests per windowMs
    });

    this.app.use(limiter);
    this.port = parseInt(process.env.PORT as string) || 3000;

    this.init();
  }

  public getApp() {
    return this.app;
  }

  private init() {
    this.checks();
    this.middleware();
    this.routes();
  }

  private checks() {
    if (process.env.NODE_ENV === undefined)
      throw new Error(errorMessages.nodeEnv);
    if (process.env.FRONTEND_URL === undefined)
      throw new Error(errorMessages.frontendUrl);
    if (process.env.SECRET_KEY === undefined)
      throw new Error(errorMessages.secretKey);
    if (process.env.DATABASE_URL === undefined)
      throw new Error(errorMessages.databaseUrl);
    if (process.env.CHAIN_ID === undefined)
      throw new Error(errorMessages.chainId);
  }

  private middleware() {
    this.app.use(express.json());
    this.app.use(cors({ origin: process.env.FRONTEND_URL as string }));
  }

  private routes() {
    this.app.use(this.paths.teams, authorizeUser, teamRoutes);
    this.app.use(this.paths.wage, authorizeUser, wageRoutes);
    this.app.use(this.paths.user, userRoutes);
    this.app.use(this.paths.auth, authRoutes);
    this.app.use(this.paths.notification, notificationRoutes);
    this.app.use(this.paths.actions, authorizeUser, actionRoutes);
    this.app.use(this.paths.claim, authorizeUser, claimRoutes);
    this.app.use(this.paths.expense, authorizeUser, expenseRoutes);
<<<<<<< HEAD
    this.app.use(this.paths.upload,authorizeUser, uploadRoute);
=======
    this.app.use(this.paths.constract, authorizeUser, contractRoutes);
>>>>>>> 11508cfd
    this.app.use("/docs", swaggerUi.serve, swaggerUi.setup(swaggerSpec));
    this.app.get(this.paths.apidocs, (req, res) => {
      res.sendFile(path.join(__dirname, "../utils/backend_specs.html"));
    });
  }

  public listen() {
    this.app.listen(this.port, () => {
      console.log(`helloworld: listening on port ${this.port}`);
      console.log(
        `Swagger docs available at http://localhost:${this.port}/api-docs`
      );
      console.log(
        `Swagger docs V2 available at http://localhost:${this.port}/docs`
      );
    });
  }

  public static getInstance() {
    if (!this.instance) {
      this.instance = new this();
    }

    return this.instance;
  }
}

const server = Server.getInstance();

export default server;<|MERGE_RESOLUTION|>--- conflicted
+++ resolved
@@ -13,11 +13,8 @@
 import wageRoutes from "../routes/wageRoute";
 import claimRoutes from "../routes/claimRoute";
 import expenseRoutes from "../routes/expenseRoute";
-<<<<<<< HEAD
 import uploadRoute from "../routes/uploadRoute";
-=======
 import contractRoutes from "../routes/contractRoutes";
->>>>>>> 11508cfd
 //#endregion routing modules
 
 import { authorizeUser } from "../middleware/authMiddleware";
@@ -58,11 +55,8 @@
       wage: "/api/wage/",
       expense: "/api/expense/",
       claim: "/api/claim/",
-<<<<<<< HEAD
       upload:"/api/upload/",
-=======
       constract: "/api/contract/",
->>>>>>> 11508cfd
       apidocs: "/api-docs",
     };
     const limiter = rateLimit({
@@ -113,11 +107,8 @@
     this.app.use(this.paths.actions, authorizeUser, actionRoutes);
     this.app.use(this.paths.claim, authorizeUser, claimRoutes);
     this.app.use(this.paths.expense, authorizeUser, expenseRoutes);
-<<<<<<< HEAD
     this.app.use(this.paths.upload,authorizeUser, uploadRoute);
-=======
     this.app.use(this.paths.constract, authorizeUser, contractRoutes);
->>>>>>> 11508cfd
     this.app.use("/docs", swaggerUi.serve, swaggerUi.setup(swaggerSpec));
     this.app.get(this.paths.apidocs, (req, res) => {
       res.sendFile(path.join(__dirname, "../utils/backend_specs.html"));
