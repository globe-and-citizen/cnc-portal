//#region networking modules
import cors from "cors";
import express, { Express } from "express";
//#endregion networking modules

//#region routing modules
import teamRoutes from "../routes/teamRoutes";
import memberRoutes from "../routes/memberRoutes";
import userRoutes from "../routes/userRoutes";
import authRoutes from "../routes/authRoutes";
//#endregion routing modules

//import document generation util
import { generateDocs } from "../utils/swagger";
<<<<<<< HEAD
import { authorizeUser } from "../middleware/authMiddleware";
=======
>>>>>>> 4995ce05
const path = require("path");

class Server {
  private app: Express;
  private paths: { [key: string]: string };
  private port: number;

  constructor() {
    this.app = express();
    this.paths = {
      teams: "/api/teams/",
      member: "/api/member/",
      user: "/api/user/",
      auth: "/api/auth/",
      apidocs: "/api-docs",
    };
    this.port = parseInt(process.env.PORT as string) || 3000;

    this.init();
  }

  private init() {
    generateDocs();
    this.middleware();
    this.routes();
  }

  private middleware() {
    this.app.use(express.json());
    this.app.use(cors({ origin: process.env.FRONTEND_URL as string }));
  }

  private routes() {
<<<<<<< HEAD
    this.app.use(this.paths.teams, authorizeUser, teamRoutes);
    this.app.use(this.paths.member, authorizeUser, memberRoutes);
=======
    this.app.use(this.paths.teams, teamRoutes);
    this.app.use(this.paths.member, memberRoutes);
>>>>>>> 4995ce05
    this.app.use(this.paths.user, userRoutes);
    this.app.use(this.paths.auth, authRoutes);
    this.app.get(this.paths.apidocs, (req, res) => {
      res.sendFile(path.join(__dirname, "../utils/backend_specs.html"));
    });
  }

  public listen() {
    this.app.listen(this.port, () => {
      console.log(`helloworld: listening on port ${this.port}`);
    });
  }
}

const server = new Server();

export default server;<|MERGE_RESOLUTION|>--- conflicted
+++ resolved
@@ -12,10 +12,7 @@
 
 //import document generation util
 import { generateDocs } from "../utils/swagger";
-<<<<<<< HEAD
 import { authorizeUser } from "../middleware/authMiddleware";
-=======
->>>>>>> 4995ce05
 const path = require("path");
 
 class Server {
@@ -46,16 +43,12 @@
   private middleware() {
     this.app.use(express.json());
     this.app.use(cors({ origin: process.env.FRONTEND_URL as string }));
+
   }
 
   private routes() {
-<<<<<<< HEAD
     this.app.use(this.paths.teams, authorizeUser, teamRoutes);
     this.app.use(this.paths.member, authorizeUser, memberRoutes);
-=======
-    this.app.use(this.paths.teams, teamRoutes);
-    this.app.use(this.paths.member, memberRoutes);
->>>>>>> 4995ce05
     this.app.use(this.paths.user, userRoutes);
     this.app.use(this.paths.auth, authRoutes);
     this.app.get(this.paths.apidocs, (req, res) => {
