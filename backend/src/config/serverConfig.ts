--- conflicted
+++ resolved
@@ -49,11 +49,8 @@
       auth: "/api/auth/",
       notification: "/api/notification/",
       actions: "/api/actions/",
-<<<<<<< HEAD
       wage: "/api/wage/",
       claim: "/api/claim/",
-=======
->>>>>>> 462c486e
       apidocs: "/api-docs",
     };
     const limiter = rateLimit({
