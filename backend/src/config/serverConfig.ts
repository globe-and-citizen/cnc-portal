--- conflicted
+++ resolved
@@ -8,13 +8,10 @@
 import userRoutes from "../routes/userRoutes";
 import authRoutes from "../routes/authRoutes";
 import notificationRoutes from "../routes/notificationRoute";
-<<<<<<< HEAD
+import actionRoutes from "../routes/actionsRoute";
 import roleRoutes from "../routes/roleRoutes";
 import roleCategoryRoutes from "../routes/roleCategoryRoutes"
 import entitlementRoutes from "../routes/entitlementRoutes"
-=======
-import actionRoutes from "../routes/actionsRoute";
->>>>>>> 7554acb1
 //#endregion routing modules
 
 import { authorizeUser } from "../middleware/authMiddleware";
@@ -36,13 +33,10 @@
       user: "/api/user/",
       auth: "/api/auth/",
       notification: "/api/notification/",
-<<<<<<< HEAD
+      actions: '/api/actions/',
       role: "/api/role/",
       roleCategory: "/api/role-category/",
       entitlement: "/api/entitlement/",
-=======
-      actions: '/api/actions/',
->>>>>>> 7554acb1
       apidocs: "/api-docs",
     };
     this.port = parseInt(process.env.PORT as string) || 3000;
@@ -81,13 +75,10 @@
     this.app.use(this.paths.user, userRoutes);
     this.app.use(this.paths.auth, authRoutes);
     this.app.use(this.paths.notification, notificationRoutes);
-<<<<<<< HEAD
+    this.app.use(this.paths.actions, authorizeUser, actionRoutes);
     this.app.use(this.paths.role, roleRoutes)
     this.app.use(this.paths.roleCategory, roleCategoryRoutes)
     this.app.use(this.paths.entitlement, entitlementRoutes)
-=======
-    this.app.use(this.paths.actions, authorizeUser, actionRoutes);
->>>>>>> 7554acb1
     this.app.get(this.paths.apidocs, (req, res) => {
       res.sendFile(path.join(__dirname, "../utils/backend_specs.html"));
     });
