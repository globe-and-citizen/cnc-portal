--- conflicted
+++ resolved
@@ -93,15 +93,15 @@
 }
 
 model Claim {
-<<<<<<< HEAD
   id            Int          @id @default(autoincrement()) // Add an ID for easy referencing
   status        String
   hoursWorked   Int?
+  memo          String?     
   signature     String?
   tokenTx       String?
   wageId        Int
   wage          Wage         @relation(fields: [wageId], references: [id])
-  weeklyClaimId Int?
+  weeklyClaimId Int?        
   weeklyClaim   WeeklyClaim? @relation("WeeklyClaimToClaims", fields: [weeklyClaimId], references: [id])
   createdAt     DateTime     @default(now())
   updatedAt     DateTime     @updatedAt
@@ -114,19 +114,8 @@
   claims    Claim[]  @relation("WeeklyClaimToClaims")
   createdAt DateTime @default(now())
   updatedAt DateTime @updatedAt
-=======
-  id          Int      @id @default(autoincrement()) // Add an ID for easy referencing
-  status      String
-  hoursWorked Int?
-  memo        String?
-  signature   String?
-  tokenTx     String?
-  wageId      Int
-  wage        Wage     @relation(fields: [wageId], references: [id])
-  createdAt   DateTime @default(now())
-  updatedAt   DateTime @updatedAt
->>>>>>> d48b9028
 }
+
 
 model Notification {
   id          Int      @id @default(autoincrement())
