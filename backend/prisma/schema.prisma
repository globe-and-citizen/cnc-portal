--- conflicted
+++ resolved
@@ -15,41 +15,6 @@
 }
 
 model User {
-<<<<<<< HEAD
-  address               String                @id @unique
-  name                  String?
-  nonce                 String
-  teams                 Team[]                @relation("MemberTeams")
-  ownedTeams            Team[]                @relation("OwnedTeams")
-  notifications         Notification[]
-  roles                 UserRole[]
-  memberTeamsData       MemberTeamsData[]     
-}
-
-model Team {
-  id                    Int                   @id @default(autoincrement())
-  members               User[]                @relation("MemberTeams")
-  owner                 User                  @relation("OwnedTeams", fields: [ownerAddress], references: [address])
-  ownerAddress          String
-  description           String?
-  name                  String                @unique
-  bankAddress           String? // A team can have no bank contract
-  votingAddress         String?
-  memberTeamsData       MemberTeamsData[]     
-}
-
-model MemberTeamsData {
-  id                    Int                   @id @default(autoincrement())  // Add an ID for easy referencing
-  user                  User                  @relation(fields: [userAddress], references: [address])
-  team                  Team                  @relation(fields: [teamId], references: [id])
-  userAddress           String
-  teamId                Int
-  contract              String?
-  memberSignature       String?          
-  ownerSignature        String?
-
-  @@unique([userAddress, teamId]) 
-=======
   address                           String                @id @unique
   name                              String?
   nonce                             String
@@ -58,6 +23,7 @@
   notifications                     Notification[]
   BoardOfDirectorActions            BoardOfDirectorActions[]
   roles                             UserRole[]
+  memberTeamsData                   MemberTeamsData[]     
 }
 
 model Team {
@@ -73,7 +39,20 @@
   expenseAccountAddress              String?
   officerAddress                     String?
   BoardOfDirectorActions             BoardOfDirectorActions[]
->>>>>>> ca6dbab9
+  memberTeamsData                    MemberTeamsData[]     
+}
+
+model MemberTeamsData {
+  id                                 Int                   @id @default(autoincrement())  // Add an ID for easy referencing
+  user                               User                  @relation(fields: [userAddress], references: [address])
+  team                               Team                  @relation(fields: [teamId], references: [id])
+  userAddress                        String
+  teamId                             Int
+  contract                           String?
+  memberSignature                    String?          
+  ownerSignature                     String?
+
+  @@unique([userAddress, teamId]) 
 }
 
 model Notification {
