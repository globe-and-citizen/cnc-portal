--- conflicted
+++ resolved
@@ -15,64 +15,6 @@
 }
 
 model User {
-<<<<<<< HEAD
-  address                   String  @id @unique
-  name                      String?
-  nonce                     String
-  teams                     Team[]  @relation("MemberTeams")
-  ownedTeams                Team[]  @relation("OwnedTeams")
-  notifications             Notification[]
-  BoardOfDirectorActions    BoardOfDirectorActions[]
-  memberTeamsData           MemberTeamsData[]
-  //Meta data
-  createdAt                 DateTime @default(now())
-  updatedAt                 DateTime @updatedAt
-  // slug                      String? @unique
-}
-
-model Team {
-  id                        Int     @id @default(autoincrement())
-  members                   User[]  @relation("MemberTeams")
-  owner                     User    @relation("OwnedTeams", fields: [ownerAddress], references: [address])
-  ownerAddress              String
-  description               String?
-  name                      String  @unique
-  
-  createdAt                 DateTime @default(now())
-  updatedAt                 DateTime @updatedAt
-  // slug                      String? @unique
-
-  // Removes thoses address and use a team contract Table
-  bankAddress               String? // A team can have no bank contract
-  votingAddress             String?
-  boardOfDirectorsAddress   String?
-  expenseAccountAddress     String?
-  officerAddress            String?
-  investorsAddress          String?
-  expenseAccountEip712Address     String?
-  cashRemunerationEip712Address   String?
-  BoardOfDirectorActions    BoardOfDirectorActions[]
-  teamContracts TeamContract[]
-  memberTeamsData           MemberTeamsData[]
-}
-
-model MemberTeamsData {
-  id                        Int      @id @default(autoincrement())  // Add an ID for easy referencing
-  user                      User     @relation(fields: [userAddress], references: [address])
-  team                      Team     @relation(fields: [teamId], references: [id])
-  userAddress               String
-  teamId                    Int
-  // Weird data
-  expenseAccountData        String?
-  expenseAccountSignature   String?
-  hourlyRate                String?
-  maxHoursPerWeek           Int?
-  claims                    Claim[]
-  
-  createdAt                 DateTime @default(now())
-  updatedAt                 DateTime @updatedAt
-  // slug                      String? @unique
-=======
   address                String                   @id @unique
   name                   String?
   nonce                  String
@@ -119,7 +61,6 @@
   expenseAccountSignature String?
   createdAt               DateTime @default(now())
   updatedAt               DateTime @updatedAt
->>>>>>> 7429cc2e
 
   @@unique([userAddress, teamId])
 }
@@ -144,46 +85,6 @@
 }
 
 model Claim {
-<<<<<<< HEAD
-  id                        Int      @id @default(autoincrement())  // Add an ID for easy referencing
-  createdAt                 DateTime @default(now())
-  updatedAt                 DateTime @updatedAt
-  // slug                      String? @unique
-  status                    String
-  hoursWorked               Int?
-  cashRemunerationSignature String?
-  memberTeamsDataId         Int
-  memberTeamsData           MemberTeamsData @relation(fields: [memberTeamsDataId], references: [id])
-}
-
-model Notification {
-  id                        Int      @id @default(autoincrement())
-  subject                   String?
-  message                   String
-  isRead                    Boolean  @default(false)
-  userAddress               String
-  user                      User     @relation(fields: [userAddress], references: [address])
-  author                    String?
-  resource                  String?
-  createdAt                 DateTime @default(now())
-  updatedAt                 DateTime @updatedAt
-  // slug                      String? @unique
-}
-
-model TeamContract {
-  id           Int       @id @default(autoincrement())
-  address      String    @unique
-  type         String
-  deployer     String
-  admins       String[]
-  teamId       Int
-  team         Team      @relation(fields: [teamId], references: [id])
-  createdAt                 DateTime @default(now())
-  updatedAt                 DateTime @updatedAt
-  // slug                      String? @unique
-  @@index([address])
-  }
-=======
   id          Int      @id @default(autoincrement()) // Add an ID for easy referencing
   status      String
   hoursWorked Int?
@@ -218,27 +119,11 @@
   team      Team     @relation(fields: [teamId], references: [id])
   createdAt DateTime @default(now())
   updatedAt DateTime @updatedAt
->>>>>>> 7429cc2e
 
   @@index([address])
 }
 
 model BoardOfDirectorActions {
-<<<<<<< HEAD
-  id                        Int      @id @default(autoincrement())
-  actionId                  Int
-  description               String
-  targetAddress             String
-  userAddress               String
-  isExecuted                Boolean  @default(false)
-  data                      String
-  createdBy                 User     @relation(fields: [userAddress], references: [address])
-  teamId                    Int
-  team                      Team     @relation(fields: [teamId], references: [id])
-  createdAt                 DateTime @default(now())
-  updatedAt                 DateTime @updatedAt
-  // slug                      String? @unique
-=======
   id            Int      @id @default(autoincrement())
   actionId      Int
   description   String
@@ -251,5 +136,4 @@
   team          Team     @relation(fields: [teamId], references: [id])
   createdAt     DateTime @default(now())
   updatedAt     DateTime @updatedAt
->>>>>>> 7429cc2e
 }