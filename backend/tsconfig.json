{
  "compilerOptions": {
<<<<<<< HEAD
=======
    /* Visit https://aka.ms/tsconfig to read more about this file */
    "types": ["vitest/globals"],
    /* Projects */
    // "incremental": true,                              /* Save .tsbuildinfo files to allow for incremental compilation of projects. */
    // "composite": true,                                /* Enable constraints that allow a TypeScript project to be used with project references. */
    // "tsBuildInfoFile": "./.tsbuildinfo",              /* Specify the path to .tsbuildinfo incremental compilation file. */
    // "disableSourceOfProjectReferenceRedirect": true,  /* Disable preferring source files instead of declaration files when referencing composite projects. */
    // "disableSolutionSearching": true,                 /* Opt a project out of multi-project reference checking when editing. */
    // "disableReferencedProjectLoad": true,             /* Reduce the number of projects loaded automatically by TypeScript. */

>>>>>>> 8b465587
    /* Language and Environment */
    "target": "es2016",

    /* Modules */
    "module": "commonjs",
    "rootDir": "./src",
    "outDir": "./dist",
    /* Emit */
    "sourceMap": true,
    "esModuleInterop": true,
    "forceConsistentCasingInFileNames": true,

    /* Type Checking */
    "strict": true /* Enable all strict type-checking options. */,
    "skipLibCheck": true /* Skip type checking all .d.ts files. */
  }
}<|MERGE_RESOLUTION|>--- conflicted
+++ resolved
@@ -1,7 +1,5 @@
 {
   "compilerOptions": {
-<<<<<<< HEAD
-=======
     /* Visit https://aka.ms/tsconfig to read more about this file */
     "types": ["vitest/globals"],
     /* Projects */
@@ -12,7 +10,6 @@
     // "disableSolutionSearching": true,                 /* Opt a project out of multi-project reference checking when editing. */
     // "disableReferencedProjectLoad": true,             /* Reduce the number of projects loaded automatically by TypeScript. */
 
->>>>>>> 8b465587
     /* Language and Environment */
     "target": "es2016",
 
