specVersion: 1.2.0
indexerHints:
  prune: auto
schema:
  file: ./schema.graphql
dataSources:
  - kind: ethereum
    name: OfficerFactoryBeacon
    network: sepolia
    source:
      abi: OfficerFactoryBeacon
      address: "0xad154BF180D694050843Bd094af69e9d3bf7eA40"
      startBlock: 7970003
    mapping:
      kind: ethereum/events
      apiVersion: 0.0.9
      language: wasm/assemblyscript
      entities:
        - BeaconProxyCreated
      abis:
        - name: OfficerFactoryBeacon
          file: ./abis/OfficerFactoryBeacon.json
      eventHandlers:
        - event: BeaconProxyCreated(indexed address,indexed address)
          handler: handleBeaconProxyCreated
      file: ./src/officerFactoryBeacon.ts
  - kind: ethereum
    name: USDC
    network: sepolia
    source:
      abi: ERC20
      address: "0x63E5b84cCE0cf6c1a1C78055bD8bb2Fc82B1Ff8e"
      startBlock: 7970003
    mapping:
      kind: ethereum/events
      apiVersion: 0.0.9
      language: wasm/assemblyscript
      entities:
        - Transaction
      abis:
        - name: ERC20
          file: ./abis/ERC20.json
      eventHandlers:
        - event: Transfer(indexed address,indexed address,uint256)
          handler: handleTransferUsdc
      file: ./src/erc20.ts
  - kind: ethereum
    name: USDT
    network: sepolia
    source:
      abi: ERC20
      address: "0xF1FbA289d63f563d5cbe2F122FE0126853758ffA"
      startBlock: 7970003
    mapping:
      kind: ethereum/events
      apiVersion: 0.0.9
      language: wasm/assemblyscript
      entities:
        - Transaction
      abis:
        - name: ERC20
          file: ./abis/ERC20.json
      eventHandlers:
        - event: Transfer(indexed address,indexed address,uint256)
          handler: handleTransferUsdt
      file: ./src/erc20.ts
templates:
  - name: ExpenseAccountEIP712
    kind: ethereum/contract
    network: localhost
    source:
      abi: ExpenseAccountEIP712
    mapping:
      kind: ethereum/events
      apiVersion: 0.0.9
      language: wasm/assemblyscript
      file: ./src/expenseAccountEip712.ts
      entities:
        - Transfer
        - Deposited
        - Transaction
      abis:
        - name: ExpenseAccountEIP712
          file: ./abis/ExpenseAccountEIP712.json
      eventHandlers:
        - event: Transfer(indexed address,indexed address,uint256)
          handler: handleTransfer
        - event: Deposited(indexed address,uint256)
          handler: handleDeposited
        - event: TokenTransfer(indexed address,indexed address,indexed address,uint256)
          handler: handleTokenTransfer
        - event: TokenDeposited(indexed address,indexed address,uint256)
          handler: habdleTokenDeposited
<<<<<<< HEAD
  - name: Bank
    kind: ethereum
    network: localhost
    source:
      abi: Bank
    mapping:
      kind: ethereum/events
      apiVersion: 0.0.9
      language: wasm/assemblyscript
      file: ./src/bank.ts
      entities:
        - Transaction
      abis:
        - name: Bank
          file: ./abis/Bank.json
      eventHandlers:
        - event: Transfer(indexed address,indexed address,uint256)
          handler: handleTransfer
        - event: Deposited(indexed address,uint256)
          handler: handleDeposited
        - event: TokenTransfer(indexed address,indexed address,indexed address,uint256)
          handler: handleTokenTransfer
        - event: TokenDeposited(indexed address,indexed address,uint256)
          handler: handleTokenDeposited
=======
    network: sepolia
>>>>>>> c7d0dfdd
  - name: Officer
    kind: ethereum
    source:
      abi: Officer
    mapping:
      kind: ethereum/events
      apiVersion: 0.0.9
      language: wasm/assemblyscript
      entities:
        - BeaconConfigured
        - BeaconProxiesDeployed
        - BeaconProxyDeployed
        - ContractDeployed
        - Initialized
        - OwnershipTransferred
        - Paused
        - Unpaused
      abis:
        - name: Officer
          file: ./abis/Officer.json
      eventHandlers:
        - event: BeaconConfigured(string,address)
          handler: handleBeaconConfigured
        - event: BeaconProxiesDeployed(address[])
          handler: handleBeaconProxiesDeployed
        - event: ContractDeployed(string,address)
          handler: handleContractDeployed
        - event: Initialized(uint64)
          handler: handleInitialized
        - event: OwnershipTransferred(indexed address,indexed address)
          handler: handleOwnershipTransferred
        - event: Paused(address)
          handler: handlePaused
        - event: Unpaused(address)
          handler: handleUnpaused
      file: ./src/officer.ts
    network: sepolia<|MERGE_RESOLUTION|>--- conflicted
+++ resolved
@@ -91,7 +91,6 @@
           handler: handleTokenTransfer
         - event: TokenDeposited(indexed address,indexed address,uint256)
           handler: habdleTokenDeposited
-<<<<<<< HEAD
   - name: Bank
     kind: ethereum
     network: localhost
@@ -116,9 +115,6 @@
           handler: handleTokenTransfer
         - event: TokenDeposited(indexed address,indexed address,uint256)
           handler: handleTokenDeposited
-=======
-    network: sepolia
->>>>>>> c7d0dfdd
   - name: Officer
     kind: ethereum
     source:
