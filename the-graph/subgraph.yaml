specVersion: 1.2.0
indexerHints:
  prune: auto
schema:
  file: ./schema.graphql
dataSources:
  - kind: ethereum
    name: OfficerFactoryBeacon
    network: localhost
    source:
<<<<<<< HEAD
      address: "0x9A9f2CCfdE556A7E9Ff0848998Aa4a0CFD8863AE"
=======
>>>>>>> f223421a
      abi: OfficerFactoryBeacon
      address: "0x9A9f2CCfdE556A7E9Ff0848998Aa4a0CFD8863AE"
      startBlock: 1
    mapping:
      kind: ethereum/events
      apiVersion: 0.0.9
      language: wasm/assemblyscript
      entities:
        - BeaconProxyCreated
      abis:
        - name: OfficerFactoryBeacon
          file: ./abis/OfficerFactoryBeacon.json
      eventHandlers:
        - event: BeaconProxyCreated(indexed address,indexed address)
          handler: handleBeaconProxyCreated
      file: ./src/officerFactoryBeacon.ts
  - kind: ethereum
    name: USDC
    network: localhost
    source:
<<<<<<< HEAD
      address: "0x59b670e9fA9D0A427751Af201D676719a970857b"
=======
>>>>>>> f223421a
      abi: ERC20
      address: "0x59b670e9fA9D0A427751Af201D676719a970857b"
      startBlock: 1
    mapping:
      kind: ethereum/events
      apiVersion: 0.0.9
      language: wasm/assemblyscript
      entities:
        - Transaction
      abis:
        - name: ERC20
          file: ./abis/ERC20.json
      eventHandlers:
        - event: Transfer(indexed address,indexed address,uint256)
          handler: handleTransferUsdc
      file: ./src/erc20.ts
  - kind: ethereum
    name: USDT
    network: localhost
    source:
<<<<<<< HEAD
      address: "0x4ed7c70F96B99c776995fB64377f0d4aB3B0e1C1"
=======
>>>>>>> f223421a
      abi: ERC20
      address: "0x4ed7c70F96B99c776995fB64377f0d4aB3B0e1C1"
      startBlock: 1
    mapping:
      kind: ethereum/events
      apiVersion: 0.0.9
      language: wasm/assemblyscript
      entities:
        - Transaction
      abis:
        - name: ERC20
          file: ./abis/ERC20.json
      eventHandlers:
        - event: Transfer(indexed address,indexed address,uint256)
          handler: handleTransferUsdt
      file: ./src/erc20.ts
templates:
  - name: ExpenseAccountEIP712
    kind: ethereum/contract
    source:
      abi: ExpenseAccountEIP712
    mapping:
      kind: ethereum/events
      apiVersion: 0.0.9
      language: wasm/assemblyscript
      file: ./src/expenseAccountEip712.ts
      entities:
        - Transfer
        - Deposited
        - Transaction
      abis:
        - name: ExpenseAccountEIP712
          file: ./abis/ExpenseAccountEIP712.json
      eventHandlers:
        - event: Transfer(indexed address,indexed address,uint256)
          handler: handleTransfer
        - event: Deposited(indexed address,uint256)
          handler: handleDeposited
        - event: TokenTransfer(indexed address,indexed address,indexed address,uint256)
          handler: handleTokenTransfer
        - event: TokenDeposited(indexed address,indexed address,uint256)
          handler: habdleTokenDeposited
<<<<<<< HEAD
  - name: Bank
    kind: ethereum
    network: mainnet
    source:
      abi: Bank
    mapping:
      kind: ethereum/events
      apiVersion: 0.0.9
      language: wasm/assemblyscript
      file: ./src/bank.ts
      entities:
        - Transfer
        - Deposited
        - TokenTransfer
        - TokenDeposited
        - PushTip
        - PushTokenTip
        - SendTip
        - SendTokenTip
        - TipsAddressChanged
        - TokenAddressChanged
      abis:
        - name: Bank
          file: ./abis/Bank.json
      eventHandlers:
        - event: Transfer(indexed address,indexed address,uint256)
          handler: handleTransfer
        - event: Deposited(indexed address,uint256)
          handler: handleDeposited
        - event: TokenTransfer(indexed address,indexed address,indexed address,uint256)
          handler: handleTokenTransfer
        - event: TokenDeposited(indexed address,indexed address,uint256)
          handler: handleTokenDeposited
        - event: PushTip(indexed address,address[],uint256)
          handler: handlePushTip
        - event: PushTokenTip(indexed address,address[],indexed address,uint256)
          handler: handlePushTokenTip
        - event: SendTip(indexed address,address[],uint256)
          handler: handleSendTip
        - event: SendTokenTip(indexed address,address[],indexed address,uint256)
          handler: handleSendTokenTip
        - event: TipsAddressChanged(indexed address,indexed address,indexed address)
          handler: handleTipsAddressChanged
        - event: TokenAddressChanged(indexed address,string,indexed address,indexed address)
          handler: handleTokenAddressChanged
=======
    network: localhost
>>>>>>> f223421a
  - name: Officer
    kind: ethereum
    source:
      abi: Officer
    mapping:
      kind: ethereum/events
      apiVersion: 0.0.9
      language: wasm/assemblyscript
      entities:
        - BeaconConfigured
        - BeaconProxiesDeployed
        - BeaconProxyDeployed
        - ContractDeployed
        - Initialized
        - OwnershipTransferred
        - Paused
        - Unpaused
      abis:
        - name: Officer
          file: ./abis/Officer.json
      eventHandlers:
        - event: BeaconConfigured(string,address)
          handler: handleBeaconConfigured
        - event: BeaconProxiesDeployed(address[])
          handler: handleBeaconProxiesDeployed
        - event: ContractDeployed(string,address)
          handler: handleContractDeployed
        - event: Initialized(uint64)
          handler: handleInitialized
        - event: OwnershipTransferred(indexed address,indexed address)
          handler: handleOwnershipTransferred
        - event: Paused(address)
          handler: handlePaused
        - event: Unpaused(address)
          handler: handleUnpaused
      file: ./src/officer.ts
    network: localhost<|MERGE_RESOLUTION|>--- conflicted
+++ resolved
@@ -8,10 +8,6 @@
     name: OfficerFactoryBeacon
     network: localhost
     source:
-<<<<<<< HEAD
-      address: "0x9A9f2CCfdE556A7E9Ff0848998Aa4a0CFD8863AE"
-=======
->>>>>>> f223421a
       abi: OfficerFactoryBeacon
       address: "0x9A9f2CCfdE556A7E9Ff0848998Aa4a0CFD8863AE"
       startBlock: 1
@@ -32,10 +28,6 @@
     name: USDC
     network: localhost
     source:
-<<<<<<< HEAD
-      address: "0x59b670e9fA9D0A427751Af201D676719a970857b"
-=======
->>>>>>> f223421a
       abi: ERC20
       address: "0x59b670e9fA9D0A427751Af201D676719a970857b"
       startBlock: 1
@@ -56,10 +48,6 @@
     name: USDT
     network: localhost
     source:
-<<<<<<< HEAD
-      address: "0x4ed7c70F96B99c776995fB64377f0d4aB3B0e1C1"
-=======
->>>>>>> f223421a
       abi: ERC20
       address: "0x4ed7c70F96B99c776995fB64377f0d4aB3B0e1C1"
       startBlock: 1
@@ -102,7 +90,6 @@
           handler: handleTokenTransfer
         - event: TokenDeposited(indexed address,indexed address,uint256)
           handler: habdleTokenDeposited
-<<<<<<< HEAD
   - name: Bank
     kind: ethereum
     network: mainnet
@@ -148,9 +135,7 @@
           handler: handleTipsAddressChanged
         - event: TokenAddressChanged(indexed address,string,indexed address,indexed address)
           handler: handleTokenAddressChanged
-=======
     network: localhost
->>>>>>> f223421a
   - name: Officer
     kind: ethereum
     source:
