specVersion: 1.2.0
indexerHints:
  prune: auto
schema:
  file: ./schema.graphql
dataSources:
  - kind: ethereum
    name: OfficerFactoryBeacon
    network: sepolia
    source:
      abi: OfficerFactoryBeacon
      address: "0xad154BF180D694050843Bd094af69e9d3bf7eA40"
      startBlock: 7970003
    mapping:
      kind: ethereum/events
      apiVersion: 0.0.9
      language: wasm/assemblyscript
      entities:
        - BeaconProxyCreated
      abis:
        - name: OfficerFactoryBeacon
          file: ./abis/OfficerFactoryBeacon.json
      eventHandlers:
        - event: BeaconProxyCreated(indexed address,indexed address)
          handler: handleBeaconProxyCreated
      file: ./src/officerFactoryBeacon.ts
  - kind: ethereum
    name: USDC
    network: sepolia
    source:
      abi: ERC20
      address: "0x63E5b84cCE0cf6c1a1C78055bD8bb2Fc82B1Ff8e"
      startBlock: 7970003
    mapping:
      kind: ethereum/events
      apiVersion: 0.0.9
      language: wasm/assemblyscript
      entities:
        - Transaction
      abis:
        - name: ERC20
          file: ./abis/ERC20.json
      eventHandlers:
        - event: Transfer(indexed address,indexed address,uint256)
          handler: handleTransferUsdc
      file: ./src/erc20.ts
  - kind: ethereum
    name: USDT
    network: sepolia
    source:
      abi: ERC20
      address: "0xF1FbA289d63f563d5cbe2F122FE0126853758ffA"
      startBlock: 7970003
    mapping:
      kind: ethereum/events
      apiVersion: 0.0.9
      language: wasm/assemblyscript
      entities:
        - Transaction
      abis:
        - name: ERC20
          file: ./abis/ERC20.json
      eventHandlers:
        - event: Transfer(indexed address,indexed address,uint256)
          handler: handleTransferUsdt
      file: ./src/erc20.ts
templates:
  - name: ExpenseAccountEIP712
    kind: ethereum/contract
    source:
      abi: ExpenseAccountEIP712
    mapping:
      kind: ethereum/events
      apiVersion: 0.0.9
      language: wasm/assemblyscript
      file: ./src/expenseAccountEip712.ts
      entities:
        - Transfer
        - Deposited
        - Transaction
      abis:
        - name: ExpenseAccountEIP712
          file: ./abis/ExpenseAccountEIP712.json
      eventHandlers:
        - event: Transfer(indexed address,indexed address,uint256)
          handler: handleTransfer
        - event: Deposited(indexed address,uint256)
          handler: handleDeposited
        - event: TokenTransfer(indexed address,indexed address,indexed address,uint256)
          handler: handleTokenTransfer
        - event: TokenDeposited(indexed address,indexed address,uint256)
          handler: habdleTokenDeposited
<<<<<<< HEAD
    network: localhost
  - name: CashRemunerationEIP712
    kind: ethereum/contract
    source:
      abi: CashRemunerationEIP712
    mapping:
      kind: ethereum/events
      apiVersion: 0.0.9
      language: wasm/assemblyscript
      file: ./src/cashRemunerationEip712.ts
      entities:
        - Withdraw
        - Deposited
        - Transaction
      abis:
        - name: CashRemunerationEIP712
          file: ./abis/CashRemunerationEIP712.json
      eventHandlers:
        - event: Deposited(indexed address,uint256)
          handler: handleDeposited
        - event: Withdraw(indexed address,uint256)
          handler: handleWithdraw
    network: localhost
=======
    network: sepolia
>>>>>>> c7d0dfdd
  - name: Officer
    kind: ethereum
    source:
      abi: Officer
    mapping:
      kind: ethereum/events
      apiVersion: 0.0.9
      language: wasm/assemblyscript
      entities:
        - BeaconConfigured
        - BeaconProxiesDeployed
        - BeaconProxyDeployed
        - ContractDeployed
        - Initialized
        - OwnershipTransferred
        - Paused
        - Unpaused
      abis:
        - name: Officer
          file: ./abis/Officer.json
      eventHandlers:
        - event: BeaconConfigured(string,address)
          handler: handleBeaconConfigured
        - event: BeaconProxiesDeployed(address[])
          handler: handleBeaconProxiesDeployed
        - event: ContractDeployed(string,address)
          handler: handleContractDeployed
        - event: Initialized(uint64)
          handler: handleInitialized
        - event: OwnershipTransferred(indexed address,indexed address)
          handler: handleOwnershipTransferred
        - event: Paused(address)
          handler: handlePaused
        - event: Unpaused(address)
          handler: handleUnpaused
      file: ./src/officer.ts
    network: sepolia<|MERGE_RESOLUTION|>--- conflicted
+++ resolved
@@ -90,8 +90,7 @@
           handler: handleTokenTransfer
         - event: TokenDeposited(indexed address,indexed address,uint256)
           handler: habdleTokenDeposited
-<<<<<<< HEAD
-    network: localhost
+    network: sepolia
   - name: CashRemunerationEIP712
     kind: ethereum/contract
     source:
@@ -113,10 +112,7 @@
           handler: handleDeposited
         - event: Withdraw(indexed address,uint256)
           handler: handleWithdraw
-    network: localhost
-=======
-    network: sepolia
->>>>>>> c7d0dfdd
+      network: sepolia
   - name: Officer
     kind: ethereum
     source:
