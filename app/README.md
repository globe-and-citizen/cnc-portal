# app

This template should help get you started developing with Vue 3 in Vite.

## Recommended IDE Setup

[VSCode](https://code.visualstudio.com/) + [Volar](https://marketplace.visualstudio.com/items?itemName=Vue.volar) (and disable Vetur) + [TypeScript Vue Plugin (Volar)](https://marketplace.visualstudio.com/items?itemName=Vue.vscode-typescript-vue-plugin).

## Type Support for `.vue` Imports in TS

TypeScript cannot handle type information for `.vue` imports by default, so we replace the `tsc` CLI with `vue-tsc` for type checking. In editors, we need [TypeScript Vue Plugin (Volar)](https://marketplace.visualstudio.com/items?itemName=Vue.vscode-typescript-vue-plugin) to make the TypeScript language service aware of `.vue` types.

If the standalone TypeScript plugin doesn't feel fast enough to you, Volar has also implemented a [Take Over Mode](https://github.com/johnsoncodehk/volar/discussions/471#discussioncomment-1361669) that is more performant. You can enable it by the following steps:

1. Disable the built-in TypeScript Extension
    1) Run `Extensions: Show Built-in Extensions` from VSCode's command palette
    2) Find `TypeScript and JavaScript Language Features`, right click and select `Disable (Workspace)`
2. Reload the VSCode window by running `Developer: Reload Window` from the command palette.

## Customize configuration
<<<<<<< HEAD
a small update

=======
a new smal update
>>>>>>> 61670723
See [Vite Configuration Reference](https://vitejs.dev/config/).

## Project Setup

```sh
npm install
```

### Compile and Hot-Reload for Development

```sh
npm run dev
```

### Type-Check, Compile and Minify for Production

```sh
npm run build
```

### Run Unit Tests with [Vitest](https://vitest.dev/)

```sh
npm run test:unit
```

### Run End-to-End Tests with [Cypress](https://www.cypress.io/)

```sh
npm run test:e2e:dev
```

This runs the end-to-end tests against the Vite development server.
It is much faster than the production build.

But it's still recommended to test the production build with `test:e2e` before deploying (e.g. in CI environments):

```sh
npm run build
npm run test:e2e
```

### Lint with [ESLint](https://eslint.org/)

```sh
npm run lint
```<|MERGE_RESOLUTION|>--- conflicted
+++ resolved
@@ -18,12 +18,8 @@
 2. Reload the VSCode window by running `Developer: Reload Window` from the command palette.
 
 ## Customize configuration
-<<<<<<< HEAD
-a small update
+a small ds update
 
-=======
-a new smal update
->>>>>>> 61670723
 See [Vite Configuration Reference](https://vitejs.dev/config/).
 
 ## Project Setup
