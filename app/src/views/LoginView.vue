--- conflicted
+++ resolved
@@ -1,26 +1,4 @@
 <template>
-<<<<<<< HEAD
-  <div class="min-h-screen flex">
-    <div class="grow flex flex-col items-center justify-center flex-auto auth p-10">
-      <img src="../assets/Logo.png" alt="Logo" class="mb-6" />
-      <h1 class="mb-20">Hi, Welcome back</h1>
-      <img src="../assets/login-illustration.png" alt="Login illustration" />
-    </div>
-    <div class="w-[240px] grow flex flex-col justify-center p-10">
-      <h2 class="pb-4 flex justify-center">Sign in to CNC portal</h2>
-      <div class="flex flex-col gap-5">
-        <button
-          data-testid="sign-in"
-          class="btn btn-primary w-full"
-          @click="async () => await open()"
-          :disabled="isProcessing"
-        >
-          <span v-if="isProcessing">Processing...</span>
-          <span v-else>Sign In With Ethereum</span>
-        </button>
-        <div class="flex w-full flex-col">
-          <div class="divider">OR</div>
-=======
   <div class="min-h-screen flex flex-col lg:flex-row">
     <div
       class="grow flex flex-col items-center justify-center flex-auto p-6 lg:p-10 lg:w-2/3 bg-cover bg-center lg:bg-[url('/src/assets/overlay_2.png')]"
@@ -38,7 +16,6 @@
             alt="Login illustration"
             class="max-w-full h-auto animate-slide-up"
           />
->>>>>>> 7b926880
         </div>
       </transition>
     </div>
@@ -95,7 +72,6 @@
 import { watch } from 'vue'
 
 const { isProcessing, siwe } = useSiwe()
-<<<<<<< HEAD
 const { open } = useAppKit()
 const { walletInfo } = useWalletInfo()
 
@@ -104,14 +80,4 @@
     await siwe()
   }
 })
-</script>
-
-<style scoped>
-.auth {
-  background-image: url('/src/assets/overlay_2.png');
-  background-size: cover;
-}
-</style>
-=======
-</script>
->>>>>>> 7b926880
+</script>