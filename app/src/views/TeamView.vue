--- conflicted
+++ resolved
@@ -26,32 +26,23 @@
 </template>
 
 <script setup lang="ts">
+import {  ref } from 'vue'
+import { useRouter } from 'vue-router'
 import { isAddress } from 'ethers' // ethers v6
-import { ref, watch } from 'vue'
-import { useRouter } from 'vue-router'
+
 import AddTeamCard from '@/components/AddTeamCard.vue'
 import TeamCard from '@/components/TeamCard.vue'
+import { ToastType, type Team, type TeamInput, type User } from '@/types'
+import { useToastStore } from '@/stores/useToastStore'
+import { FetchUserAPI } from '@/apis/userApi'
 import { FetchTeamAPI } from '@/apis/teamApi'
-<<<<<<< HEAD
-import { ToastType, type Team, type TeamInput } from '@/types'
-import { useToastStore } from '@/stores/toast'
 import { useErrorHandler } from '@/composables/errorHandler'
 import { useCustomFetch } from '@/composables/useCustomFetch'
-
 const router = useRouter()
-const { show } = useToastStore()
-=======
-const router = useRouter()
-import { ToastType, type Team, type TeamInput, type User } from '@/types'
-import { isAddress } from 'ethers' // ethers v6
-import { useToastStore } from '@/stores/useToastStore'
-import { useErrorHandler } from '@/composables/errorHandler'
-import { FetchUserAPI } from '@/apis/userApi'
 
 const userApi = new FetchUserAPI()
 
 const { addToast } = useToastStore()
->>>>>>> bbbb0ffe
 const teamApi = new FetchTeamAPI()
 /**
  * @returns {isFetching: Ref<boolean>, error: Ref<Error>, data: Ref<Team[]>, execute: () => Promise<void>}
