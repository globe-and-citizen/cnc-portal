<template>
  <div class="min-h-screen flex justify-center">
    <span v-if="teamsAreFetching" class="loading loading-spinner loading-lg"></span>

    <div class="pt-10" v-else>
      <h2 class="pl-5">Team</h2>
      <div class="grid grid-cols-1 md:grid-cols-2 lg:grid-cols-3 gap-20">
        <TeamCard
          v-for="team in teams?.teams"
          :key="team.id"
          :team="team"
          class="cursor-pointer"
          @click="navigateToTeam(team.id)"
        />

        <AddTeamCard
          @addTeam="handleAddTeam"
          @searchUsers="(input) => searchUsers(input)"
          :users="foundUsers"
          v-model:showAddTeamModal="showAddTeamModal"
          v-model:team="team"
          @updateAddTeamModal="handleupdateAddTeamModal"
          @addInput="addInput"
          @removeInput="removeInput"
          @toggleAddTeamModal="showAddTeamModal = !showAddTeamModal"
        />
      </div>
    </div>
  </div>
</template>

<script setup lang="ts">
import { ref, watch } from 'vue'
import { useRouter } from 'vue-router'
import { isAddress } from 'ethers' // ethers v6

import AddTeamCard from '@/components/AddTeamCard.vue'
import TeamCard from '@/components/TeamCard.vue'
import { type TeamInput, type User } from '@/types'
import { useToastStore } from '@/stores/useToastStore'
import { useErrorHandler } from '@/composables/errorHandler'

import { useGetTeams, useCreateTeam } from '@/composables/apis/team'
import { useSearchUser } from '@/composables/apis/user'
const router = useRouter()

const { addSuccessToast } = useToastStore()

// const teams = ref<Team[]>([])
/**
 * @returns {isFetching: Ref<boolean>, error: Ref<Error>, data: Ref<Team[]>, execute: () => Promise<void>}
 * isFetching - Can be used to show loading spinner
 * execute - Can be used to fetch data again later: ex: when a new team is added
 */

const {
  teamsAreFetching,
  error: teamError,
  data: teams,
  execute: executeFetchTeams
} = useGetTeams()
watch(teamError, () => {
  if (teamError.value) {
    return useErrorHandler().handleError(new Error(teamError.value))
  }
})

const foundUsers = ref<User[]>([])
const showAddTeamModal = ref(false)
const team = ref<TeamInput>({
  name: '',
  description: '',
  members: [
    {
      name: '',
      address: '',
      isValid: false
    }
  ]
})

const handleupdateAddTeamModal = (teamInput: TeamInput) => {
  team.value = teamInput
  let members = team.value.members
  members.map((member) => {
    if (isAddress(member.address)) {
      member.isValid = true
    } else {
      member.isValid = false
    }
  })
}
const {
  isSuccess: createTeamSuccess,
  error: createTeamError,
  execute: executeCreateTeam
} = useCreateTeam()
watch(createTeamError, () => {
  if (createTeamError.value) {
    return useErrorHandler().handleError(new Error(createTeamError.value))
  }
})
watch(createTeamSuccess, () => {
  if (createTeamSuccess.value) {
    addToast({
      type: ToastType.Success,
      message: 'Team created successfully',
      timeout: 5000
    })
    showAddTeamModal.value = false
    executeFetchTeams()
  }
})
const handleAddTeam = async () => {
  const members = team.value.members.map((member) => {
    return {
      name: member.name,
      address: member.address
    }
  })
<<<<<<< HEAD
  await executeCreateTeam(team.value.name, team.value.description, members)
=======
  try {
    const createdTeam = await teamApi.createTeam(team.value.name, team.value.description, members)
    if (createdTeam && Object.keys(createdTeam).length !== 0) {
      addSuccessToast('Team created successfully')
      showAddTeamModal.value = !showAddTeamModal.value
      executeFetchTeams()
    }
  } catch (error) {
    return useErrorHandler().handleError(error)
  }
>>>>>>> a75c8067
}
const addInput = () => {
  team.value.members.push({ name: '', address: '', isValid: false })
}
const searchUsers = async (input: { name: string; address: string }) => {
  try {
    const users = await useSearchUser().execute(input.name, input.address)
    foundUsers.value = users
    console.log(users)
  } catch (error) {
    foundUsers.value = []
    return useErrorHandler().handleError(error)
  }
}
const removeInput = () => {
  if (team.value.members.length > 1) {
    team.value.members.pop()
  }
}
function navigateToTeam(id: string) {
  router.push('/teams/' + id)
}
</script>

<style scoped></style>
@/composables/apis/team<|MERGE_RESOLUTION|>--- conflicted
+++ resolved
@@ -45,6 +45,8 @@
 const router = useRouter()
 
 const { addSuccessToast } = useToastStore()
+
+const teamApi = new FetchTeamAPI()
 
 // const teams = ref<Team[]>([])
 /**
@@ -118,20 +120,7 @@
       address: member.address
     }
   })
-<<<<<<< HEAD
   await executeCreateTeam(team.value.name, team.value.description, members)
-=======
-  try {
-    const createdTeam = await teamApi.createTeam(team.value.name, team.value.description, members)
-    if (createdTeam && Object.keys(createdTeam).length !== 0) {
-      addSuccessToast('Team created successfully')
-      showAddTeamModal.value = !showAddTeamModal.value
-      executeFetchTeams()
-    }
-  } catch (error) {
-    return useErrorHandler().handleError(error)
-  }
->>>>>>> a75c8067
 }
 const addInput = () => {
   team.value.members.push({ name: '', address: '', isValid: false })
