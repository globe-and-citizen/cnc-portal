--- conflicted
+++ resolved
@@ -19,13 +19,8 @@
           </DeleteConfirmForm>
         </ModalComponent>
       </div>
-<<<<<<< HEAD
       <TeamAccount
         :teamBalance="Number(teamBalance)"
-=======
-      <TeamActions
-        v-if="isOwner"
->>>>>>> ef5ec9a2
         :team="team"
         @createBank="bankModal = true"
         @deposit="depositModal = true"
@@ -36,50 +31,11 @@
         @pushTip="(amount: Number) => pushTip(membersAddress, amount, team.bankAddress)"
         @sendTip="(amount: Number) => sendTip(membersAddress, amount, team.bankAddress)"
       />
-<<<<<<< HEAD
-
-      <div
-        class="bg-base-100 flex h-16 items-center rounded-xl text-sm font-bold justify-between px-4 w-full"
-      >
-        <span class="w-1/2">Name</span>
-        <span class="w-1/2">Address</span>
-        <AddMemberCard
-          class="w-1/2"
-          v-if="team.ownerAddress == useUserDataStore().address"
-          @toggleAddMemberModal="showAddMemberForm = !showAddMemberForm"
-        />
-        <ModalComponent v-model="showAddMemberForm">
-          <AddMemberForm
-            :isLoading="addMembersLoading"
-            :users="foundUsers"
-            :formData="teamMembers"
-            @searchUsers="(input) => searchUsers(input)"
-            @addMembers="handleAddMembers"
-          />
-        </ModalComponent>
-      </div>
-      <MemberCard
-        v-for="member in team.members"
-        :ownerAddress="team.ownerAddress"
-        :teamId="Number(team.id)"
-        :member="member"
-        :isMemberDeleting="memberIsDeleting"
-        :key="member.address"
-        @deleteMember="
-          (member) => {
-            memberToBeDeleted.name = member.name
-            memberToBeDeleted.id = member.id
-            memberToBeDeleted.address = member.address
-            showDeleteMemberConfirmModal = true
-          }
-        "
-      />
-=======
       <TabNavigation :initial-active-tab="0" :tabs="tabs">
         <template #tab-0>
           <div id="members">
             <div
-              class="bg-base-100 flex h-16 items-center rounded-xl text-sm font-bold justify-between px-4"
+              class="bg-base-100 flex h-16 items-center rounded-xl text-sm font-bold justify-between px-4 w-full"
             >
               <span class="w-1/2">Name</span>
               <span class="w-1/2">Address</span>
@@ -125,7 +81,6 @@
       </TabNavigation>
 
       <!-- TODO : for tabs transactions and bank management -->
->>>>>>> ef5ec9a2
       <ModalComponent v-model="showDeleteMemberConfirmModal">
         <DeleteConfirmForm :isLoading="memberIsDeleting" @deleteItem="deleteMemberAPI">
           Are you sure you want to delete
@@ -208,11 +163,8 @@
 import TeamDetails from '@/components/TeamDetails.vue'
 import TeamActions from '@/components/TeamActions.vue'
 import ModalComponent from '@/components/ModalComponent.vue'
-<<<<<<< HEAD
+import TabNavigation from '@/components/TabNavigation.vue'
 import TeamAccount from '@/components/TeamAccount.vue'
-=======
-import TabNavigation from '@/components/TabNavigation.vue'
->>>>>>> ef5ec9a2
 
 import { type Member, type Team, type User, SingleTeamTabs } from '@/types'
 
@@ -369,9 +321,6 @@
 })
 onMounted(async () => {
   await getTeamAPI() //Call the execute function to get team details on mount
-<<<<<<< HEAD
-  if (team.value.bankAddress) await getBalance(team.value.bankAddress)
-=======
 
   if (team.value.ownerAddress == useUserDataStore().address) {
     isOwner.value = true
@@ -379,7 +328,6 @@
   if (team.value.bankAddress) {
     tabs.value.push(SingleTeamTabs.Transactions, SingleTeamTabs.Bank)
   }
->>>>>>> ef5ec9a2
 })
 
 // useFetch instance for adding members to team
