--- conflicted
+++ resolved
@@ -49,7 +49,6 @@
           "
         />
       </ModalComponent>
-<<<<<<< HEAD
 
       <ModalComponent v-model="investorModal">
         <DeployInvestorContractForm
@@ -73,7 +72,6 @@
         />
       </ModalComponent>
 
-=======
       <ModalComponent v-model="addCampaignModal">
         <CreateAddCamapaign
           @create-add-campaign="deployAddCampaignContract"
@@ -81,7 +79,6 @@
           :bankAddress="_teamBankContractAddress"
         />
       </ModalComponent>
->>>>>>> e184f8c8
       <TabNavigation v-model="activeTab" :tabs="tabs" class="w-full">
         <template #tab-0>
           <div id="members" v-if="activeTab == 0">
@@ -108,23 +105,23 @@
         <template #tab-5>
           <BoardOfDirectorsSection v-if="activeTab == 5" :team="team" />
         </template>
-<<<<<<< HEAD
-        <template #tab-6><InvestorsSection v-if="activeTab == 6" :team="team" /> </template>
+        <template #tab-6>
+          <InvestorsSection v-if="activeTab == 6" :team="team" /> 
+        </template>
         <template #tab-7>
           <ContractManagementSection></ContractManagementSection>
-=======
-
-        <template #tab-6>
-          <ContractManagementSection v-if="activeTab == 6"></ContractManagementSection>
-        </template>
-
-        <template #tab-7>
+        </template>
+        
+        <template #tab-8>
+          <ContractManagementSection v-if="activeTab == 8"></ContractManagementSection>
+        </template>
+
+        <template #tab-9>
           <TeamContracts
             :team-id="String(team.id)"
             :contracts="team.teamContracts"
             @update-contract="handleUpdateContract"
           />
->>>>>>> e184f8c8
         </template>
       </TabNavigation>
     </div>
@@ -155,8 +152,7 @@
 import ExpenseAccountSection from '@/components/sections/SingleTeamView/ExpenseAccountEIP712Section.vue'
 import BoardOfDirectorsSection from '@/components/sections/SingleTeamView/BoardOfDirectorsSection.vue'
 
-<<<<<<< HEAD
-import { type Deployment, type User, SingleTeamTabs } from '@/types'
+import { type TeamContract, type Deployment, type User, SingleTeamTabs } from '@/types'
 import TeamMeta from '@/components/sections/SingleTeamView/TeamMetaSection.vue'
 import ContractManagementSection from '@/components/sections/SingleTeamView/ContractManagementSection.vue'
 import { encodeFunctionData, type Address } from 'viem'
@@ -166,27 +162,22 @@
 import OfficerABI from '@/artifacts/abi/officer.json'
 import { log } from '@/utils'
 import { INVESTOR_ABI } from '@/artifacts/abi/investorsV1'
-=======
-import { type TeamContract, type User, SingleTeamTabs } from '@/types'
-import TeamMeta from '@/components/sections/SingleTeamView/TeamMetaSection.vue'
-import ContractManagementSection from '@/components/sections/SingleTeamView/ContractManagementSection.vue'
-import type { Address } from 'viem'
+
 //imports for add campaign creation.
 import CreateAddCamapaign from '@/components/forms/CreateAddCamapaign.vue'
 import { useDeployAddCampaignContract } from '@/composables/addCampaign'
 import TeamContracts from '@/components/TeamContracts.vue'
->>>>>>> e184f8c8
 
 // Modal control states
 const tabs = ref<Array<SingleTeamTabs>>([SingleTeamTabs.Members, SingleTeamTabs.TeamContract])
 const isOwner = ref(false)
 const officerModal = ref(false)
-<<<<<<< HEAD
+
 const investorModal = ref(false)
 const { addSuccessToast } = useToastStore()
 const deployments = ref<Deployment[]>([])
 const isDeployAll = ref(false)
-=======
+
 const _teamBankContractAddress = ref('')
 
 //addCampaign
@@ -198,7 +189,6 @@
   //isSuccess: CreateAddCamapaignSuccess,
   //error: CreateAddCamapaignError
 } = useDeployAddCampaignContract()
->>>>>>> e184f8c8
 
 // CRUD input refs
 const foundUsers = ref<User[]>([])
@@ -393,13 +383,9 @@
       SingleTeamTabs.Proposals,
       SingleTeamTabs.Expenses,
       SingleTeamTabs.BoardOfDirectors,
-<<<<<<< HEAD
       SingleTeamTabs.Investors,
-      SingleTeamTabs.Contract
-=======
       SingleTeamTabs.Contract,
       SingleTeamTabs.TeamContract
->>>>>>> e184f8c8
     ]
 }
 
