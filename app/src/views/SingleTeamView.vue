--- conflicted
+++ resolved
@@ -85,13 +85,9 @@
 import type { Member, Team } from '@/types/types'
 import { FetchTeamAPI } from '@/apis/teamApi'
 
-<<<<<<< HEAD
-import axios from 'axios'
 import { useToastStore } from '@/stores/toast'
 import { storeToRefs } from 'pinia'
 import NotificationToast from '@/components/NotificationToast.vue'
-=======
->>>>>>> 98672f47
 const route = useRoute()
 const router = useRouter()
 
