--- conflicted
+++ resolved
@@ -31,13 +31,7 @@
             <TeamSection :team="team" :teamIsFetching="teamIsFetching" @getTeam="getTeamAPI" />
           </div>
         </template>
-<<<<<<< HEAD
-        <template #tab-1> </template>
-        <template #tab-2> </template>
-=======
-        <template #tab-1>
-          <BankSection v-if="activeTab == 1" :team="team" />
-        </template>
+        <template #tab-1> <BankSection v-if="activeTab == 1" :team="team" /> </template>log
         <template #tab-2>
           <TeamContracts
             v-if="activeTab == 2"
@@ -47,7 +41,6 @@
           />
         </template>
 
->>>>>>> 82497422
         <template #tab-3>
           <BankTransactionsSection v-if="activeTab == 3" :bank-address="team.bankAddress" />
         </template>
