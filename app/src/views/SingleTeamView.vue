<template>
  <div class="flex min-h-screen justify-center">
    <span v-if="teamIsFetching" class="loading loading-spinner loading-lg"></span>

    <div v-if="!teamIsFetching && team" class="pt-10 flex flex-col gap-5 w-full items-center">
      <TeamMeta :team="team" @getTeam="getTeamAPI" />
      <div class="grid grid-cols-4 gap-2">
        <div>
          <button
            class="btn btn-primary btn-xs"
            @click="bankModal = true"
            v-if="!team.bankAddress && team.ownerAddress == useUserDataStore().address"
            data-test="createBank"
          >
            Create Bank Account
          </button>
        </div>
        <div>
          <button
            class="btn btn-primary btn-xs"
            @click="addCampaignModal = true"
            v-if="!team.addCampaignAddress && team.ownerAddress == useUserDataStore().address"
            data-test="createAddCampaign"
          >
            Deploy advertise contract
          </button>
        </div>
      </div>
      <TabNavigation v-model="activeTab" :tabs="tabs" class="w-full">
        <template #tab-0>
          <div id="members" v-if="activeTab == 0">
            <TeamSection :team="team" :teamIsFetching="teamIsFetching" @getTeam="getTeamAPI" />
          </div>
        </template>
        <template #tab-1>
          <TeamContracts v-if="activeTab == 1" :contracts="team.contracts" />
        </template>
        <template #tab-2>
          <BankSection v-if="activeTab == 2" :team="team" />
        </template>
        <template #tab-3>
<<<<<<< HEAD
          <BankTransactionsSection v-if="activeTab == 3" :bank-address="team.bankAddress" />
        </template>
        <template #tab-4>
          <ProposalSection :team="team" @getTeam="getTeamAPI" />
=======
          <ProposalSection v-if="activeTab == 3" :team="team" @getTeam="getTeamAPI" />
        </template>
        <template #tab-4>
          <ExpenseAccountSection v-if="activeTab == 4" :team="team" />
>>>>>>> b4b6fa8a
        </template>
      </TabNavigation>
    </div>

    <ModalComponent v-model="bankModal">
      <CreateBankForm
        @create-bank="async () => deployBankContract()"
        :loading="createBankLoading"
      />
    </ModalComponent>
    <ModalComponent v-model="addCampaignModal">
      <CreateAddCamapaign
        @create-add-campaign="
          async (_costPerClick: number, _costPerImpression: number) =>
            deployAddCampaignContract(_costPerClick, _costPerImpression)
        "
        :loading="createAddCampaignLoading"
        :bankAddress="_teamBankContractAddress"
      />
    </ModalComponent>
  </div>
</template>
<script setup lang="ts">
import { ref, onMounted, watch } from 'vue'
import { useRoute } from 'vue-router'

// Store imports
import { useToastStore } from '@/stores/useToastStore'
import { useUserDataStore } from '@/stores/user'

// Composables
import { useCustomFetch } from '@/composables/useCustomFetch'
import { useDeployBankContract } from '@/composables/bank'
import { useDeployAddCampaignContract } from '@/composables/addCampaign'

// Service
// import { AuthService } from '@/services/authService'

// Modals/Forms
import CreateBankForm from '@/components/forms/CreateBankForm.vue'
import CreateAddCamapaign from '@/components/forms/CreateAddCamapaign.vue'

//Components
import TeamSection from '@/components/sections/SingleTeamView/MemberSection.vue'
import ModalComponent from '@/components/ModalComponent.vue'
import TabNavigation from '@/components/TabNavigation.vue'
import BankTransactionsSection from '@/components/sections/SingleTeamView/BankTransactionsSection.vue'
import TeamContracts from '@/components/TeamContracts.vue'
import BankSection from '@/components/sections/SingleTeamView/BankSection.vue'
import ProposalSection from '@/components/sections/SingleTeamView/ProposalSection.vue'
import ExpenseAccountSection from '@/components/sections/SingleTeamView/ExpenseAccountSection.vue'

import { type User, SingleTeamTabs } from '@/types'
import TeamMeta from '@/components/sections/SingleTeamView/TeamMetaSection.vue'

// Modal control states
const bankModal = ref(false)
const tabs = ref<Array<SingleTeamTabs>>([SingleTeamTabs.Members, SingleTeamTabs.Contracts])
const isOwner = ref(false)
const addCampaignModal = ref(false)

// CRUD input refs
const foundUsers = ref<User[]>([])
const searchUserName = ref('')
const searchUserAddress = ref('')

const activeTab = ref(0)

const route = useRoute()

const { addSuccessToast, addErrorToast } = useToastStore()

// Banking composables

const {
  contractAddress,
  execute: createBankContract,
  isLoading: createBankLoading,
  isSuccess: createBankSuccess,
  error: createBankError
} = useDeployBankContract()

const {
  contractAddress: addCampaignContractAddress,
  execute: createAddCampaign,
  isLoading: createAddCampaignLoading
  //isSuccess: CreateAddCamapaignSuccess,
  //error: CreateAddCamapaignError
} = useDeployAddCampaignContract()

const _teamBankContractAddress = ref('')

// Watchers for Banking functions

watch(createBankError, () => {
  if (createBankError.value) {
    addErrorToast('Failed to create bank contract')
  }
})
watch(createBankSuccess, async () => {
  if (createBankSuccess.value) {
    addSuccessToast('Bank contract created successfully')
    bankModal.value = false
    await getTeamAPI()
  }
})

// useFetch instance for getting team details
const {
  error: getTeamError,
  data: team,
  isFetching: teamIsFetching,
  execute: getTeamAPI
} = useCustomFetch(`teams/${String(route.params.id)}`, {
  immediate: false
})
  .get()
  .json()

// Watchers for getting team details
watch(getTeamError, () => {
  if (getTeamError.value) {
    addErrorToast(getTeamError.value)
  }
})

onMounted(async () => {
  await getTeamAPI() //Call the execute function to get team details on mount

  if (team?.value?.ownerAddress == useUserDataStore().address) {
    isOwner.value = true
  }
  if (team?.value?.bankAddress) {
    tabs.value.push(
      SingleTeamTabs.Bank,
      SingleTeamTabs.Transactions,
      SingleTeamTabs.Proposals,
      SingleTeamTabs.Expenses
    )
  }
  _teamBankContractAddress.value = team.value?.bankAddress
    ? team.value.bankAddress
    : team.value?.ownerAddress
      ? team.value.ownerAddress
      : ''
})

const deployBankContract = async () => {
  const id = route.params.id
  await createBankContract(String(id))
  team.value.bankAddress = contractAddress.value
  if (team.value.bankAddress) {
    bankModal.value = false
<<<<<<< HEAD
    tabs.value.push(SingleTeamTabs.Bank, SingleTeamTabs.Transactions, SingleTeamTabs.Proposals)
    addSuccessToast('Team updated successfully')
=======
    tabs.value.push(
      SingleTeamTabs.Bank,
      SingleTeamTabs.Transactions,
      SingleTeamTabs.Proposals,
      SingleTeamTabs.Expenses
    )
>>>>>>> b4b6fa8a
    await getTeamAPI()
  }
}
const {
  // execute: executeSearchUser,
  response: searchUserResponse,
  data: users
} = useCustomFetch('user/search', {
  immediate: false,
  beforeFetch: async ({ options, url, cancel }) => {
    const params = new URLSearchParams()
    if (!searchUserName.value && !searchUserAddress.value) return
    if (searchUserName.value) params.append('name', searchUserName.value)
    if (searchUserAddress.value) params.append('address', searchUserAddress.value)
    url += '?' + params.toString()
    return { options, url, cancel }
  }
})
  .get()
  .json()

watch(searchUserResponse, () => {
  if (searchUserResponse.value?.ok && users.value?.users) {
    foundUsers.value = users.value.users
  }
})

const deployAddCampaignContract = async (_costPerClick: number, _costPerImpression: number) => {
  const id = route.params.id
  // Update the ref values with new data

  await createAddCampaign(
    _teamBankContractAddress.value.toString(),
    _costPerClick,
    _costPerImpression,
    useUserDataStore().address,
    String(id)
  )

  //addCampaignContractAddress.value="0x503b62DA4e895f2659eF342fB39bB1545aBbDe3F"
  //optional default value for contract address
  if (addCampaignContractAddress.value) {
    addCampaignModal.value = false
    await getTeamAPI()
  }
}

// const searchUsers = async (input: { name: string; address: string }) => {
//   try {
//     searchUserName.value = input.name
//     searchUserAddress.value = input.address
//     if (searchUserName.value || searchUserAddress.value) {
//       await executeSearchUser()
//     }
//   } catch (error) {
//     return useErrorHandler().handleError(error)
//   }
// }
/*onMounted(() => {
  console.log("")
})*/
</script><|MERGE_RESOLUTION|>--- conflicted
+++ resolved
@@ -39,17 +39,14 @@
           <BankSection v-if="activeTab == 2" :team="team" />
         </template>
         <template #tab-3>
-<<<<<<< HEAD
           <BankTransactionsSection v-if="activeTab == 3" :bank-address="team.bankAddress" />
         </template>
         <template #tab-4>
           <ProposalSection :team="team" @getTeam="getTeamAPI" />
-=======
-          <ProposalSection v-if="activeTab == 3" :team="team" @getTeam="getTeamAPI" />
-        </template>
-        <template #tab-4>
-          <ExpenseAccountSection v-if="activeTab == 4" :team="team" />
->>>>>>> b4b6fa8a
+          <ProposalSection v-if="activeTab == 4" :team="team" @getTeam="getTeamAPI" />
+        </template>
+        <template #tab-5>
+          <ExpenseAccountSection v-if="activeTab == 5" :team="team" />
         </template>
       </TabNavigation>
     </div>
@@ -203,17 +200,13 @@
   team.value.bankAddress = contractAddress.value
   if (team.value.bankAddress) {
     bankModal.value = false
-<<<<<<< HEAD
-    tabs.value.push(SingleTeamTabs.Bank, SingleTeamTabs.Transactions, SingleTeamTabs.Proposals)
     addSuccessToast('Team updated successfully')
-=======
     tabs.value.push(
       SingleTeamTabs.Bank,
       SingleTeamTabs.Transactions,
       SingleTeamTabs.Proposals,
       SingleTeamTabs.Expenses
     )
->>>>>>> b4b6fa8a
     await getTeamAPI()
   }
 }
