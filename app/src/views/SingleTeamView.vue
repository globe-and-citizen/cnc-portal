--- conflicted
+++ resolved
@@ -72,9 +72,6 @@
           </div>
         </template>
         <template #tab-1>
-<<<<<<< HEAD
-          <BankTransactions :bank-address="team.bankAddress" />
-=======
           <TeamAccount
             :teamBalance="Number(teamBalance)"
             :team="team"
@@ -87,10 +84,9 @@
             @pushTip="(amount: Number) => pushTip(membersAddress, amount, team.bankAddress)"
             @sendTip="(amount: Number) => sendTip(membersAddress, amount, team.bankAddress)"
           />
->>>>>>> 8cb09fbe
         </template>
         <template #tab-2>
-          <div>transactions</div>
+          <BankTransactions :bank-address="team.bankAddress" />
         </template>
       </TabNavigation>
       <ModalComponent v-model="showDeleteMemberConfirmModal">
@@ -175,11 +171,8 @@
 import TeamDetails from '@/components/TeamDetails.vue'
 import ModalComponent from '@/components/ModalComponent.vue'
 import TabNavigation from '@/components/TabNavigation.vue'
-<<<<<<< HEAD
 import BankTransactions from '@/components/BankTransactions.vue'
-=======
 import TeamAccount from '@/components/TeamAccount.vue'
->>>>>>> 8cb09fbe
 
 import { type Member, type Team, type User, SingleTeamTabs } from '@/types'
 
