--- conflicted
+++ resolved
@@ -1,7 +1,6 @@
 <template>
   <div class="pt-10 flex flex-col gap-5">
     <div class="flex justify-between gap-5">
-<<<<<<< HEAD
       <div>
         <h2 class="pl-5">{{ team.name }}</h2>
         <p class="pl-5 pb-3 text-xl">{{ team.description }}</p>
@@ -29,45 +28,8 @@
           Transfer
         </button>
         <button class="btn btn-primary" @click="updateTeamModalOpen">Update</button>
-=======
-      <div
-        class="collapse collapse-arrow border"
-        :class="`${team.ownerAddress == useUserDataStore().address ? 'bg-green-100' : 'bg-blue-100'}`"
-      >
-        <input type="checkbox" />
-        <div class="collapse-title text-xl font-medium">
-          <div class="flex items-center justify-center">
-            <h2 class="pl-5">{{ team.name }}</h2>
-            <div
-              class="badge badge-sm badge-primary flex items-center justify-center ml-2"
-              v-if="team.ownerAddress == useUserDataStore().address"
-            >
-              Owner
-            </div>
-            <div class="badge badge-sm badge-secondary ml-2" v-else>Employee</div>
-          </div>
-        </div>
-        <div class="collapse-content">
-          <p class="pl-5">{{ team.description }}</p>
->>>>>>> 146826da
-
-          <div class="pl-5 flex flex-row justify-center gap-2 mt-5 items-center">
-            <button
-              class="btn btn-secondary btn-sm"
-              v-if="team.ownerAddress == useUserDataStore().address"
-              @click="updateTeamModalOpen"
-            >
-              Update
-            </button>
-            <button
-              class="btn btn-error btn-sm"
-              v-if="team.ownerAddress == useUserDataStore().address"
-              @click="showDeleteConfirmModal = !showDeleteConfirmModal"
-            >
-              Delete
-            </button>
-          </div>
-        </div>
+
+        <button class="btn btn-primary" @click="deleteTeam">Delete Team</button>
       </div>
       <DeleteConfirmModal
         :showDeleteConfirmModal="showDeleteConfirmModal"
@@ -348,11 +310,9 @@
   id: '',
   name: '',
   description: '',
-<<<<<<< HEAD
   bankAddress: null,
-=======
->>>>>>> 146826da
   members: [],
+  ownerAddress: '',
   ownerAddress: ''
 })
 
