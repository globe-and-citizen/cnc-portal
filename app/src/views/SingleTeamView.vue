<template>
<<<<<<< HEAD
  <div class="flex min-h-screen justify-center">
    <span v-if="teamIsFetching" class="loading loading-spinner loading-lg"></span>
    <div v-else class="pt-10 flex flex-col gap-5 w-10/12">
      <div class="flex justify-between gap-5">
        <div
          class="collapse collapse-arrow border"
          :class="`${team.ownerAddress == useUserDataStore().address ? 'bg-green-100' : 'bg-blue-100'}`"
        >
          <input type="checkbox" />
          <div class="collapse-title text-xl font-medium">
            <div class="flex items-center justify-center">
              <h2 class="pl-5">{{ team.name }}</h2>
              <div
                class="badge badge-sm badge-primary flex items-center justify-center ml-2"
                v-if="team.ownerAddress == useUserDataStore().address"
              >
                Owner
              </div>
              <div class="badge badge-sm badge-secondary ml-2" v-else>Employee</div>
=======
  <div class="pt-10 flex flex-col gap-5">
    <div class="flex justify-between gap-5">
      <div
        class="collapse collapse-arrow border"
        :class="`${team.ownerAddress == useUserDataStore().address ? 'bg-green-100' : 'bg-blue-100'}`"
      >
        <input type="checkbox" />
        <div class="collapse-title text-xl font-medium self-center">
          <div class="flex items-center justify-center">
            <h2 class="pl-5">{{ team.name }}</h2>
            <div
              class="badge badge-sm badge-primary flex items-center justify-center ml-2"
              v-if="team.ownerAddress == useUserDataStore().address"
            >
              Owner
>>>>>>> c9d1ac1a
            </div>
          </div>
          <div class="collapse-content">
            <p class="pl-5">{{ team.description }}</p>
            <p class="pl-5" v-if="team.bankAddress">
              Bank Contract Address: {{ team.bankAddress }}
            </p>
            <p class="pl-5" v-if="team.bankAddress && !balanceLoading">
              Team Balance: {{ teamBalance }} {{ NETWORK.currencySymbol }}
            </p>
            <p class="pl-5 flex flex-row gap-2" v-if="balanceLoading">
              <span>Team Balance: </span>
              <SkeletonLoading class="w-40 h-4 self-center" />
            </p>

            <div class="pl-5 flex flex-row justify-center gap-2 mt-5 items-center">
              <button
                class="btn btn-secondary btn-sm"
                v-if="team.ownerAddress == useUserDataStore().address"
                @click="updateTeamModalOpen"
              >
                Update
              </button>
              <button
                class="btn btn-error btn-sm"
                v-if="team.ownerAddress == useUserDataStore().address"
                @click="showDeleteConfirmModal = !showDeleteConfirmModal"
              >
                Delete
              </button>
            </div>
          </div>
        </div>

<<<<<<< HEAD
        <DeleteConfirmModal
          :showDeleteConfirmModal="showDeleteConfirmModal"
          :isLoading="teamIsDeleting"
          @toggleDeleteConfirmModal="showDeleteConfirmModal = !showDeleteConfirmModal"
          @deleteItem="deleteTeam()"
        >
          Are you sure you want to delete the team
          <span class="font-bold">{{ team.name }}</span
          >?
        </DeleteConfirmModal>
      </div>
      <div class="flex justify-between">
        <button
          class="btn btn-primary btn-disabled"
          @click="bankModal = true"
          v-if="!team.bankAddress"
        >
          Create Bank Account Smart Contract
=======
      <DeleteConfirmModal
        :showDeleteConfirmModal="showDeleteConfirmModal"
        @toggleDeleteConfirmModal="showDeleteConfirmModal = !showDeleteConfirmModal"
        @deleteItem="deleteTeam()"
      >
        Are you sure you want to delete the team
        <span class="font-bold">{{ team.name }}</span
        >?
      </DeleteConfirmModal>
    </div>
    <div class="flex justify-end">
      <button
        class="btn btn-primary btn-disabled"
        @click="bankModal = true"
        v-if="!team.bankAddress"
      >
        Create Bank Account Smart Contract
      </button>
      <div class="flex gap-2">
        <button class="btn btn-primary" @click="depositModal = true" v-if="team.bankAddress">
          Deposit
        </button>
        <button class="btn btn-primary" @click="transferModal = true" v-if="team.bankAddress">
          Transfer
>>>>>>> c9d1ac1a
        </button>
        <div class="flex gap-2">
          <button class="btn btn-primary" @click="depositModal = true" v-if="team.bankAddress">
            Deposit
          </button>
          <button class="btn btn-primary" @click="transferModal = true" v-if="team.bankAddress">
            Transfer
          </button>
        </div>
      </div>
      <div
        class="bg-base-100 flex h-16 items-center rounded-xl text-sm font-bold justify-between px-4"
      >
        <span class="w-1/2">Name</span>
        <span class="w-1/2">Address</span>
        <AddMemberCard
          :isLoading="addMembersLoading"
          class="w-1/2"
          :users="foundUsers"
          v-if="team.ownerAddress == useUserDataStore().address"
          v-model:formData="teamMembers"
          v-model:showAddMemberForm="showAddMemberForm"
          @searchUsers="(input) => searchUsers(input)"
          @addInput="addInput"
          @removeInput="removeInput"
          @addMembers="handleAddMembers"
          @updateForm="handleUpdateForm"
          @toggleAddMemberModal="showAddMemberForm = !showAddMemberForm"
        />
      </div>
      <MemberCard
        v-for="member in team.members"
        :ownerAddress="team.ownerAddress"
        :teamId="Number(team.id)"
        :member="member"
        :key="member.address"
        @deleteMember="(id, address) => deleteMember(id, address)"
      />
      <div class="grid grid-cols-1 md:grid-cols-2 lg:grid-cols-3 gap-20"></div>
      <TipsAction
        :pushTipLoading="pushTipLoading"
        :sendTipLoading="sendTipLoading"
        @pushTip="(amount) => pushTip(membersAddress, amount, team.bankAddress)"
        @sendTip="(amount) => sendTip(membersAddress, amount, team.bankAddress)"
      />
      <!-- <TipsAction :addresses="team.members.map((member) => member.address)" /> -->
    </div>

    <dialog
      id="my_modal_4"
      class="modal modal-bottom sm:modal-middle"
      :class="{ 'modal-open': showModal }"
    >
      <div class="modal-box">
        <button
          class="btn btn-sm btn-circle btn-ghost absolute right-2 top-2"
          @click="showModal = !showModal"
        >
          ✕
        </button>
        <h1 class="font-bold text-2xl">Update Team Details</h1>
        <hr class="" />
        <div class="flex flex-col gap-5">
          <label class="input input-bordered flex items-center gap-2 input-md mt-4">
            <span class="w-28">Team Name</span>
            <input type="text" class="grow" placeholder="Enter Team name" v-model="cname" />
          </label>
          <label class="input input-bordered flex items-center gap-2 input-md">
            <span class="w-28">Description</span>
            <input type="text" class="grow" placeholder="Enter short description" v-model="cdesc" />
          </label>
          <label class="input input-bordered flex items-center gap-2 input-md">
            <span class="w-30">Bank Smart Contract Address</span>
            <input
              type="text"
              class="grow"
              placeholder="Enter bank smart contract address"
              v-model="bankSmartContractAddress"
            />
          </label>
        </div>

        <div class="modal-action justify-center">
          <!-- if there is a button in form, it will close the modal -->
          <LoadingButton color="primary min-w-24" v-if="teamIsUpdating" />
          <button v-else class="btn btn-primary" @click="updateTeam">Submit</button>

          <!-- <button class="btn" @click="showModal = !showModal">Close</button> -->
        </div>
      </div>
    </dialog>
    <CreateBankModal
      v-if="bankModal"
      @close-modal="() => (bankModal = false)"
      @create-bank="async () => deployBankContract()"
      :loading="createBankLoading"
    />
    <DepositBankModal
      v-if="depositModal"
      @close-modal="() => (depositModal = false)"
      @deposit="async (amount: string) => depositToBank(amount)"
      :loading="depositLoading"
    />
    <TransferFromBankModal
      v-if="transferModal"
      @close-modal="() => (transferModal = false)"
      @transfer="async (to: string, amount: string) => transferFromBank(to, amount)"
      @searchMembers="async (query: string) => await searchMembers(query)"
      :filteredMembers="filteredMembers"
      :loading="transferLoading"
      :bank-balance="teamBalance"
    />
  </div>
</template>
<script setup lang="ts">
import MemberCard from '@/components/MemberCard.vue'
import { onMounted, ref, watch, computed } from 'vue'
import { useRoute, useRouter } from 'vue-router'
import AddMemberCard from '@/components/AddMemberCard.vue'
import TipsAction from '@/components/TipsAction.vue'
import CreateBankModal from '@/components/modals/CreateBankModal.vue'
import DepositBankModal from '@/components/modals/DepositBankModal.vue'
import TransferFromBankModal from '@/components/modals/TransferFromBankModal.vue'

import { ToastType, type Member, type User, type Team } from '@/types'

import { isAddress } from 'ethers' // ethers v6
import { useToastStore } from '@/stores/useToastStore'
import { usePushTip, useSendTip } from '@/composables/tips'

import { useErrorHandler } from '@/composables/errorHandler'
import { useDeleteMember, useAddMember } from '@/composables/crud/teamMember'
import {
  useBankBalance,
  useBankDeposit,
  useDeployBankContract,
  useBankTransfer
} from '@/composables/bank'
import SkeletonLoading from '@/components/SkeletonLoading.vue'
import { NETWORK } from '@/constant'
import { FetchUserAPI } from '@/apis/userApi'
import { useUserDataStore } from '@/stores/user'
import DeleteConfirmModal from '@/components/modals/DeleteConfirmModal.vue'
import { useUpdateTeam, useDeleteTeam, useGetTeam } from '@/composables/crud/team'
import LoadingButton from '@/components/LoadingButton.vue'
const userApi = new FetchUserAPI()

const showDeleteConfirmModal = ref(false)

const { addToast } = useToastStore()

const foundUsers = ref<User[]>([])
const filteredMembers = ref<User[]>([])

const route = useRoute()
const router = useRouter()
const isLoading = ref(false)
const {
  execute: pushTip,
  isLoading: pushTipLoading,
  isSuccess: pushTipSuccess,
  error: pushTipError
} = usePushTip()
const {
  execute: sendTip,
  isLoading: sendTipLoading,
  isSuccess: sendTipSuccess,
  error: sendTipError
} = useSendTip()
const {
  execute: getBalance,
  isLoading: balanceLoading,
  data: teamBalance,
  error: balanceError
} = useBankBalance()
const {
  contractAddress,
  execute: createBankContract,
  isLoading: createBankLoading,
  isSuccess: createBankSuccess,
  error: createBankError
} = useDeployBankContract()
const {
  execute: deposit,
  isLoading: depositLoading,
  isSuccess: depositSuccess,
  error: depositError
} = useBankDeposit()
const {
  execute: transfer,
  isLoading: transferLoading,
  isSuccess: transferSuccess,
  error: transferError
} = useBankTransfer()
watch(pushTipError, async () => {
  if (pushTipError.value) {
    addToast({
      message: pushTipError.value.reason ? pushTipError.value.reason : 'Failed to push tip',
      type: ToastType.Error,
      timeout: 5000
    })
  }
})
watch(sendTipError, () => {
  if (sendTipError.value) {
    addToast({
      message: sendTipError.value.reason ? sendTipError.value.reason : 'Failed to send tip',
      type: ToastType.Error,
      timeout: 5000
    })
  }
})
watch(pushTipSuccess, () => {
  if (pushTipSuccess.value) {
    addToast({ type: ToastType.Success, message: 'Tips pushed successfully', timeout: 5000 })
  }
})
watch(sendTipSuccess, async () => {
  if (sendTipSuccess.value) {
    addToast({ type: ToastType.Success, message: 'Tips sent successfully', timeout: 5000 })
  }
})
watch(balanceError, () => {
  if (balanceError.value) {
    addToast({ type: ToastType.Error, message: 'Failed to fetch team balance', timeout: 5000 })
  }
})
watch(createBankError, () => {
  if (createBankError.value) {
    addToast({
      type: ToastType.Error,
      message: 'Failed to create bank contract',
      timeout: 5000
    })
  }
})
watch(createBankSuccess, () => {
  if (createBankSuccess.value) {
    addToast({
      type: ToastType.Success,
      message: 'Bank contract created successfully',
      timeout: 5000
    })
  }
})
watch(depositSuccess, () => {
  if (depositSuccess.value) {
    addToast({ type: ToastType.Success, message: 'Deposited successfully', timeout: 5000 })
  }
})
watch(depositError, () => {
  if (depositError.value) {
    addToast({ type: ToastType.Error, message: 'Failed to deposit', timeout: 5000 })
  }
})
watch(transferSuccess, () => {
  if (transferSuccess.value) {
    addToast({ type: ToastType.Success, message: 'Transferred successfully', timeout: 5000 })
  }
})
watch(transferError, () => {
  if (transferError.value) {
    addToast({ type: ToastType.Error, message: 'Failed to transfer', timeout: 5000 })
  }
})

const cname = ref('')
const cdesc = ref('')
const bankSmartContractAddress = ref<string | null>('')

const showModal = ref(false)
const bankModal = ref(false)
const depositModal = ref(false)
const transferModal = ref(false)

const showAddMemberForm = ref(false)

const inputs = ref<Member[]>([])
let team = ref<Team>({
  id: '',
  name: '',
  description: '',
  bankAddress: null,
  members: [],
  ownerAddress: ''
})

const teamMembers = ref([
  {
    name: '',
    address: '',
    isValid: false
  }
])

const addInput = () => {
  teamMembers.value.push({ name: '', address: '', isValid: false })
}

const removeInput = () => {
  if (teamMembers.value.length > 1) {
    teamMembers.value.pop()
  }
}

const handleUpdateForm = async () => {
  teamMembers.value.map((member) => {
    if (!isAddress(member.address)) {
      member.isValid = false
    } else {
      member.isValid = true
    }
  })
}
const {
  execute: executeAddMembers,
  isSuccess: addMembersSuccess,
  error: addMembersError,
  data: teamMembersData,
  addingMembers: addMembersLoading
} = useAddMember()
watch(addMembersError, () => {
  if (addMembersError.value) {
    useErrorHandler().handleError(new Error(addMembersError.value))
  }
})
watch(addMembersSuccess, async () => {
  if (addMembersSuccess.value) {
    addToast({ type: ToastType.Success, message: 'Members added successfully', timeout: 5000 })
    const teamData = await getTeamAPI(String(route.params.id))
    if (teamData.value) {
      team.value = teamData.value.team
    }
    showAddMemberForm.value = false
    addMembersSuccess.value = false
  }
})
const handleAddMembers = async () => {
  const members = teamMembers.value.map((member) => {
    return {
      name: member.name,
      address: member.address
    }
  })
  await executeAddMembers(String(route.params.id), members)
}
const {
  data: teamData,
  error: getTeamError,
  isSuccess: getTeamSuccess,
  teamIsFetching,
  execute: getTeamAPI
} = useGetTeam()
watch(teamIsFetching, () => {
  if (teamIsFetching.value) {
    isLoading.value = true
  } else {
    isLoading.value = false
  }
})
watch(getTeamError, () => {
  if (getTeamError.value) {
    useErrorHandler().handleError(new Error(getTeamError.value))
  }
})
watch(getTeamSuccess, () => {
  if (getTeamSuccess.value) {
    team.value = teamData.value.team
    getTeamSuccess.value = false
  }
})
onMounted(async () => {
  const id = route.params.id
  try {
    const teamData = await getTeamAPI(String(id))
    if (teamData.value) {
      team.value = teamData.value.team
      cname.value = team.value.name
      cdesc.value = team.value.description
      bankSmartContractAddress.value = team.value.bankAddress
    } else {
      useErrorHandler().handleError(new Error('Failed to fetch team'))
    }
    if (team.value.bankAddress) {
      await getBalance(team.value.bankAddress)
    }
  } catch (error) {
    return useErrorHandler().handleError(error)
  }
})
const updateTeamModalOpen = async () => {
  showModal.value = true
  inputs.value = team.value.members
}

const {
  error: deleteMemberError,
  isSuccess: deleteMemberSuccess,
  memberIsDeleting,
  execute: deleteMemberAPI
} = useDeleteMember()
watch(deleteMemberError, () => {
  if (deleteMemberError.value) {
    useErrorHandler().handleError(new Error(deleteMemberError.value))
    showDeleteConfirmModal.value = false
  }
})
watch(deleteMemberSuccess, async () => {
  if (deleteMemberSuccess.value) {
    addToast({ type: ToastType.Success, message: 'Member deleted successfully', timeout: 5000 })
    deleteMemberSuccess.value = false
    const teamData = await getTeamAPI(String(route.params.id))
    if (teamData.value) {
      team.value = teamData.value.team
    }
  }
})

const deleteMember = async (id: string, address: string) => {
  await deleteMemberAPI(id, address)
}

const {
  execute: updateTeamAPI,
  teamIsUpdating,
  error: updateTeamError,
  isSuccess: updateTeamSuccess
} = useUpdateTeam()
watch(updateTeamError, () => {
  if (updateTeamError.value) {
    useErrorHandler().handleError(new Error(updateTeamError.value))
  }
})
watch(updateTeamSuccess, () => {
  if (updateTeamSuccess.value) {
    addToast({ type: ToastType.Success, message: 'Team updated successfully', timeout: 5000 })
    team.value.name = cname.value
    team.value.description = cdesc.value
    team.value.bankAddress = bankSmartContractAddress.value
    showModal.value = false
    updateTeamSuccess.value = false
  }
})
const updateTeam = async () => {
  const id = route.params.id
  await updateTeamAPI(String(id), {
    name: cname.value,
    description: cdesc.value,
    bankAddress: bankSmartContractAddress.value
  })
}
const {
  execute: deleteTeamAPI,
  teamIsDeleting,
  error: deleteTeamError,
  isSuccess: deleteTeamSuccess
} = useDeleteTeam()

watch(deleteTeamError, () => {
  if (deleteTeamError.value) {
    useErrorHandler().handleError(new Error(deleteTeamError.value))
  }
})
watch(deleteTeamSuccess, () => {
  if (deleteTeamSuccess.value) {
    addToast({ type: ToastType.Success, message: 'Team deleted successfully', timeout: 5000 })
    deleteTeamSuccess.value = false
    showDeleteConfirmModal.value = !showDeleteConfirmModal.value
    router.push('/teams')
  }
})
const deleteTeam = async () => {
  await deleteTeamAPI(String(route.params.id))
}
const deployBankContract = async () => {
  const id = route.params.id
  await createBankContract(String(id))
  team.value.bankAddress = contractAddress.value
  if (team.value.bankAddress) {
    bankModal.value = false
    await getBalance(team.value.bankAddress)
  }
}
const depositToBank = async (amount: string) => {
  await deposit(team.value.bankAddress, amount)
  if (depositSuccess.value) {
    depositModal.value = false
    await getBalance(team.value.bankAddress)
  }
}
const transferFromBank = async (to: string, amount: string) => {
  await transfer(team.value.bankAddress, to, amount)
  if (transferSuccess.value) {
    transferModal.value = false
    await getBalance(team.value.bankAddress)
  }
}
const searchUsers = async (input: { name: string; address: string }) => {
  try {
    const users = await userApi.searchUser(input.name, input.address)
    foundUsers.value = users
    console.log(users)
  } catch (error) {
    foundUsers.value = []
    return useErrorHandler().handleError(error)
  }
}
const searchMembers = async (query: string) => {
  try {
    const result = await getTeamAPI(String(route.params.id), query)
    filteredMembers.value = result?.members || []
  } catch (error) {
    filteredMembers.value = []
    return useErrorHandler().handleError(error)
  }
}
const membersAddress = computed(() => {
  return team.value.members.map((member) => member.address)
})
</script><|MERGE_RESOLUTION|>--- conflicted
+++ resolved
@@ -1,5 +1,4 @@
 <template>
-<<<<<<< HEAD
   <div class="flex min-h-screen justify-center">
     <span v-if="teamIsFetching" class="loading loading-spinner loading-lg"></span>
     <div v-else class="pt-10 flex flex-col gap-5 w-10/12">
@@ -19,23 +18,6 @@
                 Owner
               </div>
               <div class="badge badge-sm badge-secondary ml-2" v-else>Employee</div>
-=======
-  <div class="pt-10 flex flex-col gap-5">
-    <div class="flex justify-between gap-5">
-      <div
-        class="collapse collapse-arrow border"
-        :class="`${team.ownerAddress == useUserDataStore().address ? 'bg-green-100' : 'bg-blue-100'}`"
-      >
-        <input type="checkbox" />
-        <div class="collapse-title text-xl font-medium self-center">
-          <div class="flex items-center justify-center">
-            <h2 class="pl-5">{{ team.name }}</h2>
-            <div
-              class="badge badge-sm badge-primary flex items-center justify-center ml-2"
-              v-if="team.ownerAddress == useUserDataStore().address"
-            >
-              Owner
->>>>>>> c9d1ac1a
             </div>
           </div>
           <div class="collapse-content">
@@ -70,7 +52,6 @@
           </div>
         </div>
 
-<<<<<<< HEAD
         <DeleteConfirmModal
           :showDeleteConfirmModal="showDeleteConfirmModal"
           :isLoading="teamIsDeleting"
@@ -82,39 +63,13 @@
           >?
         </DeleteConfirmModal>
       </div>
-      <div class="flex justify-between">
+      <div class="flex justify-end">
         <button
           class="btn btn-primary btn-disabled"
           @click="bankModal = true"
           v-if="!team.bankAddress"
         >
           Create Bank Account Smart Contract
-=======
-      <DeleteConfirmModal
-        :showDeleteConfirmModal="showDeleteConfirmModal"
-        @toggleDeleteConfirmModal="showDeleteConfirmModal = !showDeleteConfirmModal"
-        @deleteItem="deleteTeam()"
-      >
-        Are you sure you want to delete the team
-        <span class="font-bold">{{ team.name }}</span
-        >?
-      </DeleteConfirmModal>
-    </div>
-    <div class="flex justify-end">
-      <button
-        class="btn btn-primary btn-disabled"
-        @click="bankModal = true"
-        v-if="!team.bankAddress"
-      >
-        Create Bank Account Smart Contract
-      </button>
-      <div class="flex gap-2">
-        <button class="btn btn-primary" @click="depositModal = true" v-if="team.bankAddress">
-          Deposit
-        </button>
-        <button class="btn btn-primary" @click="transferModal = true" v-if="team.bankAddress">
-          Transfer
->>>>>>> c9d1ac1a
         </button>
         <div class="flex gap-2">
           <button class="btn btn-primary" @click="depositModal = true" v-if="team.bankAddress">
