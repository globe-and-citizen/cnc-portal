--- conflicted
+++ resolved
@@ -100,10 +100,6 @@
   const id = route.params.id
 
   console.log('hi', id)
-<<<<<<< HEAD
-  try {
-    const response = await axios.post(`http://localhost:3000/api/teams/${id}`, {
-=======
   const url = `http://localhost:3000/teams/${id}`
   const requestOptions = {
     method: 'POST',
@@ -111,7 +107,6 @@
       'Content-Type': 'application/json'
     },
     body: JSON.stringify({
->>>>>>> 0c150f8b
       address: 'user_address_321'
     })
   }
@@ -156,15 +151,6 @@
     if (!response.ok) {
       throw new Error(`HTTP error! Status: ${response.status}`)
     }
-<<<<<<< HEAD
-    console.log('Updated team object:', teamObject)
-
-    let response = await axios.put(`http://localhost:3000/api/teams/${id}`, teamObject)
-
-    console.log('Response:', response.data)
-
-=======
->>>>>>> 0c150f8b
     window.location.reload()
   } catch (error) {
     console.error('Error:', error)
@@ -177,20 +163,11 @@
     method: 'DELETE'
   }
 
-<<<<<<< HEAD
-    const response = await axios.delete(`http://localhost:3000/api/teams/${id}`, {
-      data: {
-        address: 'user_address_321'
-      }
-    })
-    console.log(response.data)
-=======
   try {
     const response = await fetch(`http://localhost:3000/teams/${id}`, requestOptions)
     if (!response.ok) {
       throw new Error(`HTTP error! Status: ${response.status}`)
     }
->>>>>>> 0c150f8b
     router.push('/teams')
   } catch (error) {
     console.error('Error:', error)
