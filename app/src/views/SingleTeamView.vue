<template>
  <div class="flex min-h-screen justify-center">
    <span v-if="teamIsFetching" class="loading loading-spinner loading-lg"></span>
    <div v-else class="pt-10 flex flex-col gap-5 w-10/12">
      <div class="flex justify-between gap-5">
        <div
          class="collapse collapse-arrow border"
          :class="`${team.ownerAddress == useUserDataStore().address ? 'bg-green-100' : 'bg-blue-100'}`"
        >
          <input type="checkbox" />
          <div class="collapse-title text-xl font-medium">
            <div class="flex items-center justify-center">
              <h2 class="pl-5">{{ team.name }}</h2>
              <div
                class="badge badge-sm badge-primary flex items-center justify-center ml-2"
                v-if="team.ownerAddress == useUserDataStore().address"
              >
                Owner
              </div>
              <div class="badge badge-sm badge-secondary ml-2" v-else>Employee</div>
            </div>
          </div>
          <div class="collapse-content">
            <p class="pl-5">{{ team.description }}</p>
            <p class="pl-5" v-if="team.bankAddress">
              Bank Contract Address: {{ team.bankAddress }}
            </p>
            <p class="pl-5" v-if="team.bankAddress && !balanceLoading">
              Team Balance: {{ teamBalance }} {{ NETWORK.currencySymbol }}
            </p>
            <p class="pl-5 flex flex-row gap-2" v-if="balanceLoading">
              <span>Team Balance: </span>
              <SkeletonLoading class="w-40 h-4 self-center" />
            </p>

            <div class="pl-5 flex flex-row justify-center gap-2 mt-5 items-center">
              <button
                class="btn btn-secondary btn-sm"
                v-if="team.ownerAddress == useUserDataStore().address"
                @click="updateTeamModalOpen"
              >
                Update
              </button>
              <button
                class="btn btn-error btn-sm"
                v-if="team.ownerAddress == useUserDataStore().address"
                @click="showDeleteConfirmModal = !showDeleteConfirmModal"
              >
                Delete
              </button>
            </div>
          </div>
        </div>

        <DeleteConfirmModal
          :showDeleteConfirmModal="showDeleteConfirmModal"
          :isLoading="teamIsDeleting"
          @toggleDeleteConfirmModal="showDeleteConfirmModal = !showDeleteConfirmModal"
          @deleteItem="deleteTeam()"
        >
          Are you sure you want to delete the team
          <span class="font-bold">{{ team.name }}</span
          >?
        </DeleteConfirmModal>
      </div>
      <div class="flex justify-end">
        <button
          class="btn btn-primary btn-disabled"
          @click="bankModal = true"
          v-if="!team.bankAddress"
        >
          Create Bank Account Smart Contract
        </button>
        <div class="flex gap-2">
          <button class="btn btn-primary" @click="depositModal = true" v-if="team.bankAddress">
            Deposit
          </button>
          <button class="btn btn-primary" @click="transferModal = true" v-if="team.bankAddress">
            Transfer
          </button>
        </div>
      </div>
      <div
        class="bg-base-100 flex h-16 items-center rounded-xl text-sm font-bold justify-between px-4"
      >
        <span class="w-1/2">Name</span>
        <span class="w-1/2">Address</span>
        <AddMemberCard
          :isLoading="addMembersLoading"
          class="w-1/2"
          :users="foundUsers"
          v-if="team.ownerAddress == useUserDataStore().address"
          v-model:formData="teamMembers"
          v-model:showAddMemberForm="showAddMemberForm"
          @searchUsers="(input) => searchUsers(input)"
          @addInput="addInput"
          @removeInput="removeInput"
          @addMembers="handleAddMembers"
          @updateForm="handleUpdateForm"
          @toggleAddMemberModal="showAddMemberForm = !showAddMemberForm"
        />
      </div>
      <MemberCard
        v-for="member in team.members"
        :ownerAddress="team.ownerAddress"
        :teamId="Number(team.id)"
        :member="member"
        :key="member.address"
        @deleteMember="(id, address) => deleteMember(id, address)"
      />
      <div class="grid grid-cols-1 md:grid-cols-2 lg:grid-cols-3 gap-20"></div>
      <TipsAction
        :pushTipLoading="pushTipLoading"
        :sendTipLoading="sendTipLoading"
        @pushTip="(amount) => pushTip(membersAddress, amount, team.bankAddress)"
        @sendTip="(amount) => sendTip(membersAddress, amount, team.bankAddress)"
      />
      <!-- <TipsAction :addresses="team.members.map((member) => member.address)" /> -->
    </div>

    <dialog
      id="my_modal_4"
      class="modal modal-bottom sm:modal-middle"
      :class="{ 'modal-open': showModal }"
    >
      <div class="modal-box">
        <button
          class="btn btn-sm btn-circle btn-ghost absolute right-2 top-2"
          @click="showModal = !showModal"
        >
          ✕
        </button>
        <h1 class="font-bold text-2xl">Update Team Details</h1>
        <hr class="" />
        <div class="flex flex-col gap-5">
          <label class="input input-bordered flex items-center gap-2 input-md mt-4">
            <span class="w-28">Team Name</span>
            <input type="text" class="grow" placeholder="Enter Team name" v-model="cname" />
          </label>
          <label class="input input-bordered flex items-center gap-2 input-md">
            <span class="w-28">Description</span>
            <input type="text" class="grow" placeholder="Enter short description" v-model="cdesc" />
          </label>
          <label class="input input-bordered flex items-center gap-2 input-md">
            <span class="w-30">Bank Smart Contract Address</span>
            <input
              type="text"
              class="grow"
              placeholder="Enter bank smart contract address"
              v-model="bankSmartContractAddress"
            />
          </label>
        </div>

        <div class="modal-action justify-center">
          <!-- if there is a button in form, it will close the modal -->
          <LoadingButton color="primary min-w-24" v-if="teamIsUpdating" />
          <button v-else class="btn btn-primary" @click="updateTeam">Submit</button>

          <!-- <button class="btn" @click="showModal = !showModal">Close</button> -->
        </div>
      </div>
    </dialog>
    <CreateBankModal
      v-if="bankModal"
      @close-modal="() => (bankModal = false)"
      @create-bank="async () => deployBankContract()"
      :loading="createBankLoading"
    />
    <DepositBankModal
      v-if="depositModal"
      @close-modal="() => (depositModal = false)"
      @deposit="async (amount: string) => depositToBank(amount)"
      :loading="depositLoading"
    />
    <TransferFromBankModal
      v-if="transferModal"
      @close-modal="() => (transferModal = false)"
      @transfer="async (to: string, amount: string) => transferFromBank(to, amount)"
      @searchMembers="async (query: string) => await searchMembers(query)"
      :filteredMembers="filteredMembers"
      :loading="transferLoading"
      :bank-balance="teamBalance"
    />
  </div>
</template>
<script setup lang="ts">
import MemberCard from '@/components/MemberCard.vue'
import { onMounted, ref, watch, computed } from 'vue'
import { useRoute, useRouter } from 'vue-router'
import AddMemberCard from '@/components/AddMemberCard.vue'
import TipsAction from '@/components/TipsAction.vue'
import CreateBankModal from '@/components/modals/CreateBankModal.vue'
import DepositBankModal from '@/components/modals/DepositBankModal.vue'
import TransferFromBankModal from '@/components/modals/TransferFromBankModal.vue'

<<<<<<< HEAD
import { ToastType, type Member, type User, type Team } from '@/types'
=======
import { type Member, type User, type Team } from '@/types'
import { FetchTeamAPI } from '@/apis/teamApi'
>>>>>>> a75c8067

import { isAddress } from 'ethers' // ethers v6
import { useToastStore } from '@/stores/useToastStore'
import { usePushTip, useSendTip } from '@/composables/tips'

import { useErrorHandler } from '@/composables/errorHandler'
import { useDeleteMember, useAddMember } from '@/composables/apis/teamMember'
import {
  useBankBalance,
  useBankDeposit,
  useDeployBankContract,
  useBankTransfer
} from '@/composables/bank'
import SkeletonLoading from '@/components/SkeletonLoading.vue'
import { NETWORK } from '@/constant'
import { useUserDataStore } from '@/stores/user'
import DeleteConfirmModal from '@/components/modals/DeleteConfirmModal.vue'
import { useUpdateTeam, useDeleteTeam, useGetTeam } from '@/composables/apis/team'
import LoadingButton from '@/components/LoadingButton.vue'
import { useSearchUser } from '@/composables/apis/user'

const showDeleteConfirmModal = ref(false)

const { addSuccessToast, addErrorToast } = useToastStore()

const foundUsers = ref<User[]>([])
const filteredMembers = ref<User[]>([])

const route = useRoute()
const router = useRouter()
const isLoading = ref(false)
const {
  execute: pushTip,
  isLoading: pushTipLoading,
  isSuccess: pushTipSuccess,
  error: pushTipError
} = usePushTip()
const {
  execute: sendTip,
  isLoading: sendTipLoading,
  isSuccess: sendTipSuccess,
  error: sendTipError
} = useSendTip()
const {
  execute: getBalance,
  isLoading: balanceLoading,
  data: teamBalance,
  error: balanceError
} = useBankBalance()
const {
  contractAddress,
  execute: createBankContract,
  isLoading: createBankLoading,
  isSuccess: createBankSuccess,
  error: createBankError
} = useDeployBankContract()
const {
  execute: deposit,
  isLoading: depositLoading,
  isSuccess: depositSuccess,
  error: depositError
} = useBankDeposit()
const {
  execute: transfer,
  isLoading: transferLoading,
  isSuccess: transferSuccess,
  error: transferError
} = useBankTransfer()
watch(pushTipError, async () => {
  if (pushTipError.value) {
    addErrorToast(pushTipError.value.reason ? pushTipError.value.reason : 'Failed to push tip')
  }
})
watch(sendTipError, () => {
  if (sendTipError.value) {
    addErrorToast(sendTipError.value.reason ? sendTipError.value.reason : 'Failed to send tip')
  }
})
watch(pushTipSuccess, () => {
  if (pushTipSuccess.value) {
    addSuccessToast('Tips pushed successfully')
  }
})
watch(sendTipSuccess, async () => {
  if (sendTipSuccess.value) {
    addSuccessToast('Tips sent successfully')
  }
})
watch(balanceError, () => {
  if (balanceError.value) {
    addErrorToast('Failed to fetch team balance')
  }
})
watch(createBankError, () => {
  if (createBankError.value) {
    addErrorToast('Failed to create bank contract')
  }
})
watch(createBankSuccess, () => {
  if (createBankSuccess.value) {
    addSuccessToast('Bank contract created successfully')
  }
})
watch(depositSuccess, () => {
  if (depositSuccess.value) {
    addSuccessToast('Deposited successfully')
  }
})
watch(depositError, () => {
  if (depositError.value) {
    addErrorToast('Failed to deposit')
  }
})
watch(transferSuccess, () => {
  if (transferSuccess.value) {
    addSuccessToast('Transferred successfully')
  }
})
watch(transferError, () => {
  if (transferError.value) {
    addErrorToast('Failed to transfer')
  }
})

const cname = ref('')
const cdesc = ref('')
const bankSmartContractAddress = ref<string | null>('')

const showModal = ref(false)
const bankModal = ref(false)
const depositModal = ref(false)
const transferModal = ref(false)

const showAddMemberForm = ref(false)

const inputs = ref<Member[]>([])
let team = ref<Team>({
  id: '',
  name: '',
  description: '',
  bankAddress: null,
  members: [],
  ownerAddress: ''
})

const teamMembers = ref([
  {
    name: '',
    address: '',
    isValid: false
  }
])

const addInput = () => {
  teamMembers.value.push({ name: '', address: '', isValid: false })
}

const removeInput = () => {
  if (teamMembers.value.length > 1) {
    teamMembers.value.pop()
  }
}

const handleUpdateForm = async () => {
  teamMembers.value.map((member) => {
    if (!isAddress(member.address)) {
      member.isValid = false
    } else {
      member.isValid = true
    }
  })
}
<<<<<<< HEAD
const {
  execute: executeAddMembers,
  isSuccess: addMembersSuccess,
  error: addMembersError,
  data: teamMembersData,
  addingMembers: addMembersLoading
} = useAddMember()
watch(addMembersError, () => {
  if (addMembersError.value) {
    useErrorHandler().handleError(new Error(addMembersError.value))
  }
})
watch(addMembersSuccess, async () => {
  if (addMembersSuccess.value) {
    addToast({ type: ToastType.Success, message: 'Members added successfully', timeout: 5000 })
    const teamData = await getTeamAPI(String(route.params.id))
    if (teamData.value) {
      team.value = teamData.value.team
=======
const handleAddMembers = async () => {
  try {
    const members: Member[] = await teamApi.createMembers(
      teamMembers.value,
      String(route.params.id)
    )
    if (members && members.length > 0) {
      addSuccessToast('Members added successfully')
      team.value.members = members
      showAddMemberForm.value = false
>>>>>>> a75c8067
    }
    showAddMemberForm.value = false
    addMembersSuccess.value = false
  }
})
const handleAddMembers = async () => {
  const members = teamMembers.value.map((member) => {
    return {
      name: member.name,
      address: member.address
    }
  })
  await executeAddMembers(String(route.params.id), members)
}
const {
  data: teamData,
  error: getTeamError,
  isSuccess: getTeamSuccess,
  teamIsFetching,
  execute: getTeamAPI
} = useGetTeam()
watch(teamIsFetching, () => {
  if (teamIsFetching.value) {
    isLoading.value = true
  } else {
    isLoading.value = false
  }
})
watch(getTeamError, () => {
  if (getTeamError.value) {
    useErrorHandler().handleError(new Error(getTeamError.value))
  }
})
watch(getTeamSuccess, () => {
  if (getTeamSuccess.value) {
    team.value = teamData.value.team
    getTeamSuccess.value = false
  }
})
onMounted(async () => {
  const id = route.params.id
  try {
    const teamData = await getTeamAPI(String(id))
    if (teamData.value) {
      team.value = teamData.value.team
      cname.value = team.value.name
      cdesc.value = team.value.description
      bankSmartContractAddress.value = team.value.bankAddress
    } else {
      useErrorHandler().handleError(new Error('Failed to fetch team'))
    }
    if (team.value.bankAddress) {
      await getBalance(team.value.bankAddress)
    }
  } catch (error) {
    return useErrorHandler().handleError(error)
  }
})
const updateTeamModalOpen = async () => {
  showModal.value = true
  inputs.value = team.value.members
}
<<<<<<< HEAD
=======
const deleteMember = async (id: string, address: string) => {
  try {
    const memberRes: any = await teamApi.deleteMember(id, address)
    if (memberRes) {
      addSuccessToast('Members deleted successfully')
>>>>>>> a75c8067

const {
  error: deleteMemberError,
  isSuccess: deleteMemberSuccess,
  memberIsDeleting,
  execute: deleteMemberAPI
} = useDeleteMember()
watch(deleteMemberError, () => {
  if (deleteMemberError.value) {
    useErrorHandler().handleError(new Error(deleteMemberError.value))
    showDeleteConfirmModal.value = false
  }
})
watch(deleteMemberSuccess, async () => {
  if (deleteMemberSuccess.value) {
    addToast({ type: ToastType.Success, message: 'Member deleted successfully', timeout: 5000 })
    deleteMemberSuccess.value = false
    const teamData = await getTeamAPI(String(route.params.id))
    if (teamData.value) {
      team.value = teamData.value.team
    }
  }
})

const deleteMember = async (id: string, address: string) => {
  await deleteMemberAPI(id, address)
}

const {
  execute: updateTeamAPI,
  teamIsUpdating,
  error: updateTeamError,
  isSuccess: updateTeamSuccess
} = useUpdateTeam()
watch(updateTeamError, () => {
  if (updateTeamError.value) {
    useErrorHandler().handleError(new Error(updateTeamError.value))
  }
})
watch(updateTeamSuccess, () => {
  if (updateTeamSuccess.value) {
    addToast({ type: ToastType.Success, message: 'Team updated successfully', timeout: 5000 })
    team.value.name = cname.value
    team.value.description = cdesc.value
    team.value.bankAddress = bankSmartContractAddress.value
    showModal.value = false
    updateTeamSuccess.value = false
  }
})
const updateTeam = async () => {
  const id = route.params.id
  await updateTeamAPI(String(id), {
    name: cname.value,
    description: cdesc.value,
    bankAddress: bankSmartContractAddress.value
<<<<<<< HEAD
  })
=======
  }
  try {
    const teamRes = await teamApi.updateTeam(String(id), teamObject)
    if (teamRes) {
      addSuccessToast('Team updated successfully')
      team.value.name = teamRes.name
      team.value.description = teamRes.description
      team.value.bankAddress = teamRes.bankAddress
      showModal.value = false
    }
  } catch (error) {
    return useErrorHandler().handleError(error)
  }
>>>>>>> a75c8067
}
const {
  execute: deleteTeamAPI,
  teamIsDeleting,
  error: deleteTeamError,
  isSuccess: deleteTeamSuccess
} = useDeleteTeam()

<<<<<<< HEAD
watch(deleteTeamError, () => {
  if (deleteTeamError.value) {
    useErrorHandler().handleError(new Error(deleteTeamError.value))
  }
})
watch(deleteTeamSuccess, () => {
  if (deleteTeamSuccess.value) {
    addToast({ type: ToastType.Success, message: 'Team deleted successfully', timeout: 5000 })
    deleteTeamSuccess.value = false
    showDeleteConfirmModal.value = !showDeleteConfirmModal.value
    router.push('/teams')
=======
const deleteTeam = async () => {
  const id = route.params.id
  try {
    const response: any = await teamApi.deleteTeam(String(id))
    if (response) {
      addSuccessToast('Team deleted successfully')
      router.push('/teams')
    }
  } catch (error) {
    return useErrorHandler().handleError(error)
>>>>>>> a75c8067
  }
})
const deleteTeam = async () => {
  await deleteTeamAPI(String(route.params.id))
}
const deployBankContract = async () => {
  const id = route.params.id
  await createBankContract(String(id))
  team.value.bankAddress = contractAddress.value
  if (team.value.bankAddress) {
    bankModal.value = false
    await getBalance(team.value.bankAddress)
  }
}
const depositToBank = async (amount: string) => {
  await deposit(team.value.bankAddress, amount)
  if (depositSuccess.value) {
    depositModal.value = false
    await getBalance(team.value.bankAddress)
  }
}
const transferFromBank = async (to: string, amount: string) => {
  await transfer(team.value.bankAddress, to, amount)
  if (transferSuccess.value) {
    transferModal.value = false
    await getBalance(team.value.bankAddress)
  }
}
const searchUsers = async (input: { name: string; address: string }) => {
  try {
    const users = await useSearchUser().execute(input.name, input.address)
    // const users = await userApi.searchUser(input.name, input.address)
    foundUsers.value = users
    console.log(users)
  } catch (error) {
    foundUsers.value = []
    return useErrorHandler().handleError(error)
  }
}
const searchMembers = async (query: string) => {
  try {
    const result = await getTeamAPI(String(route.params.id), query)
    filteredMembers.value = result?.members || []
  } catch (error) {
    filteredMembers.value = []
    return useErrorHandler().handleError(error)
  }
}
const membersAddress = computed(() => {
  return team.value.members.map((member) => member.address)
})
</script>
@/composables/apis/teamMember@/composables/apis/team<|MERGE_RESOLUTION|>--- conflicted
+++ resolved
@@ -194,12 +194,8 @@
 import DepositBankModal from '@/components/modals/DepositBankModal.vue'
 import TransferFromBankModal from '@/components/modals/TransferFromBankModal.vue'
 
-<<<<<<< HEAD
-import { ToastType, type Member, type User, type Team } from '@/types'
-=======
 import { type Member, type User, type Team } from '@/types'
 import { FetchTeamAPI } from '@/apis/teamApi'
->>>>>>> a75c8067
 
 import { isAddress } from 'ethers' // ethers v6
 import { useToastStore } from '@/stores/useToastStore'
@@ -372,7 +368,6 @@
     }
   })
 }
-<<<<<<< HEAD
 const {
   execute: executeAddMembers,
   isSuccess: addMembersSuccess,
@@ -391,18 +386,6 @@
     const teamData = await getTeamAPI(String(route.params.id))
     if (teamData.value) {
       team.value = teamData.value.team
-=======
-const handleAddMembers = async () => {
-  try {
-    const members: Member[] = await teamApi.createMembers(
-      teamMembers.value,
-      String(route.params.id)
-    )
-    if (members && members.length > 0) {
-      addSuccessToast('Members added successfully')
-      team.value.members = members
-      showAddMemberForm.value = false
->>>>>>> a75c8067
     }
     showAddMemberForm.value = false
     addMembersSuccess.value = false
@@ -465,14 +448,6 @@
   showModal.value = true
   inputs.value = team.value.members
 }
-<<<<<<< HEAD
-=======
-const deleteMember = async (id: string, address: string) => {
-  try {
-    const memberRes: any = await teamApi.deleteMember(id, address)
-    if (memberRes) {
-      addSuccessToast('Members deleted successfully')
->>>>>>> a75c8067
 
 const {
   error: deleteMemberError,
@@ -528,23 +503,7 @@
     name: cname.value,
     description: cdesc.value,
     bankAddress: bankSmartContractAddress.value
-<<<<<<< HEAD
   })
-=======
-  }
-  try {
-    const teamRes = await teamApi.updateTeam(String(id), teamObject)
-    if (teamRes) {
-      addSuccessToast('Team updated successfully')
-      team.value.name = teamRes.name
-      team.value.description = teamRes.description
-      team.value.bankAddress = teamRes.bankAddress
-      showModal.value = false
-    }
-  } catch (error) {
-    return useErrorHandler().handleError(error)
-  }
->>>>>>> a75c8067
 }
 const {
   execute: deleteTeamAPI,
@@ -553,7 +512,6 @@
   isSuccess: deleteTeamSuccess
 } = useDeleteTeam()
 
-<<<<<<< HEAD
 watch(deleteTeamError, () => {
   if (deleteTeamError.value) {
     useErrorHandler().handleError(new Error(deleteTeamError.value))
@@ -565,18 +523,6 @@
     deleteTeamSuccess.value = false
     showDeleteConfirmModal.value = !showDeleteConfirmModal.value
     router.push('/teams')
-=======
-const deleteTeam = async () => {
-  const id = route.params.id
-  try {
-    const response: any = await teamApi.deleteTeam(String(id))
-    if (response) {
-      addSuccessToast('Team deleted successfully')
-      router.push('/teams')
-    }
-  } catch (error) {
-    return useErrorHandler().handleError(error)
->>>>>>> a75c8067
   }
 })
 const deleteTeam = async () => {
