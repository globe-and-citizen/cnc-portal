--- conflicted
+++ resolved
@@ -106,21 +106,20 @@
           <CashRemunerationSection v-if="activeTab == 5" :team="team" />
         </template>
         <template #tab-6>
-<<<<<<< HEAD
           <BoardOfDirectorsSection v-if="activeTab == 6" :team="team" />
-=======
-          <InvestorsSection v-if="activeTab == 6" :team="team" />
->>>>>>> 264b513e
         </template>
         <template #tab-7>
+          <InvestorsSection v-if="activeTab == 7" :team="team" />
+        </template>
+        <template #tab-8>
           <ContractManagementSection></ContractManagementSection>
         </template>
 
-        <template #tab-8>
-          <ContractManagementSection v-if="activeTab == 8"></ContractManagementSection>
-        </template>
-
         <template #tab-9>
+          <ContractManagementSection v-if="activeTab == 9"></ContractManagementSection>
+        </template>
+
+        <template #tab-10>
           <TeamContracts
             :team-id="String(team.id)"
             :contracts="team.teamContracts"
