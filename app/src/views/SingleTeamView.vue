<template>
  <div class="pt-10 flex flex-col gap-5">
    <div class="flex justify-between gap-5">
      <div>
        <h2 class="pl-5">{{ team.name }}</h2>
        <p class="pl-5 pb-3 text-xl">{{ team.description }}</p>
        <p class="pl-5" v-if="team.bankAddress">Bank Contract Address: {{ team.bankAddress }}</p>
        <p class="pl-5" v-if="team.bankAddress && !balanceLoading">
          Team Balance: {{ teamBalance }} {{ NETWORK.currencySymbol }}
        </p>
        <p class="pl-5 flex flex-row gap-2" v-if="balanceLoading">
          <span>Team Balance: </span>
          <SkeletonLoading class="w-40 h-4 self-center" />
        </p>
      </div>
      <div class="flex flex-wrap justify-between gap-1 items-center">
        <button
          class="btn btn-primary btn-disabled"
          @click="bankModal = true"
          v-if="!team.bankAddress"
        >
          Create Bank Account Smart Contract
        </button>
        <button class="btn btn-primary" @click="depositModal = true" v-if="team.bankAddress">
          Deposit
        </button>
        <button class="btn btn-primary" @click="transferModal = true" v-if="team.bankAddress">
          Transfer
        </button>
        <button class="btn btn-primary" @click="updateTeamModalOpen">Update</button>

        <button class="btn btn-primary" @click="deleteTeam">Delete Team</button>
      </div>
    </div>
    <div class="card w-full bg-base-100 overflow-x-auto p-4">
      <table class="table">
        <!-- head -->
        <thead>
          <tr>
            <th>Name</th>
            <th>Address</th>
            <th>Action</th>
          </tr>
        </thead>
        <tbody>
          <MemberCard
            v-for="member in team.members"
            :teamId="Number(team.id)"
            :member="member"
            :key="member.address"
            @deleteMember="(id, address) => deleteMember(id, address)"
          />
        </tbody>
      </table>
    </div>
    <div class="grid grid-cols-1 md:grid-cols-2 lg:grid-cols-3 gap-20">
      <AddMemberCard
        :users="foundUsers"
        v-model:formData="teamMembers"
        v-model:showAddMemberForm="showAddMemberForm"
        @searchUsers="(input) => searchUsers(input)"
        @addInput="addInput"
        @removeInput="removeInput"
        @addMembers="handleAddMembers"
        @updateForm="handleUpdateForm"
        @toggleAddMemberModal="showAddMemberForm = !showAddMemberForm"
      />
    </div>
    <TipsAction
      :pushTipLoading="pushTipLoading"
      :sendTipLoading="sendTipLoading"
      @pushTip="(amount) => pushTip(membersAddress, amount, team.bankAddress)"
      @sendTip="(amount) => sendTip(membersAddress, amount, team.bankAddress)"
    />
    <!-- <TipsAction :addresses="team.members.map((member) => member.address)" /> -->
  </div>

  <dialog
    id="my_modal_4"
    class="modal modal-bottom sm:modal-middle"
    :class="{ 'modal-open': showModal }"
  >
    <div class="modal-box">
      <button
        class="btn btn-sm btn-circle btn-ghost absolute right-2 top-2"
        @click="showModal = !showModal"
      >
        ✕
      </button>

      <h1 class="font-bold text-2xl">Update Team Details</h1>
      <hr class="" />
      <div class="flex flex-col gap-5">
        <label class="input input-bordered flex items-center gap-2 input-md mt-4">
          <span class="w-28">Team Name</span>
          <input type="text" class="grow" placeholder="Enter Team name" v-model="cname" />
        </label>
        <label class="input input-bordered flex items-center gap-2 input-md">
          <span class="w-28">Description</span>
          <input type="text" class="grow" placeholder="Enter short description" v-model="cdesc" />
        </label>
        <label class="input input-bordered flex items-center gap-2 input-md">
          <span class="w-30">Bank Smart Contract Address</span>
          <input
            type="text"
            class="grow"
            placeholder="Enter bank smart contract address"
            v-model="bankSmartContractAddress"
          />
        </label>
      </div>

      <div class="modal-action justify-center">
        <!-- if there is a button in form, it will close the modal -->
        <button class="btn btn-primary" @click="updateTeam">Submit</button>

        <!-- <button class="btn" @click="showModal = !showModal">Close</button> -->
      </div>
    </div>
  </dialog>
  <CreateBankModal
    v-if="bankModal"
    @close-modal="() => (bankModal = false)"
    @create-bank="async () => deployBankContract()"
    :loading="createBankLoading"
  />
  <DepositBankModal
    v-if="depositModal"
    @close-modal="() => (depositModal = false)"
    @deposit="async (amount: string) => depositToBank(amount)"
    :loading="depositLoading"
  />
  <TransferFromBankModal
    v-if="transferModal"
    @close-modal="() => (transferModal = false)"
    @transfer="async (to: string, amount: string) => transferFromBank(to, amount)"
    @getAllContractors="async (query: string) => await getAllContractors(query)"
    :contractors="contractors"
    :loading="transferLoading"
    :bank-balance="teamBalance"
  />
</template>
<script setup lang="ts">
import MemberCard from '@/components/MemberCard.vue'
import { onMounted, ref, watch, computed } from 'vue'
import { useRoute, useRouter } from 'vue-router'
import AddMemberCard from '@/components/AddMemberCard.vue'
import TipsAction from '@/components/TipsAction.vue'
import CreateBankModal from '@/components/modals/CreateBankModal.vue'
import DepositBankModal from '@/components/modals/DepositBankModal.vue'
import TransferFromBankModal from '@/components/modals/TransferFromBankModal.vue'

import { ToastType, type Member, type User, type Team } from '@/types'
import { FetchTeamAPI } from '@/apis/teamApi'

import { isAddress } from 'ethers' // ethers v6
import { useToastStore } from '@/stores/useToastStore'
import { usePushTip, useSendTip } from '@/composables/tips'

import { useErrorHandler } from '@/composables/errorHandler'
import {
  useBankBalance,
  useBankDeposit,
  useDeployBankContract,
  useBankTransfer
} from '@/composables/bank'
import SkeletonLoading from '@/components/SkeletonLoading.vue'
import { NETWORK } from '@/constant'
import { FetchUserAPI } from '@/apis/userApi'
const userApi = new FetchUserAPI()

const { addToast } = useToastStore()

const foundUsers = ref<User[]>([])
const contractors = ref<User[]>([])

const route = useRoute()
const router = useRouter()
const {
  execute: pushTip,
  isLoading: pushTipLoading,
  isSuccess: pushTipSuccess,
  error: pushTipError
} = usePushTip()
const {
  execute: sendTip,
  isLoading: sendTipLoading,
  isSuccess: sendTipSuccess,
  error: sendTipError
} = useSendTip()
const {
  execute: getBalance,
  isLoading: balanceLoading,
  data: teamBalance,
  error: balanceError
} = useBankBalance()
const {
  contractAddress,
  execute: createBankContract,
  isLoading: createBankLoading,
  isSuccess: createBankSuccess,
  error: createBankError
} = useDeployBankContract()
const {
  execute: deposit,
  isLoading: depositLoading,
  isSuccess: depositSuccess,
  error: depositError
} = useBankDeposit()
const {
  execute: transfer,
  isLoading: transferLoading,
  isSuccess: transferSuccess,
  error: transferError
} = useBankTransfer()
watch(pushTipError, async () => {
  if (pushTipError.value) {
<<<<<<< HEAD
    await getBalance()
    show(
      ToastType.Error,
      pushTipError.value.reason ? pushTipError.value.reason : 'Failed to push tip'
    )
=======
    addToast({
      message: pushTipError.value.reason ? pushTipError.value.reason : 'Failed to push tip',
      type: ToastType.Error,
      timeout: 5000
    })
>>>>>>> c5f04062
  }
})
watch(sendTipError, () => {
  if (sendTipError.value) {
    addToast({
      message: sendTipError.value.reason ? sendTipError.value.reason : 'Failed to send tip',
      type: ToastType.Error,
      timeout: 5000
    })
  }
})
watch(pushTipSuccess, () => {
  if (pushTipSuccess.value) {
    addToast({ type: ToastType.Success, message: 'Tips pushed successfully', timeout: 5000 })
  }
})
watch(sendTipSuccess, async () => {
  if (sendTipSuccess.value) {
<<<<<<< HEAD
    await getBalance()
    show(ToastType.Success, 'Tips sent successfully')
=======
    addToast({ type: ToastType.Success, message: 'Tips sent successfully', timeout: 5000 })
>>>>>>> c5f04062
  }
})
watch(balanceError, () => {
  if (balanceError.value) {
    console.log(balanceError.value)
    show(ToastType.Error, 'Failed to fetch team balance')
  }
})
watch(createBankError, () => {
  if (createBankError.value) {
    show(ToastType.Error, 'Failed to create bank contract')
  }
})
watch(createBankSuccess, () => {
  if (createBankSuccess.value) {
    show(ToastType.Success, 'Bank contract created successfully')
  }
})
watch(depositSuccess, () => {
  if (depositSuccess.value) {
    show(ToastType.Success, 'Deposited successfully')
  }
})
watch(depositError, () => {
  if (depositError.value) {
    show(ToastType.Error, 'Deposit failed')
  }
})
watch(transferSuccess, () => {
  if (transferSuccess.value) {
    show(ToastType.Success, 'Transfer successfully')
  }
})
watch(transferError, () => {
  if (transferError.value) {
    show(
      ToastType.Error,
      transferError.value.reason ? transferError.value.reason : 'Transfer failed'
    )
  }
})

const teamApi = new FetchTeamAPI()

const cname = ref('')
const cdesc = ref('')
const bankSmartContractAddress = ref<string | null>('')

const showModal = ref(false)
const bankModal = ref(false)
const depositModal = ref(false)
const transferModal = ref(false)

const showAddMemberForm = ref(false)

const inputs = ref<Member[]>([])
const team = ref<Team>({
  id: '',
  name: '',
  description: '',
  bankAddress: null,
  members: [],
  ownerAddress: ''
})

const teamMembers = ref([
  {
    name: '',
    address: '',
    isValid: false
  }
])

const addInput = () => {
  teamMembers.value.push({ name: '', address: '', isValid: false })
}

const removeInput = () => {
  if (teamMembers.value.length > 1) {
    teamMembers.value.pop()
  }
}

const handleUpdateForm = async () => {
  teamMembers.value.map((member) => {
    if (!isAddress(member.address)) {
      member.isValid = false
    } else {
      member.isValid = true
    }
  })
}
const handleAddMembers = async () => {
  try {
    const members: Member[] = await teamApi.createMembers(
      teamMembers.value,
      String(route.params.id)
    )
    if (members && members.length > 0) {
      addToast({ type: ToastType.Success, message: 'Members added successfully', timeout: 5000 })
      team.value.members = members
      showAddMemberForm.value = false
    }
  } catch (error) {
    return useErrorHandler().handleError(error)
  }
}
onMounted(async () => {
  const id = route.params.id
  try {
    const teamData = await teamApi.getTeam(String(id))
    if (teamData) {
      team.value = teamData
      cname.value = team.value.name
      cdesc.value = team.value.description
      bankSmartContractAddress.value = team.value.bankAddress
    } else {
      console.log('Team not found for id:', id)
    }
    if (team.value.bankAddress) {
      await getBalance(team.value.bankAddress)
    }
  } catch (error) {
    return useErrorHandler().handleError(error)
  }
})
const updateTeamModalOpen = async () => {
  showModal.value = true
  inputs.value = team.value.members
}
const deleteMember = async (id: string, address: string) => {
  try {
    const memberRes: any = await teamApi.deleteMember(id, address)
    if (memberRes) {
      addToast({ type: ToastType.Success, message: 'Members deleted successfully', timeout: 5000 })

      team.value.members.splice(
        team.value.members.findIndex((member) => member.address === address),
        1
      )
    }
  } catch (error) {
    return useErrorHandler().handleError(error)
  }
}

const updateTeam = async () => {
  const id = route.params.id
  let teamObject = {
    name: cname.value,
    description: cdesc.value,
    bankAddress: bankSmartContractAddress.value
  }
  try {
    const teamRes = await teamApi.updateTeam(String(id), teamObject)
    if (teamRes) {
      addToast({ type: ToastType.Success, message: 'Team updated successfully', timeout: 5000 })
      team.value.name = teamRes.name
      team.value.description = teamRes.description
      team.value.bankAddress = teamRes.bankAddress
      showModal.value = false
    }
  } catch (error) {
    return useErrorHandler().handleError(error)
  }
}

const deleteTeam = async () => {
  const id = route.params.id
  try {
    const response: any = await teamApi.deleteTeam(String(id))
    if (response) {
      addToast({ type: ToastType.Success, message: 'Team deleted successfully', timeout: 5000 })
      router.push('/teams')
    }
  } catch (error) {
    return useErrorHandler().handleError(error)
  }
}
const deployBankContract = async () => {
  const id = route.params.id
  await createBankContract(String(id))
  team.value.bankAddress = contractAddress.value
  if (team.value.bankAddress) {
    bankModal.value = false
    await getBalance(team.value.bankAddress)
  }
}
const depositToBank = async (amount: string) => {
  await deposit(team.value.bankAddress, amount)
  if (depositSuccess.value) {
    depositModal.value = false
    await getBalance(team.value.bankAddress)
  }
}
const transferFromBank = async (to: string, amount: string) => {
  await transfer(team.value.bankAddress, to, amount)
  if (transferSuccess.value) {
    transferModal.value = false
    await getBalance(team.value.bankAddress)
  }
}
const searchUsers = async (input: { name: string; address: string }) => {
  try {
    const users = await userApi.searchUser(input.name, input.address)
    foundUsers.value = users
    console.log(users)
  } catch (error) {
    foundUsers.value = []
    return useErrorHandler().handleError(error)
  }
}
const getAllContractors = async (query: string) => {
  try {
    const result = await userApi.getAllUsers('1', '10', team.value.ownerAddress, query)
    contractors.value = result
  } catch (error) {
    contractors.value = []
    return useErrorHandler().handleError(error)
  }
}
const membersAddress = computed(() => {
  return team.value.members.map((member) => member.address)
})
</script><|MERGE_RESOLUTION|>--- conflicted
+++ resolved
@@ -215,19 +215,11 @@
 } = useBankTransfer()
 watch(pushTipError, async () => {
   if (pushTipError.value) {
-<<<<<<< HEAD
-    await getBalance()
-    show(
-      ToastType.Error,
-      pushTipError.value.reason ? pushTipError.value.reason : 'Failed to push tip'
-    )
-=======
     addToast({
       message: pushTipError.value.reason ? pushTipError.value.reason : 'Failed to push tip',
       type: ToastType.Error,
       timeout: 5000
     })
->>>>>>> c5f04062
   }
 })
 watch(sendTipError, () => {
@@ -246,51 +238,50 @@
 })
 watch(sendTipSuccess, async () => {
   if (sendTipSuccess.value) {
-<<<<<<< HEAD
-    await getBalance()
-    show(ToastType.Success, 'Tips sent successfully')
-=======
     addToast({ type: ToastType.Success, message: 'Tips sent successfully', timeout: 5000 })
->>>>>>> c5f04062
   }
 })
 watch(balanceError, () => {
   if (balanceError.value) {
-    console.log(balanceError.value)
-    show(ToastType.Error, 'Failed to fetch team balance')
+    addToast({ type: ToastType.Error, message: 'Failed to fetch team balance', timeout: 5000 })
   }
 })
 watch(createBankError, () => {
   if (createBankError.value) {
-    show(ToastType.Error, 'Failed to create bank contract')
+    addToast({
+      type: ToastType.Error,
+      message: 'Failed to create bank contract',
+      timeout: 5000
+    })
   }
 })
 watch(createBankSuccess, () => {
   if (createBankSuccess.value) {
-    show(ToastType.Success, 'Bank contract created successfully')
+    addToast({
+      type: ToastType.Success,
+      message: 'Bank contract created successfully',
+      timeout: 5000
+    })
   }
 })
 watch(depositSuccess, () => {
   if (depositSuccess.value) {
-    show(ToastType.Success, 'Deposited successfully')
+    addToast({ type: ToastType.Success, message: 'Deposited successfully', timeout: 5000 })
   }
 })
 watch(depositError, () => {
   if (depositError.value) {
-    show(ToastType.Error, 'Deposit failed')
+    addToast({ type: ToastType.Error, message: 'Failed to deposit', timeout: 5000 })
   }
 })
 watch(transferSuccess, () => {
   if (transferSuccess.value) {
-    show(ToastType.Success, 'Transfer successfully')
+    addToast({ type: ToastType.Success, message: 'Transferred successfully', timeout: 5000 })
   }
 })
 watch(transferError, () => {
   if (transferError.value) {
-    show(
-      ToastType.Error,
-      transferError.value.reason ? transferError.value.reason : 'Transfer failed'
-    )
+    addToast({ type: ToastType.Error, message: 'Failed to transfer', timeout: 5000 })
   }
 })
 
