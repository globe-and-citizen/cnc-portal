import { flushPromises, mount } from '@vue/test-utils'
import { describe, it, expect, vi } from 'vitest'
import ExpenseAccountSection from '../ExpenseAccountView.vue'
import { ClipboardDocumentListIcon } from '@heroicons/vue/24/outline'
import { setActivePinia, createPinia } from 'pinia'
import { ref, type Ref } from 'vue'
import { USDC_ADDRESS } from '@/constant'
import { createTestingPinia } from '@pinia/testing'
import TransferFromBankForm from '@/components/forms/TransferFromBankForm.vue'
import ApproveUsersForm from '@/components/forms/ApproveUsersEIP712Form.vue'
import * as viem from 'viem'
import type { Team, User } from '@/types'
import ButtonUI from '@/components/ButtonUI.vue'

interface ComponentData {
  isDisapprovedAddress: boolean
  team: Partial<Team>
  expiry: string
  _expenseAccountData: unknown
  expenseAccountData: unknown
  isFetchingExpenseAccountData: boolean
  transferModal: boolean
  setLimitModal: boolean
  approveUsersModal: boolean
  approvedAddresses: Set<string>
  unapprovedAddresses: Set<string>
  foundUsers: User[]
  action: string
  manyExpenseAccountData: unknown
  amountWithdrawn: [number, number, number | undefined]
  transferFromExpenseAccount: (to: string, amount: string) => Promise<void>
  setExpenseAccountLimit: (amount: Ref) => Promise<void>
  approveAddress: (address: string) => Promise<void>
  disapproveAddress: (address: string) => Promise<void>
  isBodAction: () => boolean
  init: () => Promise<void>
  deactivateIndex: number | null
  isLoadingDeactivateApproval: boolean
  isLoadingActivateApproval: boolean
  signature: undefined | `0x${string}`
  signTypedDataError: unknown
}

const mocks = vi.hoisted(() => ({
  mockUseToastStore: {
    addErrorToast: vi.fn()
  },
  mockReadContract: vi.fn()
}))

vi.mock('@/stores', async (importOriginal) => {
  const actual: object = await importOriginal()
  return {
    ...actual,
    useToastStore: vi.fn(() => ({ addErrorToast: mocks.mockUseToastStore.addErrorToast }))
  }
})

const mockCopy = vi.fn()
const mockClipboard = {
  copy: mockCopy,
  copied: ref(false),
  isSupported: ref(true)
}
const mockUseReadContractRefetch = vi.fn()
const mockUseReadContract = {
  data: ref<string | null>(null),
  isLoading: ref(false),
  error: ref(null),
  refetch: mockUseReadContractRefetch //vi.fn()
}

const mockUseWriteContract = {
  writeContract: vi.fn(),
  error: ref(null),
  isPending: ref(false),
  data: ref(null)
}

const mockUseBalance = {
  data: ref(null),
  refetch: vi.fn(),
  error: ref(null),
  isLoading: ref(false)
}

const mockUseWaitForTransactionReceipt = {
  isLoading: ref(false),
  isSuccess: ref(false)
}

const mockUseSignTypedData = {
  error: ref<Error | null>(null),
  data: ref<string | undefined>('0xExpenseDataSignature'),
  signTypedData: vi.fn()
}

// Mocking wagmi functions
vi.mock('@wagmi/vue', async (importOriginal) => {
  const actual: object = await importOriginal()
  return {
    ...actual,
    useReadContract: vi.fn(() => {
      return { ...mockUseReadContract, data: ref(`0xContractOwner`) }
    }),
    useWriteContract: vi.fn(() => mockUseWriteContract),
    useWaitForTransactionReceipt: vi.fn(() => mockUseWaitForTransactionReceipt),
    useBalance: vi.fn(() => mockUseBalance),
    useChainId: vi.fn(() => ref('0xChainId')),
    useSignTypedData: vi.fn(() => mockUseSignTypedData)
  }
})

vi.mock('@wagmi/core', async (importOriginal) => {
  const actual: object = await importOriginal()
  return {
    ...actual,
    readContract: mocks.mockReadContract
  }
})

vi.mock('viem', async (importOriginal) => {
  const actual: object = await importOriginal()
  return {
    ...actual,
    parseSignature: vi.fn(),
    hashTypedData: vi.fn(),
    keccak256: vi.fn()
  }
})

vi.mock('@vueuse/core', async (importOriginal) => {
  const actual: object = await importOriginal()
  return {
    ...actual,
    useClipboard: vi.fn(() => mockClipboard)
  }
})

vi.mock('vue-router', async (importOriginal) => {
  const actual: object = await importOriginal()
  return {
    ...actual,
    useRoute: vi.fn(() => ({ params: { id: 1 } }))
  }
})

const mockGetBoardOfDirectors = {
  boardOfDirectors: ref<string[] | null>(null),
  execute: vi.fn()
}

const mockAddAction = {
  isLoading: ref(false),
  error: ref<unknown>(null),
  isSuccess: ref(true),
  execute: vi.fn()
}

const mockUseCustomFetch = {
  error: ref<unknown>(null),
  isFetching: ref(false),
  execute: vi.fn((url: string) => {
    if (url === `teams/1/member`) {
      mockUseCustomFetch.data.value = {
        data: JSON.stringify({
          approvedAddress: `0x123`,
          budgetType: 1,
          value: `100.0`,
          expiry: Math.floor(new Date().getTime() / 1000)
        })
      }
    }
  }),
  data: ref<unknown>()
}

const DATE = '2024-02-02T12:00:00Z'
const budgetData = {
  txsPerPeriod: 1,
  amountPerPeriod: 100,
  amountPerTransaction: 20
}

const mockExpenseData = [
  {
    approvedAddress: `0x0123456789012345678901234567890123456789`,
    name: 'John Doe',
    budgetData: [
      { budgetType: 0, value: budgetData.txsPerPeriod },
      { budgetType: 1, value: budgetData.amountPerPeriod },
      { budgetType: 2, value: budgetData.amountPerTransaction }
    ],
    expiry: Math.floor(new Date(DATE).getTime() / 1000),
    signature: '0xSignature',
    tokenAddress: viem.zeroAddress
  },
  {
    approvedAddress: `0xabcdef1234abcdef1234abcdef1234abcdef1234`,
    budgetData: [
      { budgetType: 0, value: budgetData.txsPerPeriod * 2 },
      { budgetType: 1, value: budgetData.amountPerPeriod * 2 },
      { budgetType: 2, value: budgetData.amountPerTransaction * 2 }
    ],
    expiry: Math.floor(new Date(DATE).getTime() / 1000),
    signature: '0xAnotherSignature',
    tokenAddress: USDC_ADDRESS
  }
]

vi.mock('@/composables/useCustomFetch', () => {
  return {
    useCustomFetch: vi.fn((url, options) => {
      const data = ref<unknown>(null)
      const error = ref(null)
      const isFetching = ref(false)
      const response = ref<Response | null>(null)

      const execute = vi.fn(() => {
        // Conditionally update `data` based on the URL argument
        if (url === `teams/1/expense-data`) {
          if (options.beforeFetch) {
            data.value = {
              data: JSON.stringify(mockExpenseData[0])
            }
          } else {
            data.value = mockExpenseData
          }
        }
      })

      const get = vi.fn(() => ({ get, json, execute, data, error, isFetching, response }))
      const json = vi.fn(() => ({ get, json, execute, data, error, isFetching, response }))
      const post = vi.fn(() => ({ get, json, execute, data, error, isFetching, response }))

      return {
        post,
        get,
        json,
        error,
        isFetching,
        execute,
        data,
        response
      }
    })
  }
})

vi.mock('@/composables/bod', async (importOriginal) => {
  const actual: object = await importOriginal()
  return {
    ...actual,
    useGetBoardOfDirectors: vi.fn(() => mockGetBoardOfDirectors),
    useAddAction: vi.fn(() => mockAddAction)
  }
})

describe('ExpenseAccountSection', () => {
  setActivePinia(createPinia())

  interface Props {
    team?: {}
  }

  interface ComponentOptions {
    props?: Props
    data?: () => Record<string, unknown>
    global?: Record<string, unknown>
  }

  const createComponent = ({
    props = {},
    data = () => ({}),
    global = {}
  }: ComponentOptions = {}) => {
    return mount(ExpenseAccountSection, {
      props: {
        team: {
          id: `1`,
          expenseAccountEip712Address: '0xExpenseAccount',
          ownerAddress: '0xOwner',
          boardOfDirectorsAddress: null,
          ...props?.team
        },
        ...props
      },
      data,
      global: {
        plugins: [
          createTestingPinia({
            createSpy: vi.fn,
            initialState: {
              user: { address: '0xInitialUser' }
            }
          })
        ],
        ...global
      }
    })
  }

  describe('Render', () => {
    // it('should show expense account if expense account address exists', async () => {
    //   const team = { expenseAccountEip712Address: '0x123' }
    //   const wrapper = createComponent()
    //   const wrapperVm = wrapper.vm as unknown as ComponentData
    //   wrapperVm.team = team
    //   await flushPromises()

    //   expect(wrapper.find('[data-test="expense-account-address"]').exists()).toBeTruthy()
    //   expect(wrapper.find('[data-test="expense-account-address"]').text()).toBe(
    //     `Expense Account Address ${team.expenseAccountEip712Address}`
    //   )

    //   // ToolTip
    //   const expenseAccountAddressTooltip = wrapper
    //     .find('[data-test="expense-account-address"]')
    //     .findComponent({ name: 'AddressToolTip' })
    //   expect(expenseAccountAddressTooltip.exists()).toBeTruthy()
    //   expect(expenseAccountAddressTooltip.props().address).toBe(team.expenseAccountEip712Address)
    // })
    it('should show copy to clipboard icon with tooltip if expense account address exists', () => {
      const wrapper = createComponent()

      expect(wrapper.findComponent(ClipboardDocumentListIcon).exists()).toBe(true)

      // ToolTip
      const copyAddressTooltip = wrapper.find('[data-test="copy-address-tooltip"]').findComponent({
        name: 'ToolTip'
      })
      expect(copyAddressTooltip.exists()).toBeTruthy()
      expect(copyAddressTooltip.props().content).toBe('Click to copy address')
    })
    it('should not show copy to clipboard icon if copy not supported', async () => {
      const wrapper = createComponent()

      // mock clipboard
      mockClipboard.isSupported.value = false
      await wrapper.vm.$nextTick()

      expect(wrapper.findComponent(ClipboardDocumentListIcon).exists()).toBe(false)
    })
    it('should show animation if balance loading', async () => {
      const wrapper = createComponent()

      expect(wrapper.find('[data-test="balance-loading"]').exists()).toBeFalsy()
    })
    it('should show animation if balance not present', async () => {
      const wrapper = createComponent()

      expect(wrapper.find('[data-test="balance-loading"]').exists()).toBeFalsy()
    })
    // it('should show expense account balance', async () => {
    //   const wrapper = createComponent()

<<<<<<< HEAD
      expect(wrapper.find('[data-test="expense-account-balance"]').exists()).toBeTruthy()
    })
=======
    //   expect(wrapper.find('[data-test="expense-account-balance"]').text()).toContain('--')
    //   //@ts-expect-error: expenseAccountDalance is contract data mocked in the test
    //   wrapper.vm.expenseAccountBalance = { value: 500n * 10n ** 18n }

    //   await wrapper.vm.$nextTick()
    //   await wrapper.vm.$nextTick()
    //   await wrapper.vm.$nextTick()

    //   expect(wrapper.find('[data-test="expense-account-balance"]').text()).toContain('500')
    // })
>>>>>>> 0ad6dda2

    it('should show animation if max limit loading', async () => {
      const wrapper = createComponent()

      expect(wrapper.find('[data-test="max-loading"]').exists()).toBeFalsy()
    })
    it('should show animation if max limit not present', async () => {
      const wrapper = createComponent()

      expect(wrapper.find('[data-test="max-loading"]').exists()).toBeFalsy()
    })
    it('should show animation if limit balance loading', async () => {
      const wrapper = createComponent()

      expect(wrapper.find('[data-test="limit-loading"]').exists()).toBeFalsy()
    })
    it('should show animation if limit balance not present', async () => {
      const wrapper = createComponent()

      expect(wrapper.find('[data-test="limit-loading"]').exists()).toBeFalsy()
    })
    it('should disable the transfer button if user not approved', async () => {
      const wrapper = createComponent()
      const wrapperVm = wrapper.vm as unknown as ComponentData
      wrapperVm.team = {
        expenseAccountEip712Address: '0xExpenseAccount',
        ownerAddress: '0xOwner',
        boardOfDirectorsAddress: null
      }
      wrapperVm.isDisapprovedAddress = true
      await flushPromises()
      const transferButtonComponent = wrapper
        .find('[data-test="transfer-button"]')
        .findComponent(ButtonUI)
      expect(transferButtonComponent.exists()).toBeTruthy()
      expect(transferButtonComponent.props().disabled).toBe(false) // Button should be disabled
    })
    it('should enable the transfer button if user approved', async () => {
      const wrapper = createComponent({
        global: {
          plugins: [
            createTestingPinia({
              createSpy: vi.fn,
              initialState: {
                user: { address: '0xContractOwner' }
              }
            })
          ]
        }
      })
      const wrapperVm = wrapper.vm as unknown as ComponentData
      wrapperVm.team = {
        expenseAccountEip712Address: '0xExpenseAccount',
        ownerAddress: '0xOwner',
        boardOfDirectorsAddress: null
      }
      await flushPromises()

      const button = wrapper.find('[data-test="transfer-button"]')
      expect(button.exists()).toBeTruthy()
    })
    it('should show transfer modal', async () => {
      const wrapper = createComponent({
        global: {
          plugins: [
            createTestingPinia({
              createSpy: vi.fn,
              initialState: {
                user: { address: '0xContractOwner' }
              }
            })
          ]
        }
      })

      const wrapperVm = wrapper.vm as unknown as ComponentData
      wrapperVm.team = {
        expenseAccountEip712Address: '0xExpenseAccount',
        ownerAddress: '0xOwner',
        boardOfDirectorsAddress: null
      }

      await wrapper.vm.$nextTick()

      const transferButton = wrapper.find('[data-test="transfer-button"]')

      await transferButton.trigger('click')
      await wrapper.vm.$nextTick()
      wrapper.findComponent(TransferFromBankForm)
    })
    it('should hide approve user form if not owner', async () => {
      const wrapper = createComponent()

      const approveUsersForm = wrapper.findComponent(ApproveUsersForm)
      expect(approveUsersForm.exists()).toBe(false)
    })
  })
})<|MERGE_RESOLUTION|>--- conflicted
+++ resolved
@@ -354,10 +354,6 @@
     // it('should show expense account balance', async () => {
     //   const wrapper = createComponent()
 
-<<<<<<< HEAD
-      expect(wrapper.find('[data-test="expense-account-balance"]').exists()).toBeTruthy()
-    })
-=======
     //   expect(wrapper.find('[data-test="expense-account-balance"]').text()).toContain('--')
     //   //@ts-expect-error: expenseAccountDalance is contract data mocked in the test
     //   wrapper.vm.expenseAccountBalance = { value: 500n * 10n ** 18n }
@@ -368,7 +364,6 @@
 
     //   expect(wrapper.find('[data-test="expense-account-balance"]').text()).toContain('500')
     // })
->>>>>>> 0ad6dda2
 
     it('should show animation if max limit loading', async () => {
       const wrapper = createComponent()
