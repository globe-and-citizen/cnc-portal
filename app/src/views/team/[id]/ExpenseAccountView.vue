<template>
  <div class="flex flex-col gap-y-8">
    <!-- TODO move it to the top of the page when cash remuneration will have his own page -->
    <!-- Cash Remuneration stats: Only apear for owner -->
<<<<<<< HEAD
    <div class="flex gap-6">
      <OverviewCard
        data-test="expense-account-balance"
        :title="`${expenseBalanceFormatted} ${NETWORK.currencySymbol}`"
        subtitle="Total Balance"
        variant="success"
        :card-icon="bagIcon"
      >
        <div class="flex flex-row gap-1 text-black">
          <img :src="uptrendIcon" alt="status-icon" />
          <div>
            <span class="font-semibold text-sm" data-test="percentage-increase">+ 41.3% </span>
            <span class="font-medium text-[#637381] text-xs">than last week</span>
          </div>
        </div>
      </OverviewCard>
      <OverviewCard title="10.2K" subtitle="Month Spent" variant="warning" :card-icon="cartIcon">
        <div class="flex flex-row gap-1 text-black">
          <img :src="uptrendIcon" alt="status-icon" />
          <div>
            <span class="font-semibold text-sm" data-test="percentage-increase">+ 26.3% </span>
            <span class="font-medium text-[#637381] text-xs">than last week</span>
          </div>
        </div>
      </OverviewCard>
      <OverviewCard title="47.9K" subtitle="Total Approved" variant="info" :card-icon="personIcon"
        ><div class="flex flex-row gap-1 text-black">
          <img :src="uptrendIcon" alt="status-icon" />
          <div>
            <span class="font-semibold text-sm" data-test="percentage-increase">+ 12.3% </span>
            <span class="font-medium text-[#637381] text-xs">than last week</span>
          </div>
        </div></OverviewCard
      >
    </div>

    <div class="flex sm:flex-row justify-end sm:items-start gap-4 mb-10">
      <div class="flex flex-wrap gap-2 sm:gap-4" data-test="expense-account-address">
        <span class="text-sm">Expense Account Address </span>
        <AddressToolTip :address="team?.expenseAccountEip712Address ?? ''" class="text-xs" />
      </div>
    </div>
=======
    <ExpenseStatsSection />
>>>>>>> 0ad6dda2

    <GenericTokenHoldingsSection
      v-if="team?.expenseAccountEip712Address"
      :address="team.expenseAccountEip712Address"
    />

    <MyApprovedExpenseSection
      v-if="team"
      :team="team"
      :is-disapproved-address="isDisapprovedAddress"
      v-model="reload"
    />

    <ApprovedExpensesSection />

    <TransactionHistorySection
      :currency-rates="{
        loading: false,
        error: null,
        getRate: () => 1
      }"
    />
  </div>
</template>

<script setup lang="ts">
//#region Imports
import { computed, onMounted, ref, watch } from 'vue'
<<<<<<< HEAD
import type { Team, User, BudgetLimit } from '@/types'
import { NETWORK } from '@/constant'
import ModalComponent from '@/components/ModalComponent.vue'
import ApproveUsersForm from '@/components/forms/ApproveUsersEIP712Form.vue'
import AddressToolTip from '@/components/AddressToolTip.vue'
import ExpenseAccountTable from '@/components/sections/ExpenseAccountView/ExpenseAccountTable.vue'
=======
import type { Team } from '@/types'
import ExpenseStatsSection from '@/components/sections/ExpenseAccountView/ExpenseStatsSection.vue'
>>>>>>> 0ad6dda2
import TransactionHistorySection from '@/components/sections/ExpenseAccountView/TransactionHistorySection.vue'
import MyApprovedExpenseSection from '@/components/sections/ExpenseAccountView/MyApprovedExpenseSection.vue'
import ApprovedExpensesSection from '@/components/sections/ExpenseAccountView/ApprovedExpensesSection.vue'
import { useUserDataStore } from '@/stores'
import { useCustomFetch } from '@/composables/useCustomFetch'
<<<<<<< HEAD
import { parseError, log } from '@/utils'
import { useReadContract, useBalance, useChainId, useSignTypedData } from '@wagmi/vue'
import expenseAccountABI from '@/artifacts/abi/expense-account-eip712.json'
import { type Address, formatEther, parseEther, zeroAddress } from 'viem'
import ButtonUI from '@/components/ButtonUI.vue'
=======
>>>>>>> 0ad6dda2
import { useRoute } from 'vue-router'
import { useExpenseAccountDataCollection } from '@/composables'
import GenericTokenHoldingsSection from '@/components/GenericTokenHoldingsSection.vue'
<<<<<<< HEAD
import OverviewCard from '@/components/OverviewCard.vue'
import bagIcon from '@/assets/bag.svg'
import cartIcon from '@/assets/cart.svg'
import personIcon from '@/assets/person.svg'
import uptrendIcon from '@/assets/uptrend.svg'

=======
>>>>>>> 0ad6dda2
//#endregion

//#region Refs
const route = useRoute()
const reload = ref(false)
<<<<<<< HEAD
// Token related refs
const expenseAccountData = ref<{}>()
const expenseAccountEip712Address = computed(
  () => team.value?.expenseAccountEip712Address as Address
)

const expenseBalanceFormatted = computed(() => {
  if (typeof expenseAccountBalance.value?.value === 'bigint')
    return Intl.NumberFormat('en-US', {
      notation: 'compact',
      maximumFractionDigits: 1
    }).format(parseFloat(formatEther(expenseAccountBalance.value.value)) ?? 0)
  else return '--'
})

=======
>>>>>>> 0ad6dda2
// Check if the current user is disapproved
const isDisapprovedAddress = computed(
  () =>
    manyExpenseAccountDataAll.findIndex(
      (item) =>
        item.approvedAddress === currentUserAddress &&
        (item.status === 'disabled' || item.status === 'expired')
    ) !== -1
)
//#endregion

//#region useCustomFetch
const {
  data: team,
  // error: teamError,
  execute: executeFetchTeam
} = useCustomFetch(`teams/${String(route.params.id)}`)
  .get()
  .json<Team>()
//#endregion

//#region Composables
const currentUserAddress = useUserDataStore().address
const { data: manyExpenseAccountDataAll, initializeBalances } = useExpenseAccountDataCollection()
<<<<<<< HEAD
const { signTypedData, data: signature, error: signTypedDataError } = useSignTypedData()
const chainId = useChainId()
const {
  data: contractOwnerAddress,
  refetch: executeExpenseAccountGetOwner,
  error: errorGetOwner
} = useReadContract({
  functionName: 'owner',
  address: expenseAccountEip712Address as unknown as Address,
  abi: expenseAccountABI
})

const {
  data: expenseAccountBalance,
  // isLoading: isLoadingExpenseAccountBalance,
  error: isErrorExpenseAccountBalance,
  refetch: executeGetExpenseAccountBalance
} = useBalance({
  address: expenseAccountEip712Address as unknown as Address,
  chainId
})
=======
>>>>>>> 0ad6dda2
//#endregion

//#region Functions
const init = async () => {
  await executeFetchTeam()
<<<<<<< HEAD
  await executeGetExpenseAccountBalance()
=======
>>>>>>> 0ad6dda2
  await initializeBalances()
}
//#endregion

//#region Watch
watch(reload, async (newState) => {
  if (newState) {
    await init()
  }
})
watch(
  () => team.value?.expenseAccountAddress,
  async (newVal) => {
    if (newVal) await init()
  }
)
<<<<<<< HEAD
watch(signature, async (newVal) => {
  if (newVal && expenseAccountData.value) {
    expenseAccountData.value = {
      expenseAccountData: expenseAccountData.value,
      signature
    }
    await executeAddExpenseData()
    reload.value = true
    await init()
    loadingApprove.value = false
    approveUsersModal.value = false
    reload.value = false
  }
})
watch(searchUserResponse, () => {
  if (searchUserResponse.value?.ok && users.value?.users) {
    foundUsers.value = users.value.users
  }
})
watch(errorGetOwner, (newVal) => {
  if (newVal) addErrorToast(errorMessage(newVal, 'Error Getting Contract Owner'))
})
watch(signTypedDataError, async (newVal) => {
  if (newVal) {
    addErrorToast('Error signing expense data')
    log.error('signTypedDataError.value', parseError(newVal))
    loadingApprove.value = false
  }
})
watch(isErrorExpenseAccountBalance, (newVal) => {
  if (newVal) {
    log.error(parseError(newVal))
    addErrorToast('Error fetching expense account data')
  }
})
=======
>>>>>>> 0ad6dda2
//#endregion

onMounted(async () => {
  await init()
})
</script><|MERGE_RESOLUTION|>--- conflicted
+++ resolved
@@ -2,52 +2,7 @@
   <div class="flex flex-col gap-y-8">
     <!-- TODO move it to the top of the page when cash remuneration will have his own page -->
     <!-- Cash Remuneration stats: Only apear for owner -->
-<<<<<<< HEAD
-    <div class="flex gap-6">
-      <OverviewCard
-        data-test="expense-account-balance"
-        :title="`${expenseBalanceFormatted} ${NETWORK.currencySymbol}`"
-        subtitle="Total Balance"
-        variant="success"
-        :card-icon="bagIcon"
-      >
-        <div class="flex flex-row gap-1 text-black">
-          <img :src="uptrendIcon" alt="status-icon" />
-          <div>
-            <span class="font-semibold text-sm" data-test="percentage-increase">+ 41.3% </span>
-            <span class="font-medium text-[#637381] text-xs">than last week</span>
-          </div>
-        </div>
-      </OverviewCard>
-      <OverviewCard title="10.2K" subtitle="Month Spent" variant="warning" :card-icon="cartIcon">
-        <div class="flex flex-row gap-1 text-black">
-          <img :src="uptrendIcon" alt="status-icon" />
-          <div>
-            <span class="font-semibold text-sm" data-test="percentage-increase">+ 26.3% </span>
-            <span class="font-medium text-[#637381] text-xs">than last week</span>
-          </div>
-        </div>
-      </OverviewCard>
-      <OverviewCard title="47.9K" subtitle="Total Approved" variant="info" :card-icon="personIcon"
-        ><div class="flex flex-row gap-1 text-black">
-          <img :src="uptrendIcon" alt="status-icon" />
-          <div>
-            <span class="font-semibold text-sm" data-test="percentage-increase">+ 12.3% </span>
-            <span class="font-medium text-[#637381] text-xs">than last week</span>
-          </div>
-        </div></OverviewCard
-      >
-    </div>
-
-    <div class="flex sm:flex-row justify-end sm:items-start gap-4 mb-10">
-      <div class="flex flex-wrap gap-2 sm:gap-4" data-test="expense-account-address">
-        <span class="text-sm">Expense Account Address </span>
-        <AddressToolTip :address="team?.expenseAccountEip712Address ?? ''" class="text-xs" />
-      </div>
-    </div>
-=======
     <ExpenseStatsSection />
->>>>>>> 0ad6dda2
 
     <GenericTokenHoldingsSection
       v-if="team?.expenseAccountEip712Address"
@@ -76,65 +31,22 @@
 <script setup lang="ts">
 //#region Imports
 import { computed, onMounted, ref, watch } from 'vue'
-<<<<<<< HEAD
-import type { Team, User, BudgetLimit } from '@/types'
-import { NETWORK } from '@/constant'
-import ModalComponent from '@/components/ModalComponent.vue'
-import ApproveUsersForm from '@/components/forms/ApproveUsersEIP712Form.vue'
-import AddressToolTip from '@/components/AddressToolTip.vue'
-import ExpenseAccountTable from '@/components/sections/ExpenseAccountView/ExpenseAccountTable.vue'
-=======
 import type { Team } from '@/types'
 import ExpenseStatsSection from '@/components/sections/ExpenseAccountView/ExpenseStatsSection.vue'
->>>>>>> 0ad6dda2
 import TransactionHistorySection from '@/components/sections/ExpenseAccountView/TransactionHistorySection.vue'
 import MyApprovedExpenseSection from '@/components/sections/ExpenseAccountView/MyApprovedExpenseSection.vue'
 import ApprovedExpensesSection from '@/components/sections/ExpenseAccountView/ApprovedExpensesSection.vue'
 import { useUserDataStore } from '@/stores'
 import { useCustomFetch } from '@/composables/useCustomFetch'
-<<<<<<< HEAD
-import { parseError, log } from '@/utils'
-import { useReadContract, useBalance, useChainId, useSignTypedData } from '@wagmi/vue'
-import expenseAccountABI from '@/artifacts/abi/expense-account-eip712.json'
-import { type Address, formatEther, parseEther, zeroAddress } from 'viem'
-import ButtonUI from '@/components/ButtonUI.vue'
-=======
->>>>>>> 0ad6dda2
 import { useRoute } from 'vue-router'
 import { useExpenseAccountDataCollection } from '@/composables'
 import GenericTokenHoldingsSection from '@/components/GenericTokenHoldingsSection.vue'
-<<<<<<< HEAD
-import OverviewCard from '@/components/OverviewCard.vue'
-import bagIcon from '@/assets/bag.svg'
-import cartIcon from '@/assets/cart.svg'
-import personIcon from '@/assets/person.svg'
-import uptrendIcon from '@/assets/uptrend.svg'
 
-=======
->>>>>>> 0ad6dda2
 //#endregion
 
 //#region Refs
 const route = useRoute()
 const reload = ref(false)
-<<<<<<< HEAD
-// Token related refs
-const expenseAccountData = ref<{}>()
-const expenseAccountEip712Address = computed(
-  () => team.value?.expenseAccountEip712Address as Address
-)
-
-const expenseBalanceFormatted = computed(() => {
-  if (typeof expenseAccountBalance.value?.value === 'bigint')
-    return Intl.NumberFormat('en-US', {
-      notation: 'compact',
-      maximumFractionDigits: 1
-    }).format(parseFloat(formatEther(expenseAccountBalance.value.value)) ?? 0)
-  else return '--'
-})
-
-=======
->>>>>>> 0ad6dda2
 // Check if the current user is disapproved
 const isDisapprovedAddress = computed(
   () =>
@@ -159,39 +71,11 @@
 //#region Composables
 const currentUserAddress = useUserDataStore().address
 const { data: manyExpenseAccountDataAll, initializeBalances } = useExpenseAccountDataCollection()
-<<<<<<< HEAD
-const { signTypedData, data: signature, error: signTypedDataError } = useSignTypedData()
-const chainId = useChainId()
-const {
-  data: contractOwnerAddress,
-  refetch: executeExpenseAccountGetOwner,
-  error: errorGetOwner
-} = useReadContract({
-  functionName: 'owner',
-  address: expenseAccountEip712Address as unknown as Address,
-  abi: expenseAccountABI
-})
-
-const {
-  data: expenseAccountBalance,
-  // isLoading: isLoadingExpenseAccountBalance,
-  error: isErrorExpenseAccountBalance,
-  refetch: executeGetExpenseAccountBalance
-} = useBalance({
-  address: expenseAccountEip712Address as unknown as Address,
-  chainId
-})
-=======
->>>>>>> 0ad6dda2
 //#endregion
 
 //#region Functions
 const init = async () => {
   await executeFetchTeam()
-<<<<<<< HEAD
-  await executeGetExpenseAccountBalance()
-=======
->>>>>>> 0ad6dda2
   await initializeBalances()
 }
 //#endregion
@@ -208,44 +92,6 @@
     if (newVal) await init()
   }
 )
-<<<<<<< HEAD
-watch(signature, async (newVal) => {
-  if (newVal && expenseAccountData.value) {
-    expenseAccountData.value = {
-      expenseAccountData: expenseAccountData.value,
-      signature
-    }
-    await executeAddExpenseData()
-    reload.value = true
-    await init()
-    loadingApprove.value = false
-    approveUsersModal.value = false
-    reload.value = false
-  }
-})
-watch(searchUserResponse, () => {
-  if (searchUserResponse.value?.ok && users.value?.users) {
-    foundUsers.value = users.value.users
-  }
-})
-watch(errorGetOwner, (newVal) => {
-  if (newVal) addErrorToast(errorMessage(newVal, 'Error Getting Contract Owner'))
-})
-watch(signTypedDataError, async (newVal) => {
-  if (newVal) {
-    addErrorToast('Error signing expense data')
-    log.error('signTypedDataError.value', parseError(newVal))
-    loadingApprove.value = false
-  }
-})
-watch(isErrorExpenseAccountBalance, (newVal) => {
-  if (newVal) {
-    log.error(parseError(newVal))
-    addErrorToast('Error fetching expense account data')
-  }
-})
-=======
->>>>>>> 0ad6dda2
 //#endregion
 
 onMounted(async () => {
