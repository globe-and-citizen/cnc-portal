--- conflicted
+++ resolved
@@ -1,10 +1,4 @@
-<<<<<<< HEAD
-import { BrowserProvider, /*, Signer */ ethers} from 'ethers'
-import { ref } from "vue";
-import type { Ref } from "vue";
-=======
-import { BrowserProvider /*, Signer */ } from 'ethers'
->>>>>>> 8b465587
+import { BrowserProvider, /*, Signer */ ethers } from 'ethers'
 
 // Define interface for web3 library
 export interface IWeb3Library {
@@ -80,7 +74,7 @@
       //throw new Error('Wallet is not connected');
       await this.connectWallet()
     }
-    
+
     return new ethers.Contract(address, abi, this.signer)
   }
 
