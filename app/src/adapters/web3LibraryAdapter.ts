--- conflicted
+++ resolved
@@ -1,10 +1,6 @@
-<<<<<<< HEAD
-import { BrowserProvider /*, Signer */ } from 'ethers'
-import { MetaMaskUtil } from '@/utils/web3Util'
-=======
 import type { Contract } from 'ethers'
 import { BrowserProvider, /*, Signer */ ethers } from 'ethers'
->>>>>>> 6091dcb8
+import { MetaMaskUtil } from '@/utils/web3Util'
 
 // Define interface for web3 library
 export interface IWeb3Library {
@@ -13,13 +9,10 @@
   requestSign(message: string): Promise<string>
   //getAddressRef(): Promise<Ref<string | null>>
   getAddress(): Promise<string>
-<<<<<<< HEAD
   getProvider(): any
-=======
   getContract(address: string, abi: any): Promise<Contract>
   parseEther(value: string): bigint
   formatEther(value: bigint): string
->>>>>>> 6091dcb8
 }
 
 const metaMaskUtil = new MetaMaskUtil()
@@ -53,16 +46,9 @@
       //throw new Error('Ethers.js adapter is not initialized');
       this.initialize()
     }
-<<<<<<< HEAD
 
     await metaMaskUtil.switchNetwork()
 
-=======
-    if (!(window as any).ethereum) {
-      throw new Error('Please install Metamask')
-    }
-    // Prompt user to connect their wallet
->>>>>>> 6091dcb8
     await this.provider.send('eth_requestAccounts', [])
 
     // Get signer with connected wallet
