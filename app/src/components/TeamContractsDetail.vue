--- conflicted
+++ resolved
@@ -53,9 +53,6 @@
 </template>
 
 <script setup lang="ts">
-<<<<<<< HEAD
-defineProps<{
-=======
 import { defineProps, ref } from 'vue'
 import AddressToolTip from './AddressToolTip.vue'
 import { isAddress } from 'viem'
@@ -63,7 +60,6 @@
 import { AddCampaignService } from '@/services/AddCampaignService'
 const { addErrorToast, addSuccessToast } = useToastStore()
 const props = defineProps<{
->>>>>>> 82497422
   datas: Array<{ key: string; value: string }>
   contractAddress: string
   reset: boolean
