--- conflicted
+++ resolved
@@ -121,9 +121,7 @@
 const getSelectedTokenBalance = computed(() => {
   return model.value.token.balance
 })
-<<<<<<< HEAD
 const { price: usdcPrice } = useCryptoPrice('usd-coin')
-=======
 
 // Get crypto prices for conversion
 const networkCurrencyId = computed(() => {
@@ -132,7 +130,6 @@
 })
 
 const { prices } = useCryptoPrice([networkCurrencyId.value, 'usd-coin'])
->>>>>>> b99267ba
 
 // New computed property for transfer amount in default currency
 const formattedTransferAmount = computed(() => {
