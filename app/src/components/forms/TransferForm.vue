<template>
  <h1 class="font-bold text-2xl">Transfer from {{ service }} Contract</h1>
  <h3 class="pt-4">Current contract balance: {{ model.token.balance }} {{ model.token.symbol }}</h3>

  <div class="flex flex-col gap-4 mt-4">
    <SelectMemberContractsInput v-model="model.address" @selectItem="handleSelectItem" />

<<<<<<< HEAD
    <div class="input input-bordered flex items-center gap-2 input-md">
      <div class="grow flex items-center gap-2">
        <input type="number" class="grow" data-test="amount-input" v-model="model.amount" />
        <div class="flex gap-1" data-test="percentage-buttons">
=======
    <div class="input-group relative">
      <label class="input input-bordered flex items-center gap-2 input-md">
        <input
          type="text"
          class="grow min-w-0 h-full"
          data-test="amount-input"
          v-model="model.amount"
          @input="handleAmountInput"
        />
        <div class="flex flex-nowrap min-w-0 items-center h-full">
          <!-- Added flex-nowrap and min-w-0 -->
          <div class="flex gap-1 shrink-0 items-center" data-test="percentage-buttons">
            <!-- Added shrink-0 -->
            <button
              v-for="percent in [25, 50, 75]"
              :key="percent"
              class="btn btn-xs btn-ghost cursor-pointer"
              @click="usePercentageOfBalance(percent)"
              :data-test="`percentButton-${percent}`"
            >
              {{ percent }}%
            </button>
          </div>
>>>>>>> 10bb0782
          <button
            class="btn btn-xs btn-ghost mr-2 shrink-0"
            @click="setMaxAmount"
            type="button"
            data-test="max-button"
          >
            Max
          </button>

<<<<<<< HEAD
        <div
          role="button"
          class="flex items-center cursor-pointer badge badge-md badge-info text-xs mr-6"
          @click="
            () => {
              if (tokens.length > 1) {
                isDropdownOpen = !isDropdownOpen
              }
            }
          "
          data-test="token-selector"
        >
          <span>{{ model.token.symbol }}</span>
          <IconifyIcon
            v-if="tokens.length > 1"
            icon="heroicons-outline:chevron-down"
            class="w-4 h-4"
          />
=======
          <div class="min-w-[100px] items-center">
            <!-- Wrapped Select in container with min-width -->
            <SelectComponent
              :options="props.tokens.map((token) => ({ value: token.symbol, label: token.symbol }))"
              :disabled="props.loading"
              :format-value="
                (value: string) => {
                  return value === 'SepoliaETH' ? 'SepETH' : value
                }
              "
              @change="
                (value: string) => {
                  model.token = props.tokens.find((token) => token.symbol === value) || model.token
                }
              "
            />
          </div>
>>>>>>> 10bb0782
        </div>
      </label>
    </div>

    <div v-if="model.amount && parseFloat(model.amount) > 0" class="text-sm text-gray-500">
      ≈ {{ formattedTransferAmount }}
    </div>

    <div
      class="pl-4 text-red-500 text-sm w-full text-left"
      v-for="error of $v.model.$errors"
      :key="error.$uid"
    >
      {{ error.$message }}
    </div>
  </div>

  <div class="modal-action justify-center mt-4">
    <ButtonUI
      variant="primary"
      @click="submitForm"
      :loading="loading"
      :disabled="loading || $v.model.amount.$invalid"
      data-test="transferButton"
    >
      Transfer
    </ButtonUI>
    <ButtonUI variant="error" outline @click="$emit('closeModal')">Cancel</ButtonUI>
  </div>
</template>

<script setup lang="ts">
import { ref, computed, onMounted, watch } from 'vue'
import { isAddress } from 'viem'
import { required, numeric, helpers } from '@vuelidate/validators'
import { useVuelidate } from '@vuelidate/core'
import ButtonUI from '../ButtonUI.vue'
import { onClickOutside } from '@vueuse/core'
import SelectMemberContractsInput from '../utils/SelectMemberContractsInput.vue'
import { useCurrencyStore } from '@/stores/currencyStore'
<<<<<<< HEAD
import { formatCurrencyShort } from '@/utils'
=======
import { NETWORK } from '@/constant'
import SelectComponent from '../SelectComponent.vue'
>>>>>>> 10bb0782

export interface Token {
  symbol: string
  balance: number
}

export interface TransferModel {
  address: {
    name: string
    address: string
    type?: 'member' | 'contract'
  }
  token: Token
  amount: string
}

const props = defineProps<{
  loading: boolean
  tokens: Token[]
  service: string
}>()

const model = defineModel<TransferModel>({
  required: true,
  default: () => ({
    address: { name: '', address: '' },
    token: { symbol: '', balance: 0 },
    amount: '0'
  })
})

const isDropdownOpen = ref(false)
const target = ref<HTMLElement | null>(null)

<<<<<<< HEAD
const emit = defineEmits(['transfer', 'closeModal'])
const currencyStore = useCurrencyStore()

const usePercentageOfBalance = (percentage: number) => {
  model.value.amount = ((model.value.token.balance * percentage) / 100).toFixed(4)
}
=======
const getSelectedTokenBalance = computed(() => {
  return model.value.token.balance
})
>>>>>>> 10bb0782

// New computed property for transfer amount in default currency
const formattedTransferAmount = computed(() => {
  // Price in local currency
  const value = (Number(model.value.amount) || 0) * (currencyStore.nativeToken.priceInLocal || 0)
  return formatCurrencyShort(value, currencyStore.localCurrency.code)
})

const notZero = helpers.withMessage('Amount must be greater than 0', (value: string) => {
  return parseFloat(value) > 0
})

const notExceedBalance = helpers.withMessage('Amount exceeds contract balance', (value: string) => {
  const amount = parseFloat(value)
  const balance = model.value.token.balance
  return amount <= balance
})

const rules = {
  model: {
    address: {
      required,
      $valid: helpers.withMessage('Invalid address', (value: { address: string }) => {
        return value.address ? isAddress(value.address) : false
      })
    },
    amount: {
      required,
      numeric,
      notZero,
      notExceedBalance
    },
    token: {
      required
    }
  }
}

const $v = useVuelidate(rules, { model })

watch(
  () => model.value.amount,
  (newAmount) => {
    if (newAmount) {
      $v.value.model.amount.$touch()
    }
  }
)

const submitForm = () => {
  $v.value.$touch()
  if ($v.value.$invalid) {
    return
  }
  emit('transfer', model.value)
}

const setMaxAmount = () => {
  model.value.amount = model.value.token.balance.toString()
}

// Handle clicking outside of dropdown
onClickOutside(target, () => {
  isDropdownOpen.value = false
})

const handleSelectItem = (item: { name: string; address: string; type: 'member' | 'contract' }) => {
  model.value.address = item
}

onMounted(() => {
  if (props.tokens.length > 0) {
    model.value.token = props.tokens[0]
  }
})
</script><|MERGE_RESOLUTION|>--- conflicted
+++ resolved
@@ -5,12 +5,6 @@
   <div class="flex flex-col gap-4 mt-4">
     <SelectMemberContractsInput v-model="model.address" @selectItem="handleSelectItem" />
 
-<<<<<<< HEAD
-    <div class="input input-bordered flex items-center gap-2 input-md">
-      <div class="grow flex items-center gap-2">
-        <input type="number" class="grow" data-test="amount-input" v-model="model.amount" />
-        <div class="flex gap-1" data-test="percentage-buttons">
-=======
     <div class="input-group relative">
       <label class="input input-bordered flex items-center gap-2 input-md">
         <input
@@ -34,7 +28,6 @@
               {{ percent }}%
             </button>
           </div>
->>>>>>> 10bb0782
           <button
             class="btn btn-xs btn-ghost mr-2 shrink-0"
             @click="setMaxAmount"
@@ -44,26 +37,6 @@
             Max
           </button>
 
-<<<<<<< HEAD
-        <div
-          role="button"
-          class="flex items-center cursor-pointer badge badge-md badge-info text-xs mr-6"
-          @click="
-            () => {
-              if (tokens.length > 1) {
-                isDropdownOpen = !isDropdownOpen
-              }
-            }
-          "
-          data-test="token-selector"
-        >
-          <span>{{ model.token.symbol }}</span>
-          <IconifyIcon
-            v-if="tokens.length > 1"
-            icon="heroicons-outline:chevron-down"
-            class="w-4 h-4"
-          />
-=======
           <div class="min-w-[100px] items-center">
             <!-- Wrapped Select in container with min-width -->
             <SelectComponent
@@ -81,7 +54,6 @@
               "
             />
           </div>
->>>>>>> 10bb0782
         </div>
       </label>
     </div>
@@ -122,12 +94,8 @@
 import { onClickOutside } from '@vueuse/core'
 import SelectMemberContractsInput from '../utils/SelectMemberContractsInput.vue'
 import { useCurrencyStore } from '@/stores/currencyStore'
-<<<<<<< HEAD
 import { formatCurrencyShort } from '@/utils'
-=======
-import { NETWORK } from '@/constant'
 import SelectComponent from '../SelectComponent.vue'
->>>>>>> 10bb0782
 
 export interface Token {
   symbol: string
@@ -162,18 +130,15 @@
 const isDropdownOpen = ref(false)
 const target = ref<HTMLElement | null>(null)
 
-<<<<<<< HEAD
 const emit = defineEmits(['transfer', 'closeModal'])
 const currencyStore = useCurrencyStore()
 
 const usePercentageOfBalance = (percentage: number) => {
   model.value.amount = ((model.value.token.balance * percentage) / 100).toFixed(4)
 }
-=======
-const getSelectedTokenBalance = computed(() => {
-  return model.value.token.balance
-})
->>>>>>> 10bb0782
+// const getSelectedTokenBalance = computed(() => {
+//   return model.value.token.balance
+// })
 
 // New computed property for transfer amount in default currency
 const formattedTransferAmount = computed(() => {
