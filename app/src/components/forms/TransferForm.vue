--- conflicted
+++ resolved
@@ -1,14 +1,11 @@
 <template>
   <h1 class="font-bold text-2xl">Transfer from {{ service }} Contract</h1>
   <h3 class="pt-4">Current contract balance: {{ model.token.balance }} {{ model.token.symbol }}</h3>
-<<<<<<< HEAD
   <BodAlert v-if="isBodAction" />
-=======
   <h3 v-if="expenseBalance" class="pt-4">
     Expense balance: {{ expenseBalance }} {{ model.token.symbol }}
   </h3>
 
->>>>>>> ac258a2f
   <div class="flex flex-col gap-4 mt-4">
     <SelectMemberContractsInput v-model="model.address" @selectItem="handleSelectItem" />
 
@@ -117,26 +114,18 @@
   amount: string
 }
 
-<<<<<<< HEAD
 const props = withDefaults(
   defineProps<{
     loading: boolean
     tokens: Token[]
     service: string
     isBodAction?: boolean
+    expenseBalance?: number | null
   }>(),
   {
     isBodAction: false
   }
 )
-=======
-const props = defineProps<{
-  loading: boolean
-  tokens: Token[]
-  service: string
-  expenseBalance?: number | null
-}>()
->>>>>>> ac258a2f
 
 const model = defineModel<TransferModel>({
   required: true,
