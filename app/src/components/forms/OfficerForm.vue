--- conflicted
+++ resolved
@@ -88,142 +88,6 @@
                 </span>
               </div>
             </div>
-<<<<<<< HEAD
-            <div class="flex flex-col">
-              <h5 class="text-md font-bold">Deployments</h5>
-              <div>
-                <span
-                  data-test="bank-address"
-                  v-if="isBankDeployed"
-                  class="badge badge-primary badge-sm"
-                >
-                  Bank deployed at: {{ team?.bankAddress }}
-                </span>
-              </div>
-              <div>
-                <span
-                  data-test="voting-address"
-                  v-if="isVotingDeployed"
-                  class="badge badge-primary badge-sm"
-                >
-                  Voting deployed at: {{ team?.votingAddress }}
-                </span>
-              </div>
-              <div>
-                <span
-                  data-test="bod-address"
-                  v-if="isBoDDeployed"
-                  class="badge badge-primary badge-sm"
-                >
-                  BoD deployed at: {{ team?.boardOfDirectorsAddress }}
-                </span>
-              </div>
-              <div>
-                <span
-                  data-test="expense-address"
-                  v-if="isExpenseDeployed"
-                  class="badge badge-primary badge-sm"
-                >
-                  Expense deployed at: {{ team?.expenseAccountAddress }}
-                </span>
-              </div>
-              <div>
-                <span
-                  data-test="expense-eip712-address"
-                  v-if="isExpenseEip712Deployed"
-                  class="badge badge-primary badge-sm"
-                >
-                  Expense EIP712 deployed at: {{ team?.expenseAccountEip712Address }}
-                </span>
-              </div>
-              <div>
-                <span
-                  data-test="expense-eip712-address"
-                  v-if="isInvestorsDeployed"
-                  class="badge badge-primary badge-sm"
-                >
-                  Investors deployed at: {{ team?.investorsAddress }}
-                </span>
-              </div>
-            </div>
-            <div class="grid grid-cols-2 gap-2 mt-4">
-              <button
-                class="btn btn-primary btn-sm"
-                v-if="!isBankDeployed && !isLoadingDeployBank && !isConfirmingDeployBank"
-                @click="deployBankAccount"
-                data-test="deployBankButton"
-              >
-                Deploy Bank
-              </button>
-              <LoadingButton
-                :color="'primary'"
-                class="btn-sm"
-                data-test="loading-deploy-bank"
-                v-if="isLoadingDeployBank || isConfirmingDeployBank"
-              />
-              <button
-                class="btn btn-primary btn-sm"
-                v-if="!isExpenseDeployed && !isLoadingDeployExpense && !isConfirmingDeployExpense"
-                @click="deployExpenseAccount"
-                data-test="deployExpenseButton"
-              >
-                Deploy Expense
-              </button>
-              <LoadingButton
-                :color="'primary'"
-                class="btn-sm"
-                data-test="loading-deploy-expense"
-                v-if="isLoadingDeployExpense || isConfirmingDeployExpense"
-              />
-
-              <button
-                class="btn btn-primary btn-sm"
-                v-if="
-                  !isExpenseEip712Deployed &&
-                  !isLoadingDeployExpenseEip712 &&
-                  !isConfirmingDeployExpenseEip712
-                "
-                @click="deployExpenseAccountEip712"
-                data-test="deployExpenseButtonEip712"
-              >
-                Deploy Expense EIP712
-              </button>
-              <LoadingButton
-                :color="'primary'"
-                class="btn-sm"
-                data-test="loading-deploy-expense-eip712"
-                v-if="isLoadingDeployExpenseEip712 || isConfirmingDeployExpenseEip712"
-              />
-
-              <button
-                class="btn btn-primary btn-sm"
-                v-if="!isVotingDeployed && !isLoadingDeployVoting && !isConfirmingDeployVoting"
-                @click="deployVotingContract"
-                data-test="deployVotingButton"
-              >
-                Deploy Voting
-              </button>
-              <LoadingButton
-                :color="'primary'"
-                class="btn-sm"
-                data-test="loading-deploy-voting"
-                v-if="isLoadingDeployVoting || isConfirmingDeployVoting"
-              />
-
-              <button
-                class="btn btn-primary btn-sm"
-                v-if="!isInvestorsDeployed"
-                @click="$emit('openInvestorContractModal')"
-                data-test="deployExpenseButton"
-              >
-                Deploy Investors
-              </button>
-            </div>
-          </div>
-          <div v-if="isLoadingGetTeam">
-            <span class="loading loading-spinner loading-lg"></span>
-=======
->>>>>>> ce0046cc
           </div>
         </div>
       </div>
@@ -258,25 +122,15 @@
   VOTING_BEACON_ADDRESS,
   BOD_BEACON_ADDRESS,
   EXPENSE_ACCOUNT_BEACON_ADDRESS,
-<<<<<<< HEAD
-  OFFICER_BEACON,
-  VOTING_BEACON_ADDRESS,
   EXPENSE_ACCOUNT_EIP712_BEACON_ADDRESS,
   INVESTOR_V1_BEACON_ADDRESS
-=======
-  EXPENSE_ACCOUNT_EIP712_BEACON_ADDRESS
->>>>>>> ce0046cc
 } from '@/constant'
 import { validateAddresses } from '@/constant/index'
 import type { Member } from '@/types'
 
 const props = defineProps(['team'])
-<<<<<<< HEAD
 const emits = defineEmits(['getTeam', 'openInvestorContractModal'])
-=======
-const emits = defineEmits(['getTeam'])
 const { addErrorToast, addSuccessToast } = useToastStore()
->>>>>>> ce0046cc
 
 // UI state
 const showCreateTeam = ref(false)
@@ -471,25 +325,17 @@
       {
         beaconType: 'ExpenseAccountEIP712',
         beaconAddress: EXPENSE_ACCOUNT_EIP712_BEACON_ADDRESS
+      },
+      {
+        beaconType: 'InvestorsV1',
+        beaconAddress: INVESTOR_V1_BEACON_ADDRESS
       }
     ]
 
     const encodedFunction = encodeFunctionData({
       abi: OfficerABI,
       functionName: 'initialize',
-<<<<<<< HEAD
-      args: [
-        currentAddress,
-        BANK_BEACON_ADDRESS,
-        VOTING_BEACON_ADDRESS,
-        BOD_BEACON_ADDRESS,
-        EXPENSE_ACCOUNT_BEACON_ADDRESS,
-        EXPENSE_ACCOUNT_EIP712_BEACON_ADDRESS,
-        INVESTOR_V1_BEACON_ADDRESS
-      ]
-=======
       args: [currentAddress, beaconConfigs]
->>>>>>> ce0046cc
     })
 
     createOfficer({
@@ -505,139 +351,7 @@
   }
 }
 
-<<<<<<< HEAD
-// Deploy Bank
-const deployBankAccount = async () => {
-  deployBank({
-    address: props.team.officerAddress,
-    abi: OfficerABI,
-    functionName: 'deployBankAccount',
-    args: [TIPS_ADDRESS]
-  })
-}
-
-// Deploy Voting
-const deployVotingContract = async () => {
-  deployVoting({
-    address: props.team.officerAddress,
-    abi: OfficerABI,
-    functionName: 'deployVotingContract'
-  })
-}
-
-const deployExpenseAccount = async () => {
-  deployExpense({
-    address: props.team.officerAddress,
-    abi: OfficerABI,
-    functionName: 'deployExpenseAccount'
-  })
-}
-
-const deployExpenseAccountEip712 = async () => {
-  deployExpenseEip712({
-    address: props.team.officerAddress,
-    abi: OfficerABI,
-    functionName: 'deployExpenseAccountEip712'
-  })
-}
-
-// Watch officer team data and update state
-watch(officerTeam, async (value) => {
-  const temp: Array<Object> = value as Array<Object>
-  const team = {
-    founders: temp[0] as string[],
-    members: temp[1] as string[],
-    bankAddress: temp[2] as string,
-    votingAddress: temp[3] as string,
-    bodAddress: temp[4] as string,
-    expenseAccountAddress: temp[5] as string,
-    expenseAccountEip712Address: temp[6] as string,
-    investorsAddress: temp[7] as string
-  }
-  if (team) {
-    if (team.founders.length === 0) {
-      showCreateTeam.value = true
-    } else {
-      showCreateTeam.value = false
-      founders.value = team.founders
-      members.value = team.members
-      isBankDeployed.value = team.bankAddress != ethers.ZeroAddress
-      isVotingDeployed.value = team.votingAddress != ethers.ZeroAddress
-      isBoDDeployed.value = team.bodAddress != ethers.ZeroAddress
-      isExpenseDeployed.value = team.expenseAccountAddress != ethers.ZeroAddress
-      isExpenseEip712Deployed.value = team.expenseAccountEip712Address != ethers.ZeroAddress
-      isInvestorsDeployed.value = team.investorsAddress != ethers.ZeroAddress
-      if (props.team.bankAddress != team.bankAddress && isBankDeployed.value) {
-        await useCustomFetch<string>(`teams/${props.team.id}`)
-          .put({ bankAddress: team.bankAddress })
-          .json()
-        emits('getTeam')
-      }
-      if (props.team.votingAddress != team.votingAddress && isVotingDeployed.value) {
-        await useCustomFetch<string>(`teams/${props.team.id}`)
-          .put({ votingAddress: team.votingAddress })
-          .json()
-        if (props.team.boardOfDirectorsAddress != team.bodAddress && isBoDDeployed.value) {
-          await useCustomFetch<string>(`teams/${props.team.id}`)
-            .put({ boardOfDirectorsAddress: team.bodAddress })
-            .json()
-        }
-        emits('getTeam')
-      }
-
-      if (
-        props.team.expenseAccountAddress != team.expenseAccountAddress &&
-        team.expenseAccountAddress != ethers.ZeroAddress
-      ) {
-        await useCustomFetch<string>(`teams/${props.team.id}`)
-          .put({ expenseAccountAddress: team.expenseAccountAddress })
-          .json()
-        emits('getTeam')
-      }
-      //expense account eip 712
-      if (
-        props.team.expenseAccountEip712Address != team.expenseAccountEip712Address &&
-        team.expenseAccountEip712Address != ethers.ZeroAddress
-      ) {
-        await useCustomFetch<string>(`teams/${props.team.id}`)
-          .put({ expenseAccountEip712Address: team.expenseAccountEip712Address })
-          .json()
-        emits('getTeam')
-      }
-    }
-    if (props.team.investorsAddress != team.investorsAddress && isInvestorsDeployed.value) {
-      await useCustomFetch<string>(`teams/${props.team.id}`)
-        .put({ investorsAddress: team.investorsAddress })
-        .json()
-      emits('getTeam')
-    }
-  }
-})
-
-watch(deployExpenseError, (value) => {
-  if (value) {
-    console.log(`Failed to deploy officer contract`, value)
-    addErrorToast('Failed to deploy expense account')
-  }
-})
-
-watch(deployBankError, (value) => {
-  if (value) {
-    log.error(parseError(value))
-    addErrorToast('Failed to deploy bank')
-  }
-})
-
-watch(deployVotingError, (value) => {
-  if (value) {
-    addErrorToast('Failed to deploy voting')
-  }
-})
-
-// Fetch the officer team when mounted
-=======
 // Component lifecycle
->>>>>>> ce0046cc
 onMounted(() => {
   if (!props.team.officerAddress) return
   // Fetch initial data
@@ -645,33 +359,6 @@
   fetchDeployedContracts()
   // Process officer team data if available
   if (officerTeam.value) {
-<<<<<<< HEAD
-    const temp: Array<Object> = officerTeam.value as unknown as Array<Object>
-    const team = {
-      founders: temp[0] as string[],
-      members: temp[1] as string[],
-      bankAddress: temp[2] as string,
-      votingAddress: temp[3] as string,
-      bodAddress: temp[4] as string,
-      expenseAccountAddress: temp[5] as string,
-      expenseAccountEip712Address: temp[6] as string,
-      investorsAddress: temp[7] as string
-    }
-    if (team) {
-      if (team.founders?.length === 0) {
-        showCreateTeam.value = true
-      } else {
-        showCreateTeam.value = false
-        founders.value = team.founders
-        members.value = team.members
-        isBankDeployed.value = team.bankAddress != ethers.ZeroAddress
-        isVotingDeployed.value = team.votingAddress != ethers.ZeroAddress
-        isBoDDeployed.value = team.bodAddress != ethers.ZeroAddress
-        isExpenseDeployed.value = team.expenseAccountAddress != ethers.ZeroAddress
-        isExpenseEip712Deployed.value = team.expenseAccountEip712Address != ethers.ZeroAddress
-        isInvestorsDeployed.value = team.investorsAddress != ethers.ZeroAddress
-      }
-=======
     const [foundersData, membersData] = officerTeam.value as [string[], string[]]
     showCreateTeam.value = foundersData.length === 0
     if (!showCreateTeam.value) {
@@ -687,7 +374,6 @@
       BoardOfDirectors: isBoDDeployed,
       ExpenseAccount: isExpenseDeployed,
       ExpenseAccountEIP712: isExpenseEip712Deployed
->>>>>>> ce0046cc
     }
 
     ;(deployedContracts.value as Array<IContract>).forEach((contract) => {
