--- conflicted
+++ resolved
@@ -88,7 +88,6 @@
                 </span>
               </div>
             </div>
-<<<<<<< HEAD
             <div class="flex flex-col">
               <h5 class="text-md font-bold">Deployments</h5>
               <div>
@@ -134,15 +133,6 @@
                   class="badge badge-primary badge-sm"
                 >
                   Expense EIP712 deployed at: {{ team?.expenseAccountEip712Address }}
-                </span>
-              </div>
-              <div>
-                <span
-                  data-test="cash-remuneration-address"
-                  v-if="isCashRemunerationEip712Deployed"
-                  class="badge badge-primary badge-sm"
-                >
-                  Cash remuneration deployed at: {{ team?.cashRemunerationEip712Address }}
                 </span>
               </div>
             </div>
@@ -191,26 +181,6 @@
                 data-test="loading-deploy-expense-eip712"
                 v-if="isLoadingDeployExpenseEip712 || isConfirmingDeployExpenseEip712"
               />
-              <!-- Cash Remuneration -->
-              <button
-                class="btn btn-primary btn-sm"
-                v-if="
-                  !isCashRemunerationEip712Deployed &&
-                  !isLoadingDeployCashRemunerationEip712 &&
-                  !isConfirmingDeployCashRemunerationEip712
-                "
-                @click="deployCashRemunerationEip712Contract"
-                data-test="deployCashRemuneration"
-              >
-                Deploy Cash Remuneration
-              </button>
-              <LoadingButton
-                :color="'primary min-w-24'"
-                data-test="loading-deploy-cash-remuneration"
-                v-if="
-                  isLoadingDeployCashRemunerationEip712 || isConfirmingDeployCashRemunerationEip712
-                "
-              />
 
               <button
                 class="btn btn-primary btn-sm"
@@ -229,8 +199,6 @@
           </div>
           <div v-if="isLoadingGetTeam">
             <span class="loading loading-spinner loading-lg"></span>
-=======
->>>>>>> d9a75eed
           </div>
         </div>
       </div>
@@ -265,14 +233,9 @@
   VOTING_BEACON_ADDRESS,
   BOD_BEACON_ADDRESS,
   EXPENSE_ACCOUNT_BEACON_ADDRESS,
-<<<<<<< HEAD
   OFFICER_BEACON,
   VOTING_BEACON_ADDRESS,
-  EXPENSE_ACCOUNT_EIP712_BEACON_ADDRESS,
-  CASH_REMUNERATION_EIP712_BEACON_ADDRESS //new
-=======
   EXPENSE_ACCOUNT_EIP712_BEACON_ADDRESS
->>>>>>> d9a75eed
 } from '@/constant'
 import { validateAddresses } from '@/constant/index'
 import type { Member } from '@/types'
@@ -299,38 +262,61 @@
   error: createOfficerError,
   writeContract: createOfficer
 } = useWriteContract()
-
-const { isLoading: isConfirmingCreateOfficer } = useWaitForTransactionReceipt({
-  hash: createOfficerHash
-})
-
-const loading = ref(false)
-const createOfficerLoading = computed(
-  () => officerContractCreating.value || isConfirmingCreateOfficer.value || loading.value
-)
-
-<<<<<<< HEAD
+const { isLoading: isConfirmingDeployBank, isSuccess: isConfirmedDeployBank } =
+  useWaitForTransactionReceipt({ hash: deployBankHash })
+
+watch(isConfirmingDeployBank, (isConfirming, wasConfirming) => {
+  if (wasConfirming && !isConfirming && isConfirmedDeployBank.value) {
+    addSuccessToast('Bank deployed successfully')
+    emits('getTeam')
+  }
+})
 const {
-  writeContract: deployCashRemunerationEip712,
-  isPending: isLoadingDeployCashRemunerationEip712,
-  data: deployCashRemunerationEip712Hash
-  //error: deployCashRemunerationError
+  writeContract: deployVoting,
+  isPending: isLoadingDeployVoting,
+  data: deployVotingHash,
+  error: deployVotingError
 } = useWriteContract()
+const { isLoading: isConfirmingDeployVoting, isSuccess: isConfirmedDeployVoting } =
+  useWaitForTransactionReceipt({ hash: deployVotingHash })
+
+watch(isConfirmingDeployVoting, (isConfirming, wasConfirming) => {
+  if (wasConfirming && !isConfirming && isConfirmedDeployVoting.value) {
+    addSuccessToast('Voting deployed successfully')
+    emits('getTeam')
+  }
+})
 const {
-  isLoading: isConfirmingDeployCashRemunerationEip712,
-  isSuccess: isConfirmedDeployCashRemunerationEip712
-} = useWaitForTransactionReceipt({ hash: deployCashRemunerationEip712Hash })
-watch(isConfirmingDeployCashRemunerationEip712, (isConfirming, wasConfirming) => {
-  if (wasConfirming && !isConfirming && isConfirmedDeployCashRemunerationEip712.value) {
-    addSuccessToast('Cash remuneration deployed successfully')
+  writeContract: deployExpense,
+  isPending: isLoadingDeployExpense,
+  data: deployExpenseHash,
+  error: deployExpenseError
+} = useWriteContract()
+const { isLoading: isConfirmingDeployExpense, isSuccess: isConfirmedDeployExpense } =
+  useWaitForTransactionReceipt({ hash: deployExpenseHash })
+watch(isConfirmingDeployExpense, (isConfirming, wasConfirming) => {
+  if (wasConfirming && !isConfirming && isConfirmedDeployExpense.value) {
+    addSuccessToast('Expense account deployed successfully')
     emits('getTeam')
   }
 })
 
-// Fetch officer team details using composable
-=======
+const {
+  writeContract: deployExpenseEip712,
+  isPending: isLoadingDeployExpenseEip712,
+  data: deployExpenseEip712Hash
+  //error: deployExpenseEip712Error
+} = useWriteContract()
+const { isLoading: isConfirmingDeployExpenseEip712, isSuccess: isConfirmedDeployExpenseEip712 } =
+  useWaitForTransactionReceipt({ hash: deployExpenseEip712Hash })
+watch(isConfirmingDeployExpenseEip712, (isConfirming, wasConfirming) => {
+  if (wasConfirming && !isConfirming && isConfirmedDeployExpenseEip712.value) {
+    addSuccessToast('Expense EIP712 account deployed successfully')
+    emits('getTeam')
+  }
+})
+
 // Officer team data fetching
->>>>>>> d9a75eed
 const {
   refetch: fetchOfficerTeam,
   isLoading: isLoadingGetTeam,
@@ -501,19 +487,14 @@
     const encodedFunction = encodeFunctionData({
       abi: OfficerABI,
       functionName: 'initialize',
-<<<<<<< HEAD
       args: [
         currentAddress,
         BANK_BEACON_ADDRESS,
         VOTING_BEACON_ADDRESS,
         BOD_BEACON_ADDRESS,
         EXPENSE_ACCOUNT_BEACON_ADDRESS,
-        EXPENSE_ACCOUNT_EIP712_BEACON_ADDRESS,
-        CASH_REMUNERATION_EIP712_BEACON_ADDRESS
+        EXPENSE_ACCOUNT_EIP712_BEACON_ADDRESS
       ]
-=======
-      args: [currentAddress, beaconConfigs]
->>>>>>> d9a75eed
     })
 
     createOfficer({
@@ -529,7 +510,6 @@
   }
 }
 
-<<<<<<< HEAD
 // Deploy Bank
 const deployBankAccount = async () => {
   deployBank({
@@ -562,14 +542,6 @@
     address: props.team.officerAddress,
     abi: OfficerABI,
     functionName: 'deployExpenseAccountEip712'
-  })
-}
-
-const deployCashRemunerationEip712Contract = async () => {
-  deployCashRemunerationEip712({
-    address: props.team.officerAddress,
-    abi: OfficerABI,
-    functionName: 'deployCashRemunerationEip712'
   })
 }
 // Watch officer team data and update state
@@ -582,8 +554,7 @@
     votingAddress: temp[3] as string,
     bodAddress: temp[4] as string,
     expenseAccountAddress: temp[5] as string,
-    expenseAccountEip712Address: temp[6] as string,
-    cashRemunerationEip712Address: temp[7] as string
+    expenseAccountEip712Address: temp[6] as string
   }
   if (team) {
     if (team.founders.length === 0) {
@@ -597,8 +568,6 @@
       isBoDDeployed.value = team.bodAddress != ethers.ZeroAddress
       isExpenseDeployed.value = team.expenseAccountAddress != ethers.ZeroAddress
       isExpenseEip712Deployed.value = team.expenseAccountEip712Address != ethers.ZeroAddress
-      isCashRemunerationEip712Deployed.value =
-        team.cashRemunerationEip712Address != ethers.ZeroAddress
       if (props.team.bankAddress != team.bankAddress && isBankDeployed.value) {
         await useCustomFetch<string>(`teams/${props.team.id}`)
           .put({ bankAddress: team.bankAddress })
@@ -636,16 +605,6 @@
           .json()
         emits('getTeam')
       }
-
-      if (
-        props.team.cashRemunerationEip712Address != team.cashRemunerationEip712Address &&
-        team.cashRemunerationEip712Address != ethers.ZeroAddress
-      ) {
-        await useCustomFetch<string>(`teams/${props.team.id}`)
-          .put({ cashRemunerationEip712Address: team.cashRemunerationEip712Address })
-          .json()
-        emits('getTeam')
-      }
     }
   }
 })
@@ -670,9 +629,6 @@
   }
 })
 // Fetch the officer team when mounted
-=======
-// Component lifecycle
->>>>>>> d9a75eed
 onMounted(() => {
   if (!props.team.officerAddress) return
   // Fetch initial data
@@ -680,7 +636,6 @@
   fetchDeployedContracts()
   // Process officer team data if available
   if (officerTeam.value) {
-<<<<<<< HEAD
     const temp: Array<Object> = officerTeam.value as unknown as Array<Object>
     const team = {
       founders: temp[0] as string[],
@@ -689,8 +644,7 @@
       votingAddress: temp[3] as string,
       bodAddress: temp[4] as string,
       expenseAccountAddress: temp[5] as string,
-      expenseAccountEip712Address: temp[6] as string,
-      cashRemunerationEip712Address: temp[7] as string
+      expenseAccountEip712Address: temp[6] as string
     }
     if (team) {
       if (team.founders?.length === 0) {
@@ -704,32 +658,8 @@
         isBoDDeployed.value = team.bodAddress != ethers.ZeroAddress
         isExpenseDeployed.value = team.expenseAccountAddress != ethers.ZeroAddress
         isExpenseEip712Deployed.value = team.expenseAccountEip712Address != ethers.ZeroAddress
-        isCashRemunerationEip712Deployed.value =
-          team.cashRemunerationEip712Address != ethers.ZeroAddress
-      }
-=======
-    const [foundersData, membersData] = officerTeam.value as [string[], string[]]
-    showCreateTeam.value = foundersData.length === 0
-    if (!showCreateTeam.value) {
-      founders.value = foundersData
-      members.value = membersData
-    }
-  }
-  // Update deployment flags if contracts exist
-  if (deployedContracts.value) {
-    const contractTypes = {
-      Bank: isBankDeployed,
-      Voting: isVotingDeployed,
-      BoardOfDirectors: isBoDDeployed,
-      ExpenseAccount: isExpenseDeployed,
-      ExpenseAccountEIP712: isExpenseEip712Deployed
->>>>>>> d9a75eed
-    }
-
-    ;(deployedContracts.value as Array<IContract>).forEach((contract) => {
-      const flag = contractTypes[contract.contractType as keyof typeof contractTypes]
-      if (flag) flag.value = true
-    })
+      }
+    }
   }
 })
 </script>