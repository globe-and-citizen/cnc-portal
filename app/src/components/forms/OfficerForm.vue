<template>
  <div class="flex flex-col">
    <h3 class="text-xl font-bold">Manage deployments</h3>
    <hr />

    <div class="flex items-center justify-center mt-4">
      <button
        class="btn btn-primary btn-sm"
        data-test="deploy-officer-button"
        v-if="!team?.officerAddress && !createOfficerLoading"
        @click="deployOfficerContract"
      >
        Create Officer Contract
      </button>
      <LoadingButton :color="'primary min-w-24'" v-if="createOfficerLoading" />

      <div v-if="team?.officerAddress && !createOfficerLoading">
        <div class="flex flex-col justify-center">
          <div>
            Officer contract deployed at:
            <span class="badge badge-primary badge-sm">
              {{ team?.officerAddress }}
            </span>
          </div>
          <div v-if="showCreateTeam && !isLoadingGetTeam && !isLoadingFetchDeployedContracts">
            <CreateOfficerTeam :team="team" @getTeam="emits('getTeam')" />
          </div>
          <div v-if="!showCreateTeam && !isLoadingGetTeam && !isLoadingFetchDeployedContracts">
            <div class="flex flex-col">
              <h5 class="text-md font-bold">Deployed Contracts</h5>
              <div v-if="deployedContracts && (deployedContracts as Array<IContract>)?.length != 0">
                <div
                  v-for="contract in deployedContracts"
                  :key="(contract as IContract).contractAddress"
                >
                  <span class="badge badge-primary badge-sm">
                    {{ (contract as IContract).contractType }}:
                    {{ (contract as IContract).contractAddress }}
                  </span>
                </div>
              </div>
            </div>

            <DeploymentActions
              :team="team"
              :founders="founders"
              :is-bank-deployed="isBankDeployed"
              :is-voting-deployed="isVotingDeployed"
              :isBoDDeployed="isBoDDeployed"
              :is-expense-deployed="isExpenseDeployed"
              :is-expense-eip712-deployed="isExpenseEip712Deployed"
<<<<<<< HEAD
              :is-cash-remuneration-eip712-deployed="isCashRemunerationEip712Deployed"
=======
              :is-investor-v1-deployed="isInvestorsV1Deployed"
>>>>>>> 264b513e
              @get-team="emits('getTeam')"
              @openInvestorContractModal="
                (deployments: Deployment[]) => emits('openInvestorContractModal', deployments)
              "
            />
          </div>
          <div v-if="isLoadingGetTeam || isLoadingFetchDeployedContracts">
            <span class="loading loading-spinner loading-lg"></span>
          </div>
          <div v-if="!showCreateTeam && !isLoadingGetTeam && !isLoadingFetchDeployedContracts">
            <div class="flex flex-col">
              <h5 class="text-md font-bold">Founders</h5>
              <div v-for="(founderAddress, index) in founders" data-test="founder-div" :key="index">
                <span
                  v-if="team && team.members"
                  data-test="founder"
                  class="badge badge-primary badge-sm"
                >
                  {{
                    team.members.find((member: Member) => member.address == founderAddress)?.name ||
                    'Unknown Member'
                  }}
                  | {{ founderAddress }}
                </span>
              </div>
            </div>
            <div class="flex flex-col">
              <h5 class="text-md font-bold">Members</h5>
              <div v-for="(memberAddress, index) in members" data-test="member-div" :key="index">
                <span
                  v-if="team && team.members"
                  data-test="member"
                  class="badge badge-secondary badge-sm"
                >
                  {{
                    team.members.find((member: Member) => member.address == memberAddress)?.name ||
                    'Unknown Member'
                  }}
                  | {{ memberAddress }}
                </span>
              </div>
            </div>
          </div>
        </div>
      </div>
    </div>
  </div>
</template>

<script setup lang="ts">
import { ref, watch, onMounted, computed } from 'vue'
import { useToastStore } from '@/stores'
import { useUserDataStore } from '@/stores/user'
import LoadingButton from '@/components/LoadingButton.vue'
import CreateOfficerTeam from '@/components/forms/CreateOfficerTeam.vue'
import DeploymentActions from './DeploymentActions.vue'
import { useCustomFetch } from '@/composables/useCustomFetch'
import {
  useReadContract,
  useWaitForTransactionReceipt,
  useWriteContract,
  useWatchContractEvent
} from '@wagmi/vue'
import { encodeFunctionData, type Address } from 'viem'

import { log, parseError } from '@/utils'

// Contract-related imports
import OfficerABI from '@/artifacts/abi/officer.json'
import FACTORY_BEACON_ABI from '@/artifacts/abi/factory-beacon.json'
import {
  OFFICER_BEACON,
  BANK_BEACON_ADDRESS,
  VOTING_BEACON_ADDRESS,
  BOD_BEACON_ADDRESS,
  EXPENSE_ACCOUNT_BEACON_ADDRESS,
  EXPENSE_ACCOUNT_EIP712_BEACON_ADDRESS,
<<<<<<< HEAD
  CASH_REMUNERATION_EIP712_BEACON_ADDRESS
=======
  INVESTOR_V1_BEACON_ADDRESS
>>>>>>> 264b513e
} from '@/constant'
import { validateAddresses } from '@/constant/index'
import type { Deployment, Member } from '@/types'

const props = defineProps(['team'])
const emits = defineEmits(['getTeam', 'openInvestorContractModal'])
const { addErrorToast, addSuccessToast } = useToastStore()

// UI state
const showCreateTeam = ref(false)
const isBankDeployed = ref(false)
const isVotingDeployed = ref(false)
const isBoDDeployed = ref(false)
const isExpenseDeployed = ref(false)
const isExpenseEip712Deployed = ref(false)
<<<<<<< HEAD
const isCashRemunerationEip712Deployed = ref(false)
=======
const isInvestorsV1Deployed = ref(false)
>>>>>>> 264b513e
const founders = ref<string[]>([])
const members = ref<string[]>([])

// Officer contract creation
const {
  isPending: officerContractCreating,
  data: createOfficerHash,
  error: createOfficerError,
  writeContract: createOfficer
} = useWriteContract()

const { isLoading: isConfirmingCreateOfficer } = useWaitForTransactionReceipt({
  hash: createOfficerHash
})

const loading = ref(false)
const createOfficerLoading = computed(
  () => officerContractCreating.value || isConfirmingCreateOfficer.value || loading.value
)

// Officer team data fetching
const {
  refetch: fetchOfficerTeam,
  isLoading: isLoadingGetTeam,
  data: officerTeam
} = useReadContract({
  address: props.team.officerAddress,
  functionName: 'getTeam',
  abi: OfficerABI,
  args: []
})

// Deployed contracts fetching
const {
  refetch: fetchDeployedContracts,
  data: deployedContracts,
  isLoading: isLoadingFetchDeployedContracts
} = useReadContract({
  address: props.team.officerAddress,
  functionName: 'getDeployedContracts',
  abi: OfficerABI,
  args: []
})

// Contract interface
interface IContract {
  contractType: string
  contractAddress: string
}

// Watch handlers
watch(createOfficerError, (value) => {
  if (value) {
    loading.value = false
    addErrorToast('Failed to deploy officer contract')
  }
})

watch(deployedContracts, async (value) => {
  if (!value) return

  const contractTypeToProps = {
    Bank: {
      address: 'bankAddress',
      flag: isBankDeployed
    },
    Voting: {
      address: 'votingAddress',
      flag: isVotingDeployed
    },
    BoardOfDirectors: {
      address: 'boardOfDirectorsAddress',
      flag: isBoDDeployed
    },
    ExpenseAccount: {
      address: 'expenseAccountAddress',
      flag: isExpenseDeployed
    },
    ExpenseAccountEIP712: {
      address: 'expenseAccountEip712Address',
      flag: isExpenseEip712Deployed
    },
<<<<<<< HEAD
    CashRemunerationEIP712: {
      address: 'cashRemunerationEip712Address',
      flag: isCashRemunerationEip712Deployed
=======
    InvestorsV1: {
      address: 'investorsAddress',
      flag: isInvestorsV1Deployed
>>>>>>> 264b513e
    }
  }
  for (const contract of value as Array<IContract>) {
    const config = contractTypeToProps[contract.contractType as keyof typeof contractTypeToProps]
    if (!config) continue

    // Set flag if address exists in props
    if (props.team[config.address]) {
      config.flag.value = true
    }

    // Update if addresses don't match
    if (props.team[config.address] !== contract.contractAddress) {
      try {
        await useCustomFetch<string>(`teams/${props.team.id}`)
          .put({ [config.address]: contract.contractAddress })
          .json()
        config.flag.value = true
      } catch (error) {
        console.error(`Failed to update ${contract.contractType} address:`, error)
      }
    }
  }
  emits('getTeam')
})

watch(officerTeam, async (value) => {
  const temp: Array<Object> = value as Array<Object>
  const team = {
    founders: temp[0] as string[],
    members: temp[1] as string[]
  }
  if (team) {
    if (team.founders.length === 0) {
      showCreateTeam.value = true
    } else {
      showCreateTeam.value = false
      founders.value = team.founders
      members.value = team.members
    }
  }
})

// Contract event watching
useWatchContractEvent({
  address: OFFICER_BEACON as Address,
  abi: FACTORY_BEACON_ABI,
  eventName: 'BeaconProxyCreated',
  async onLogs(logs) {
    interface ILogs {
      args: {
        deployer: string
        proxy: string
      }
    }
    const deployer = (logs[0] as unknown as ILogs).args.deployer
    const proxyAddress = (logs[0] as unknown as ILogs).args.proxy
    const currentAddress = useUserDataStore().address as Address
    if (!proxyAddress || proxyAddress == props.team.officerAddress || deployer !== currentAddress)
      loading.value = false
    else {
      try {
        await useCustomFetch<string>(`teams/${props.team.id}`)
          .put({ officerAddress: proxyAddress })
          .json()
        addSuccessToast('Officer contract deployed successfully')
        emits('getTeam')
        loading.value = false
      } catch (error) {
        addErrorToast('Error updating officer address')
        loading.value = false
      }
    }
  }
})

// Deploy Officer Contract
const deployOfficerContract = async () => {
  try {
    const currentAddress = useUserDataStore().address as Address
    loading.value = true
    console.log('Validating addresses')
    validateAddresses()

    const beaconConfigs = [
      {
        beaconType: 'Bank',
        beaconAddress: BANK_BEACON_ADDRESS
      },
      {
        beaconType: 'Voting',
        beaconAddress: VOTING_BEACON_ADDRESS
      },
      {
        beaconType: 'BoardOfDirectors',
        beaconAddress: BOD_BEACON_ADDRESS
      },
      {
        beaconType: 'ExpenseAccount',
        beaconAddress: EXPENSE_ACCOUNT_BEACON_ADDRESS
      },
      {
        beaconType: 'ExpenseAccountEIP712',
        beaconAddress: EXPENSE_ACCOUNT_EIP712_BEACON_ADDRESS
      },
      {
<<<<<<< HEAD
        beaconType: 'CashRemunerationEIP712',
        beaconAddress: CASH_REMUNERATION_EIP712_BEACON_ADDRESS
=======
        beaconType: 'InvestorsV1',
        beaconAddress: INVESTOR_V1_BEACON_ADDRESS
>>>>>>> 264b513e
      }
    ]

    const encodedFunction = encodeFunctionData({
      abi: OfficerABI,
      functionName: 'initialize',
      args: [currentAddress, beaconConfigs]
    })

    createOfficer({
      address: OFFICER_BEACON as Address,
      abi: FACTORY_BEACON_ABI,
      functionName: 'createBeaconProxy',
      args: [encodedFunction]
    })
  } catch (error) {
    loading.value = false
    log.error(parseError(error))
    addErrorToast('Error deploying contract')
  }
}

// Component lifecycle
onMounted(() => {
  if (!props.team.officerAddress) return
  // Fetch initial data
  fetchOfficerTeam()
  fetchDeployedContracts()
  // Process officer team data if available
  if (officerTeam.value) {
    const [foundersData, membersData] = officerTeam.value as [string[], string[]]
    showCreateTeam.value = foundersData.length === 0
    if (!showCreateTeam.value) {
      founders.value = foundersData
      members.value = membersData
    }
  }
  // Update deployment flags if contracts exist
  if (deployedContracts.value) {
    const contractTypes = {
      Bank: isBankDeployed,
      Voting: isVotingDeployed,
      BoardOfDirectors: isBoDDeployed,
      ExpenseAccount: isExpenseDeployed,
      ExpenseAccountEIP712: isExpenseEip712Deployed,
<<<<<<< HEAD
      CashRemunerationEIP712: isCashRemunerationEip712Deployed
=======
      InvestorsV1: isInvestorsV1Deployed
>>>>>>> 264b513e
    }

    ;(deployedContracts.value as Array<IContract>).forEach((contract) => {
      const flag = contractTypes[contract.contractType as keyof typeof contractTypes]
      if (flag) flag.value = true
    })
  }
})
</script><|MERGE_RESOLUTION|>--- conflicted
+++ resolved
@@ -49,11 +49,8 @@
               :isBoDDeployed="isBoDDeployed"
               :is-expense-deployed="isExpenseDeployed"
               :is-expense-eip712-deployed="isExpenseEip712Deployed"
-<<<<<<< HEAD
               :is-cash-remuneration-eip712-deployed="isCashRemunerationEip712Deployed"
-=======
               :is-investor-v1-deployed="isInvestorsV1Deployed"
->>>>>>> 264b513e
               @get-team="emits('getTeam')"
               @openInvestorContractModal="
                 (deployments: Deployment[]) => emits('openInvestorContractModal', deployments)
@@ -131,11 +128,8 @@
   BOD_BEACON_ADDRESS,
   EXPENSE_ACCOUNT_BEACON_ADDRESS,
   EXPENSE_ACCOUNT_EIP712_BEACON_ADDRESS,
-<<<<<<< HEAD
-  CASH_REMUNERATION_EIP712_BEACON_ADDRESS
-=======
+  CASH_REMUNERATION_EIP712_BEACON_ADDRESS,
   INVESTOR_V1_BEACON_ADDRESS
->>>>>>> 264b513e
 } from '@/constant'
 import { validateAddresses } from '@/constant/index'
 import type { Deployment, Member } from '@/types'
@@ -151,11 +145,8 @@
 const isBoDDeployed = ref(false)
 const isExpenseDeployed = ref(false)
 const isExpenseEip712Deployed = ref(false)
-<<<<<<< HEAD
 const isCashRemunerationEip712Deployed = ref(false)
-=======
 const isInvestorsV1Deployed = ref(false)
->>>>>>> 264b513e
 const founders = ref<string[]>([])
 const members = ref<string[]>([])
 
@@ -238,15 +229,13 @@
       address: 'expenseAccountEip712Address',
       flag: isExpenseEip712Deployed
     },
-<<<<<<< HEAD
     CashRemunerationEIP712: {
       address: 'cashRemunerationEip712Address',
       flag: isCashRemunerationEip712Deployed
-=======
+    },
     InvestorsV1: {
       address: 'investorsAddress',
       flag: isInvestorsV1Deployed
->>>>>>> 264b513e
     }
   }
   for (const contract of value as Array<IContract>) {
@@ -353,13 +342,12 @@
         beaconAddress: EXPENSE_ACCOUNT_EIP712_BEACON_ADDRESS
       },
       {
-<<<<<<< HEAD
         beaconType: 'CashRemunerationEIP712',
         beaconAddress: CASH_REMUNERATION_EIP712_BEACON_ADDRESS
-=======
+      },
+      {
         beaconType: 'InvestorsV1',
         beaconAddress: INVESTOR_V1_BEACON_ADDRESS
->>>>>>> 264b513e
       }
     ]
 
@@ -405,11 +393,8 @@
       BoardOfDirectors: isBoDDeployed,
       ExpenseAccount: isExpenseDeployed,
       ExpenseAccountEIP712: isExpenseEip712Deployed,
-<<<<<<< HEAD
-      CashRemunerationEIP712: isCashRemunerationEip712Deployed
-=======
+      CashRemunerationEIP712: isCashRemunerationEip712Deployed,
       InvestorsV1: isInvestorsV1Deployed
->>>>>>> 264b513e
     }
 
     ;(deployedContracts.value as Array<IContract>).forEach((contract) => {
