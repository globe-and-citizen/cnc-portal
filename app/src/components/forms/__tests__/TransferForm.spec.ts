--- conflicted
+++ resolved
@@ -99,7 +99,6 @@
     })
   })
 
-<<<<<<< HEAD
   describe('Token Selection', () => {
     it('opens and closes the token dropdown', async () => {
       const dropdownButton = wrapper.find('.badge-info')
@@ -112,9 +111,6 @@
   })
 
   describe.skip('Amount Input Handling', () => {
-=======
-  describe('Amount Input Handling', () => {
->>>>>>> 10bb0782
     let amountInput: ReturnType<typeof wrapper.find>
 
     beforeEach(() => {
