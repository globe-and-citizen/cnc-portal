--- conflicted
+++ resolved
@@ -33,33 +33,15 @@
 </template>
 
 <script setup lang="ts">
-<<<<<<< HEAD
-import { ref, computed, watch } from 'vue'
-
-import { useQueryClient } from '@tanstack/vue-query'
-
-import { required, numeric, helpers } from '@vuelidate/validators'
-import { useVuelidate } from '@vuelidate/core'
-
-import { SUPPORTED_TOKENS, type TokenId } from '@/constant'
-import ERC20ABI from '@/artifacts/abi/erc20.json'
-import BankABI from '@/artifacts/abi/bank.json'
-
-import { useCurrencyStore, useToastStore, useUserDataStore } from '@/stores'
-
-import SelectComponent from '@/components/SelectComponent.vue'
-import ButtonUI from '../ButtonUI.vue'
-
+import { ref, computed } from 'vue'
 import {
   useSendTransaction,
   useWriteContract,
   useWaitForTransactionReceipt,
   useChainId
 } from '@wagmi/vue'
-=======
-import { ref, computed } from 'vue'
-import { useSendTransaction, useWriteContract, useWaitForTransactionReceipt } from '@wagmi/vue'
->>>>>>> 80696e1f
+
+import { useQueryClient } from '@tanstack/vue-query'
 import { readContract } from '@wagmi/core'
 import { config } from '@/wagmi.config'
 import { parseEther, type Address } from 'viem'
@@ -178,7 +160,6 @@
         to: props.bankAddress,
         value: parseEther(amount.value)
       })
-<<<<<<< HEAD
 
       // Invalidate the balance queries to update the balances
       queryClient.invalidateQueries({
@@ -190,8 +171,6 @@
           }
         ]
       })
-=======
->>>>>>> 80696e1f
       await waitForCondition(() => nativeTokenDespositStatus.value === 'success', 15000)
 
       addSuccessToast(`${selectedToken.value?.token.code} deposited successfully`)
@@ -214,7 +193,6 @@
             functionName: 'approve',
             args: [props.bankAddress, tokenAmount]
           })
-<<<<<<< HEAD
 
           // wait for 3s, timeout for approval transaction
           // await new Promise((resolve) => setTimeout(resolve, 3000))
@@ -222,10 +200,6 @@
           await waitForCondition(() => erc20ApprovalStatus.value === 'success', 15000)
 
           // wait for transaction receipt
-=======
-          await new Promise((resolve) => setTimeout(resolve, 3000))
-          await waitForCondition(() => erc20ApprovalStatus.value === 'success', 15000)
->>>>>>> 80696e1f
           addSuccessToast('Token approved successfully')
         }
         currentStep.value = 3
@@ -236,7 +210,6 @@
           args: [selectedToken.value.token.address as Address, tokenAmount]
         })
         await waitForCondition(() => erc20TokenDespositStatus.value === 'success', 15000)
-<<<<<<< HEAD
 
         // Invalidate the balance queries to update the balances
         queryClient.invalidateQueries({
@@ -250,8 +223,6 @@
           ]
         })
         depositAmount.value = ''
-=======
->>>>>>> 80696e1f
         addSuccessToast('USDC deposited successfully')
         emits('closeModal')
       } else {
