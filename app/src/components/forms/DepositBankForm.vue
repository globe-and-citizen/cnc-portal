<template>
  <span class="font-bold text-2xl">Deposit to Team Bank Contract</span>

  <div v-if="tokenList[selectedTokenId].symbol === 'USDC'" class="steps w-full my-4">
    <a class="step" :class="{ 'step-primary': currentStep >= 1 }">Amount</a>
    <a class="step" :class="{ 'step-primary': currentStep >= 2 }">Approval</a>
    <a class="step" :class="{ 'step-primary': currentStep >= 3 }">Deposit</a>
  </div>

  <label
    class="form-control w-full"
    :class="{ 'mt-4': tokenList[selectedTokenId].symbol !== 'USDC' }"
  >
    <div class="label">
      <span class="label-text">Deposit</span>
      <span class="label-text-alt">Balance: {{ formattedBalance }}</span>
    </div>
    <div class="input input-bordered flex items-center">
      <input
        type="text"
        class="grow"
        placeholder="0"
        v-model="amount"
        data-test="amountInput"
        @input="handleAmountInput"
      />

      <div class="flex gap-1">
        <button
          v-for="percent in [25, 50, 75]"
          :key="percent"
          class="btn btn-xs btn-ghost cursor-pointer"
          @click="usePercentageOfBalance(percent)"
          :data-test="`percentButton-${percent}`"
        >
          {{ percent }}%
        </button>
      </div>
      <button
        class="btn btn-xs btn-ghost mr-2"
        @click="useMaxBalance"
        :disabled="isLoadingBalance"
        data-test="maxButton"
      >
        Max
      </button>
      <div>
<<<<<<< HEAD
        <div
          role="button"
          class="flex items-center cursor-pointer badge badge-md badge-info text-xs mr-6"
          @click="isDropdownOpen = !isDropdownOpen"
          data-test="tokenSelector"
        >
          <span>{{ formattedTokenName }} </span>
          <IconifyIcon icon="heroicons-outline:chevron-down" class="w-4 h-4" />
        </div>
        <ul
          class="absolute right-0 mt-2 menu bg-base-200 border-2 rounded-box z-[1] p-2 shadow"
          ref="target"
          v-if="isDropdownOpen"
          data-test="tokenDropdown"
        >
          <li
            v-for="(token, id) in tokenList"
            :key="id"
            @click="
              () => {
                selectedTokenId = id
                isDropdownOpen = false
              }
            "
            :data-test="`tokenOption-${token.symbol}`"
          >
            <a>{{ token.name }}</a>
          </li>
        </ul>
=======
        <SelectComponent
          :options="
            tokenList.map((token, id) => ({
              label: token.name,
              value: `${id}`
            }))
          "
          :disabled="isLoadingBalance"
          @change="
            (value) => {
              selectedTokenId = parseInt(value)
            }
          "
          :format-value="
            (value: string) => {
              return value === 'SepoliaETH' ? 'SepETH' : value
            }
          "
        />
>>>>>>> 10bb0782
      </div>
    </div>
    <div class="label">
      <!-- Estimated Price in selected currency -->
      <span class="label-text" v-if="amount && parseFloat(amount) > 0">
        ≈ {{ estimatedPrice }}
      </span>
      <div class="pl-4 text-red-500 text-sm" v-for="error in $v.amount.$errors" :key="error.$uid">
        {{ error.$message }}
      </div>
    </div>
  </label>

  <div class="modal-action justify-center">
    <ButtonUI
      variant="primary"
      @click="submitForm"
      :loading="isLoading"
      :disabled="isLoading || $v.amount.$invalid"
    >
      Deposit
    </ButtonUI>
    <ButtonUI variant="error" outline @click="$emit('closeModal')">Cancel</ButtonUI>
  </div>
</template>

<script setup lang="ts">
import { ref, onMounted, computed, watch } from 'vue'
import { required, numeric, helpers } from '@vuelidate/validators'
import { useVuelidate } from '@vuelidate/core'
<<<<<<< HEAD
import { onClickOutside } from '@vueuse/core'
import { Icon as IconifyIcon } from '@iconify/vue'

import ButtonUI from '../ButtonUI.vue'

import { NETWORK, USDC_ADDRESS } from '@/constant'
import ERC20ABI from '@/artifacts/abi/erc20.json'
import BankABI from '@/artifacts/abi/bank.json'

import { useCurrencyStore, useToastStore, useUserDataStore } from '@/stores'

=======
import ButtonUI from '../ButtonUI.vue'
import { onClickOutside } from '@vueuse/core'
import { useCurrencyStore } from '@/stores/currencyStore'
import SelectComponent from '@/components/SelectComponent.vue'
>>>>>>> 10bb0782
import {
  useBalance,
  useChainId,
  useReadContract,
  useSendTransaction,
  useWriteContract,
  useWaitForTransactionReceipt
} from '@wagmi/vue'
import { readContract } from '@wagmi/core'
import { config } from '@/wagmi.config'
import { formatEther, parseEther, type Address } from 'viem'

const props = defineProps<{
  loading?: boolean
  loadingText?: string
  bankAddress: Address
}>()

const { addErrorToast, addSuccessToast } = useToastStore()

// Component state
const amount = ref<string>('')
const selectedTokenId = ref(0)
const isDropdownOpen = ref<boolean>(false)
const depositAmount = ref<string>('')
const currencyStore = useCurrencyStore()
const userDataStore = useUserDataStore()
const chainId = useChainId()

// Contract interactions
const { sendTransaction, isPending: depositLoading, data: depositHash } = useSendTransaction()

const { isLoading: isConfirmingDeposit } = useWaitForTransactionReceipt({
  hash: depositHash
})

const {
  writeContract: writeTokenDeposit,
  isPending: tokenDepositLoading,
  data: tokenDepositHash
} = useWriteContract()

const { isLoading: isConfirmingTokenDeposit } = useWaitForTransactionReceipt({
  hash: tokenDepositHash
})

const {
  writeContract: approve,
  isPending: isPendingApprove,
  data: approveHash
} = useWriteContract()

const { isLoading: isConfirmingApprove } = useWaitForTransactionReceipt({
  hash: approveHash
})

watch(amount, () => {
  $v.value.$touch()
})

const { data: nativeBalance, isLoading: isLoadingNativeBalance } = useBalance({
  address: userDataStore.address as Address,
  chainId
})

const { data: usdcBalance, isLoading: isLoadingUsdcBalance } = useReadContract({
  address: USDC_ADDRESS as Address,
  abi: ERC20ABI,
  functionName: 'balanceOf',
  args: [userDataStore.address as Address]
})

const tokenList = [
  { name: NETWORK.currencySymbol, symbol: 'ETH' },
  { name: 'USDC', symbol: 'USDC' }
]

const emits = defineEmits(['deposit', 'closeModal'])

const target = ref<HTMLElement | null>(null)
onMounted(() => {
  onClickOutside(target, () => {
    isDropdownOpen.value = false
  })
  // Fetch the current price when component mounts
  // currencyStore.fetchNativeTokenPrice()
})

const formattedBalance = computed(() => {
  if (selectedTokenId.value === 0) {
    return nativeBalance.value ? Number(formatEther(nativeBalance.value.value)).toFixed(4) : '0.00'
  }
  return usdcBalance.value ? (Number(usdcBalance.value) / 1e6).toFixed(4) : '0.00'
})

const isLoadingBalance = computed(() => isLoadingNativeBalance.value || isLoadingUsdcBalance.value)

const useMaxBalance = () => {
  amount.value = formattedBalance.value
}

const usePercentageOfBalance = (percentage: number) => {
  const balance = parseFloat(formattedBalance.value)
  amount.value = ((balance * percentage) / 100).toFixed(4)
}

const notZero = helpers.withMessage('Amount must be greater than 0', (value: string) => {
  return parseFloat(value) > 0
})

const notExceedingBalance = helpers.withMessage('Amount exceeds your balance', (value: string) => {
  if (!value || parseFloat(value) <= 0) return true
  return parseFloat(value) <= parseFloat(formattedBalance.value)
})

const validDecimals = helpers.withMessage(
  'Amount must have at most 4 decimal places',
  (value: string) => {
    if (!value) return true
    const parts = value.split('.')
    return parts.length === 1 || parts[1].length <= 4
  }
)

const rules = {
  amount: {
    required,
    numeric,
    notZero,
    notExceedingBalance,
    validDecimals
  }
}

const $v = useVuelidate(rules, { amount })

const estimatedPrice = computed(() => {
  const amountValue = parseFloat(amount.value)
  if (isNaN(amountValue) || amountValue <= 0) return 0

  if (selectedTokenId.value === 0) {
    return Intl.NumberFormat('en-US', {
      style: 'currency',
      currency: currencyStore.localCurrency.code,
      minimumFractionDigits: 2
    }).format((currencyStore.nativeToken.priceInLocal || 0) * amountValue)
  }

  return Intl.NumberFormat('en-US', {
    style: 'currency',
    currency: currencyStore.localCurrency.code,
    minimumFractionDigits: 2
  }).format((currencyStore.usdc.priceInLocal || 0) * amountValue)
})

// Add currentStep ref
const currentStep = ref(1)

watch(
  [
    () => tokenList[selectedTokenId.value].symbol,
    isPendingApprove,
    isConfirmingApprove,
    tokenDepositLoading,
    isConfirmingTokenDeposit
  ],
  ([
    symbol,
    isPendingApprove,
    isConfirmingApprove,
    tokenDepositLoading,
    isConfirmingTokenDeposit
  ]) => {
    // Reset step when switching tokens
    if (symbol !== 'USDC') {
      currentStep.value = 1
      return
    }

    // Update steps for USDC
    if (isPendingApprove || isConfirmingApprove) {
      currentStep.value = 2
    } else if (tokenDepositLoading || isConfirmingTokenDeposit) {
      currentStep.value = 3
    } else {
      currentStep.value = 1
    }
  }
)

watch(isConfirmingDeposit, (newIsConfirming, oldIsConfirming) => {
  if (!newIsConfirming && oldIsConfirming) {
    addSuccessToast('ETH deposited successfully')
    emits('closeModal')
  }
})

watch(isConfirmingTokenDeposit, (newIsConfirming, oldIsConfirming) => {
  if (!newIsConfirming && oldIsConfirming) {
    addSuccessToast('USDC deposited successfully')
    emits('closeModal')
    depositAmount.value = '' // Clear stored amount
  }
})

watch(isConfirmingApprove, async (newIsConfirming, oldIsConfirming) => {
  if (!newIsConfirming && oldIsConfirming) {
    addSuccessToast('Token approved successfully')
    if (depositAmount.value) {
      await handleUsdcDeposit(depositAmount.value)
    }
  }
})

const submitForm = async () => {
  await $v.value.$touch()
  if ($v.value.$invalid) return

  try {
    if (tokenList[selectedTokenId.value].symbol === 'ETH') {
      sendTransaction({
        to: props.bankAddress,
        value: parseEther(amount.value)
      })
    } else if (tokenList[selectedTokenId.value].symbol === 'USDC') {
      const tokenAmount = BigInt(Number(amount.value) * 1e6)
      depositAmount.value = amount.value // Store amount for after approval

      const allowance = await readContract(config, {
        address: USDC_ADDRESS as Address,
        abi: ERC20ABI,
        functionName: 'allowance',
        args: [userDataStore.address as Address, props.bankAddress]
      })

      const currentAllowance = allowance ? allowance.toString() : 0n
      if (Number(currentAllowance) < Number(tokenAmount)) {
        approve({
          address: USDC_ADDRESS as Address,
          abi: ERC20ABI,
          functionName: 'approve',
          args: [props.bankAddress, tokenAmount]
        })
      } else {
        // If already approved, deposit directly
        await handleUsdcDeposit(amount.value)
      }
    }
  } catch (error) {
    console.error(error)
    addErrorToast(`Failed to deposit ${tokenList[selectedTokenId.value].symbol}`)
  }
}

const handleUsdcDeposit = async (amount: string) => {
  const tokenAmount = BigInt(Number(amount) * 1e6)

  writeTokenDeposit({
    address: props.bankAddress,
    abi: BankABI,
    functionName: 'depositToken',
    args: [USDC_ADDRESS as Address, tokenAmount]
  })
}

const isLoading = computed(() => {
  return Boolean(
    props.loading ||
      depositLoading.value ||
      isConfirmingDeposit.value ||
      isPendingApprove.value ||
      isConfirmingApprove.value ||
      tokenDepositLoading.value ||
      isConfirmingTokenDeposit.value
  )
})

const handleAmountInput = (event: Event) => {
  const input = event.target as HTMLInputElement
  const value = input.value.replace(/[^\d.]/g, '')
  const parts = value.split('.')
  if (parts.length > 2) {
    amount.value = parts[0] + '.' + parts.slice(1).join('')
  } else {
    amount.value = value
  }
}
</script><|MERGE_RESOLUTION|>--- conflicted
+++ resolved
@@ -45,37 +45,6 @@
         Max
       </button>
       <div>
-<<<<<<< HEAD
-        <div
-          role="button"
-          class="flex items-center cursor-pointer badge badge-md badge-info text-xs mr-6"
-          @click="isDropdownOpen = !isDropdownOpen"
-          data-test="tokenSelector"
-        >
-          <span>{{ formattedTokenName }} </span>
-          <IconifyIcon icon="heroicons-outline:chevron-down" class="w-4 h-4" />
-        </div>
-        <ul
-          class="absolute right-0 mt-2 menu bg-base-200 border-2 rounded-box z-[1] p-2 shadow"
-          ref="target"
-          v-if="isDropdownOpen"
-          data-test="tokenDropdown"
-        >
-          <li
-            v-for="(token, id) in tokenList"
-            :key="id"
-            @click="
-              () => {
-                selectedTokenId = id
-                isDropdownOpen = false
-              }
-            "
-            :data-test="`tokenOption-${token.symbol}`"
-          >
-            <a>{{ token.name }}</a>
-          </li>
-        </ul>
-=======
         <SelectComponent
           :options="
             tokenList.map((token, id) => ({
@@ -95,7 +64,6 @@
             }
           "
         />
->>>>>>> 10bb0782
       </div>
     </div>
     <div class="label">
@@ -126,11 +94,7 @@
 import { ref, onMounted, computed, watch } from 'vue'
 import { required, numeric, helpers } from '@vuelidate/validators'
 import { useVuelidate } from '@vuelidate/core'
-<<<<<<< HEAD
 import { onClickOutside } from '@vueuse/core'
-import { Icon as IconifyIcon } from '@iconify/vue'
-
-import ButtonUI from '../ButtonUI.vue'
 
 import { NETWORK, USDC_ADDRESS } from '@/constant'
 import ERC20ABI from '@/artifacts/abi/erc20.json'
@@ -138,12 +102,9 @@
 
 import { useCurrencyStore, useToastStore, useUserDataStore } from '@/stores'
 
-=======
+import SelectComponent from '@/components/SelectComponent.vue'
 import ButtonUI from '../ButtonUI.vue'
-import { onClickOutside } from '@vueuse/core'
-import { useCurrencyStore } from '@/stores/currencyStore'
-import SelectComponent from '@/components/SelectComponent.vue'
->>>>>>> 10bb0782
+
 import {
   useBalance,
   useChainId,
