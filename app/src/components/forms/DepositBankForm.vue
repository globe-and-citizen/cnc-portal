<template>
  <span class="font-bold text-2xl">Deposit to Team Bank Contract</span>

  <div v-if="tokenList[selectedTokenId].symbol === 'USDC'" class="steps w-full my-4">
    <a class="step" :class="{ 'step-primary': currentStep >= 1 }">Amount</a>
    <a class="step" :class="{ 'step-primary': currentStep >= 2 }">Approval</a>
    <a class="step" :class="{ 'step-primary': currentStep >= 3 }">Deposit</a>
  </div>

  <label
    class="form-control w-full"
    :class="{ 'mt-4': tokenList[selectedTokenId].symbol !== 'USDC' }"
  >
    <div class="label">
      <span class="label-text">Deposit</span>
      <span class="label-text-alt">Balance: {{ formattedBalance }}</span>
    </div>
    <div class="input input-bordered flex items-center">
      <input
        type="text"
        class="grow"
        placeholder="0"
        v-model="amount"
        data-test="amountInput"
        @input="handleAmountInput"
      />

      <div class="flex gap-1">
        <button
          v-for="percent in [25, 50, 75]"
          :key="percent"
          class="btn btn-xs btn-ghost cursor-pointer"
          @click="usePercentageOfBalance(percent)"
          :data-test="`percentButton-${percent}`"
        >
          {{ percent }}%
        </button>
      </div>
      <button
        class="btn btn-xs btn-ghost mr-2"
        @click="useMaxBalance"
        :disabled="isLoadingBalance"
        data-test="maxButton"
      >
        Max
      </button>
      <div>
        <div
          role="button"
          class="flex items-center cursor-pointer badge badge-md badge-info text-xs mr-6"
          @click="
            () => {
              isDropdownOpen = !isDropdownOpen
              console.log(`Dropdown open: ${isDropdownOpen}`)
            }
          "
          data-test="tokenSelector"
        >
          <span>{{ formattedTokenName }} </span>
          <IconifyIcon icon="heroicons-outline:chevron-down" class="w-4 h-4" />
        </div>
        <ul
          class="absolute right-0 mt-2 menu bg-base-200 border-2 rounded-box z-[1] p-2 shadow"
          ref="target"
          v-if="isDropdownOpen"
          data-test="tokenDropdown"
        >
          <li
            v-for="(token, id) in tokenList"
            :key="id"
            @click="
              () => {
                selectedTokenId = id
                isDropdownOpen = false
              }
            "
            :data-test="`tokenOption-${token.symbol}`"
          >
            <a>{{ token.name }}</a>
          </li>
        </ul>
      </div>
    </div>
    <div class="label">
      <!-- Estimated Price in selected currency -->
      <span class="label-text" v-if="amount && parseFloat(amount) > 0">
        ≈ {{ estimatedPrice }}
      </span>
      <div class="pl-4 text-red-500 text-sm" v-for="error in $v.amount.$errors" :key="error.$uid">
        {{ error.$message }}
      </div>
    </div>
  </label>

  <div class="modal-action justify-center">
    <ButtonUI
      variant="primary"
      @click="submitForm"
      :loading="isLoading"
      :disabled="isLoading || $v.amount.$invalid"
    >
      Deposit
    </ButtonUI>
    <ButtonUI variant="error" outline @click="$emit('closeModal')">Cancel</ButtonUI>
  </div>
</template>

<script setup lang="ts">
import { NETWORK, USDC_ADDRESS } from '@/constant'
import { ref, onMounted, computed, watch } from 'vue'
import { required, numeric, helpers } from '@vuelidate/validators'
import { useVuelidate } from '@vuelidate/core'
import ButtonUI from '../ButtonUI.vue'
import { Icon as IconifyIcon } from '@iconify/vue'
import { onClickOutside } from '@vueuse/core'
import { useCurrencyStore } from '@/stores/currencyStore'
<<<<<<< HEAD
import { useBalance, useChainId, useReadContract } from '@wagmi/vue'
=======
import { useCryptoPrice } from '@/composables/useCryptoPrice'
import {
  useBalance,
  useChainId,
  useReadContract,
  useSendTransaction,
  useWriteContract,
  useWaitForTransactionReceipt
} from '@wagmi/vue'
>>>>>>> 40464aea
import { useUserDataStore } from '@/stores/user'
import { formatEther, type Address, parseEther } from 'viem'
import ERC20ABI from '@/artifacts/abi/erc20.json'
import BankABI from '@/artifacts/abi/bank.json'
import { readContract } from '@wagmi/core'
import { config } from '@/wagmi.config'
import { useToastStore } from '@/stores/useToastStore'

const props = defineProps<{
  loading?: boolean
  loadingText?: string
  bankAddress: Address
}>()

const { addErrorToast, addSuccessToast } = useToastStore()

// Component state
const amount = ref<string>('')
const selectedTokenId = ref(0)
const isDropdownOpen = ref<boolean>(false)
const depositAmount = ref<string>('')
const currencyStore = useCurrencyStore()
const userDataStore = useUserDataStore()
const chainId = useChainId()

// Contract interactions
const { sendTransaction, isPending: depositLoading, data: depositHash } = useSendTransaction()

const { isLoading: isConfirmingDeposit } = useWaitForTransactionReceipt({
  hash: depositHash
})

const {
  writeContract: writeTokenDeposit,
  isPending: tokenDepositLoading,
  data: tokenDepositHash
} = useWriteContract()

const { isLoading: isConfirmingTokenDeposit } = useWaitForTransactionReceipt({
  hash: tokenDepositHash
})

const {
  writeContract: approve,
  isPending: isPendingApprove,
  data: approveHash
} = useWriteContract()

const { isLoading: isConfirmingApprove } = useWaitForTransactionReceipt({
  hash: approveHash
})

watch(amount, () => {
  $v.value.$touch()
})

const { data: nativeBalance, isLoading: isLoadingNativeBalance } = useBalance({
  address: userDataStore.address as Address,
  chainId
})

const { data: usdcBalance, isLoading: isLoadingUsdcBalance } = useReadContract({
  address: USDC_ADDRESS as Address,
  abi: ERC20ABI,
  functionName: 'balanceOf',
  args: [userDataStore.address as Address]
})

const tokenList = [
  { name: NETWORK.currencySymbol, symbol: 'ETH' },
  { name: 'USDC', symbol: 'USDC' }
]

const emits = defineEmits(['deposit', 'closeModal'])

const target = ref<HTMLElement | null>(null)
onMounted(() => {
  onClickOutside(target, () => {
    isDropdownOpen.value = false
  })
  // Fetch the current price when component mounts
  currencyStore.fetchNativeTokenPrice()
})

const formattedBalance = computed(() => {
  if (selectedTokenId.value === 0) {
    return nativeBalance.value ? Number(formatEther(nativeBalance.value.value)).toFixed(4) : '0.00'
  }
  return usdcBalance.value ? (Number(usdcBalance.value) / 1e6).toFixed(4) : '0.00'
})

const isLoadingBalance = computed(() => isLoadingNativeBalance.value || isLoadingUsdcBalance.value)

const useMaxBalance = () => {
  amount.value = formattedBalance.value
}

const usePercentageOfBalance = (percentage: number) => {
  const balance = parseFloat(formattedBalance.value)
  amount.value = ((balance * percentage) / 100).toFixed(4)
}

const notZero = helpers.withMessage('Amount must be greater than 0', (value: string) => {
  return parseFloat(value) > 0
})

const notExceedingBalance = helpers.withMessage('Amount exceeds your balance', (value: string) => {
  if (!value || parseFloat(value) <= 0) return true
  return parseFloat(value) <= parseFloat(formattedBalance.value)
})

const validDecimals = helpers.withMessage(
  'Amount must have at most 4 decimal places',
  (value: string) => {
    if (!value) return true
    const parts = value.split('.')
    return parts.length === 1 || parts[1].length <= 4
  }
)

const rules = {
  amount: {
    required,
    numeric,
    notZero,
    notExceedingBalance,
    validDecimals
  }
}

const $v = useVuelidate(rules, { amount })

const estimatedPrice = computed(() => {
  const amountValue = parseFloat(amount.value)
  if (isNaN(amountValue) || amountValue <= 0) return 0

  if (selectedTokenId.value === 0) {
    return Intl.NumberFormat('en-US', {
      style: 'currency',
      currency: currencyStore.currency.code,
      minimumFractionDigits: 2
    }).format((currencyStore.nativeTokenPrice || 0) * amountValue)
  }

  return Intl.NumberFormat('en-US', {
    style: 'currency',
    currency: currencyStore.currency.code,
    minimumFractionDigits: 2
  }).format((currencyStore.usdPriceInLocal || 0) * amountValue)
})

// Add currentStep ref
const currentStep = ref(1)

watch(
  [
    () => tokenList[selectedTokenId.value].symbol,
    isPendingApprove,
    isConfirmingApprove,
    tokenDepositLoading,
    isConfirmingTokenDeposit
  ],
  ([
    symbol,
    isPendingApprove,
    isConfirmingApprove,
    tokenDepositLoading,
    isConfirmingTokenDeposit
  ]) => {
    // Reset step when switching tokens
    if (symbol !== 'USDC') {
      currentStep.value = 1
      return
    }

    // Update steps for USDC
    if (isPendingApprove || isConfirmingApprove) {
      currentStep.value = 2
    } else if (tokenDepositLoading || isConfirmingTokenDeposit) {
      currentStep.value = 3
    } else {
      currentStep.value = 1
    }
  }
)

watch(isConfirmingDeposit, (newIsConfirming, oldIsConfirming) => {
  if (!newIsConfirming && oldIsConfirming) {
    addSuccessToast('ETH deposited successfully')
    emits('closeModal')
  }
})

watch(isConfirmingTokenDeposit, (newIsConfirming, oldIsConfirming) => {
  if (!newIsConfirming && oldIsConfirming) {
    addSuccessToast('USDC deposited successfully')
    emits('closeModal')
    depositAmount.value = '' // Clear stored amount
  }
})

watch(isConfirmingApprove, async (newIsConfirming, oldIsConfirming) => {
  if (!newIsConfirming && oldIsConfirming) {
    addSuccessToast('Token approved successfully')
    if (depositAmount.value) {
      await handleUsdcDeposit(depositAmount.value)
    }
  }
})

const submitForm = async () => {
  await $v.value.$touch()
  if ($v.value.$invalid) return

  try {
    if (tokenList[selectedTokenId.value].symbol === 'ETH') {
      sendTransaction({
        to: props.bankAddress,
        value: parseEther(amount.value)
      })
    } else if (tokenList[selectedTokenId.value].symbol === 'USDC') {
      const tokenAmount = BigInt(Number(amount.value) * 1e6)
      depositAmount.value = amount.value // Store amount for after approval

      const allowance = await readContract(config, {
        address: USDC_ADDRESS as Address,
        abi: ERC20ABI,
        functionName: 'allowance',
        args: [userDataStore.address as Address, props.bankAddress]
      })

      const currentAllowance = allowance ? allowance.toString() : 0n
      if (Number(currentAllowance) < Number(tokenAmount)) {
        approve({
          address: USDC_ADDRESS as Address,
          abi: ERC20ABI,
          functionName: 'approve',
          args: [props.bankAddress, tokenAmount]
        })
      } else {
        // If already approved, deposit directly
        await handleUsdcDeposit(amount.value)
      }
    }
  } catch (error) {
    console.error(error)
    addErrorToast(`Failed to deposit ${tokenList[selectedTokenId.value].symbol}`)
  }
}

const handleUsdcDeposit = async (amount: string) => {
  const tokenAmount = BigInt(Number(amount) * 1e6)

  writeTokenDeposit({
    address: props.bankAddress,
    abi: BankABI,
    functionName: 'depositToken',
    args: [USDC_ADDRESS as Address, tokenAmount]
  })
}

const isLoading = computed(() => {
  return Boolean(
    props.loading ||
      depositLoading.value ||
      isConfirmingDeposit.value ||
      isPendingApprove.value ||
      isConfirmingApprove.value ||
      tokenDepositLoading.value ||
      isConfirmingTokenDeposit.value
  )
})

const handleAmountInput = (event: Event) => {
  const input = event.target as HTMLInputElement
  const value = input.value.replace(/[^\d.]/g, '')
  const parts = value.split('.')
  if (parts.length > 2) {
    amount.value = parts[0] + '.' + parts.slice(1).join('')
  } else {
    amount.value = value
  }
}

const formattedTokenName = computed(() => {
  const name = tokenList[selectedTokenId.value].name
  return name === 'SepoliaETH' ? 'SepETH' : name
})
</script><|MERGE_RESOLUTION|>--- conflicted
+++ resolved
@@ -114,10 +114,6 @@
 import { Icon as IconifyIcon } from '@iconify/vue'
 import { onClickOutside } from '@vueuse/core'
 import { useCurrencyStore } from '@/stores/currencyStore'
-<<<<<<< HEAD
-import { useBalance, useChainId, useReadContract } from '@wagmi/vue'
-=======
-import { useCryptoPrice } from '@/composables/useCryptoPrice'
 import {
   useBalance,
   useChainId,
@@ -126,7 +122,6 @@
   useWriteContract,
   useWaitForTransactionReceipt
 } from '@wagmi/vue'
->>>>>>> 40464aea
 import { useUserDataStore } from '@/stores/user'
 import { formatEther, type Address, parseEther } from 'viem'
 import ERC20ABI from '@/artifacts/abi/erc20.json'
