<template>
  <span class="font-bold text-2xl">Deposit to Team Bank Contract</span>
  <label class="form-control w-full mt-4">
    <div class="label">
      <span class="label-text">Deposit</span>
    </div>
    <div class="input input-lg input-bordered flex items-center">
      <input type="text" class="grow" placeholder="0" v-model="amount" data-test="amountInput" />

      <div>
        <div
          role="button"
          class="flex items-center cursor-pointer gap-4 badge badge-lg badge-info"
          @click="
            () => {
              isDropdownOpen = !isDropdownOpen
              console.log(`Dropdown open: ${isDropdownOpen}`)
            }
          "
        >
          <span class="">{{ tokenList[selectedTokenId].name }} </span>
          <ChevronDownIcon class="w-4 h-4" />
        </div>
        <ul
          class="absolute right-0 mt-2 menu bg-base-200 border-2 rounded-box z-[1] w-52 p-2 shadow"
          ref="target"
          v-if="isDropdownOpen"
        >
          <li
            v-for="(token, id) in tokenList"
            :key="id"
            @click="
              () => {
                selectedTokenId = id
                isDropdownOpen = false
              }
            "
          >
            <a>{{ token.name }}</a>
          </li>
        </ul>
      </div>
    </div>
    <div class="label">
      <!-- Estimated Price in selected currency -->
      <span class="label-text" v-if="amount && parseFloat(amount) > 0">
        ≈ {{ estimatedPrice }}
      </span>
      <div class="pl-4 text-red-500 text-sm" v-for="error in $v.amount.$errors" :key="error.$uid">
        {{ error.$message }}
      </div>
    </div>
  </label>

  <div class="modal-action justify-center">
    <ButtonUI
      variant="primary"
      @click="submitForm"
      :loading="props.loading"
      :disabled="props.loading"
    >
      <template v-if="props.loading">
        {{ props.loadingText }}
      </template>
      <template v-else> Deposit </template>
    </ButtonUI>
    <ButtonUI variant="error" outline @click="$emit('closeModal')">Cancel</ButtonUI>
  </div>
</template>

<script setup lang="ts">
import { NETWORK } from '@/constant'
import { ref, onMounted, computed } from 'vue'
import { required, numeric, helpers } from '@vuelidate/validators'
import { useVuelidate } from '@vuelidate/core'
import ButtonUI from '../ButtonUI.vue'
import { ChevronDownIcon } from '@heroicons/vue/24/outline'
import { onClickOutside } from '@vueuse/core'
import { useCurrencyStore } from '@/stores/currencyStore'
import { useCryptoPrice } from '@/composables/useCryptoPrice'

const props = defineProps<{
  loading?: boolean
  loadingText?: string
}>()

const amount = ref<string>('')
const selectedTokenId = ref(0)
const isDropdownOpen = ref<boolean>(false)
const currencyStore = useCurrencyStore()
const { price: usdcPrice } = useCryptoPrice('usd-coin')

const tokenList = [
  { name: NETWORK.currencySymbol, symbol: 'ETH' },
  { name: 'USDC', symbol: 'USDC' }
]

const emits = defineEmits(['deposit', 'closeModal'])

const target = ref<HTMLElement | null>(null)
onMounted(() => {
  onClickOutside(target, () => {
    isDropdownOpen.value = false
  })
  // Fetch the current price when component mounts
  currencyStore.fetchNativeTokenPrice()
})

<<<<<<< HEAD
=======
// Get crypto prices for conversion
const networkCurrencyId = computed(() => {
  // Always use ethereum price for testnets
  if (Number(NETWORK.chainId) === 137) return 'matic-network'
  else return 'ethereum'
})

const { prices } = useCryptoPrice([networkCurrencyId.value, 'usd-coin'])

>>>>>>> b99267ba
const notZero = helpers.withMessage('Amount must be greater than 0', (value: string) => {
  return parseFloat(value) > 0
})

const rules = {
  amount: {
    required,
    numeric,
    notZero
  }
}

const $v = useVuelidate(rules, { amount })

const estimatedPrice = computed(() => {
  const amountValue = parseFloat(amount.value)
  if (isNaN(amountValue) || amountValue <= 0) return 0

  if (selectedTokenId.value === 0) {
    return Intl.NumberFormat('en-US', {
      style: 'currency',
      currency: currencyStore.currency.code,
      minimumFractionDigits: 2
    }).format((currencyStore.nativeTokenPrice || 0) * amountValue)
  }

  return Intl.NumberFormat('en-US', {
    style: 'currency',
    currency: currencyStore.currency.code,
    minimumFractionDigits: 2
  }).format((usdcPrice.value || 0) * amountValue)
})
const submitForm = async () => {
  await $v.value.$touch()
  if ($v.value.$invalid) return
  emits('deposit', {
    amount: amount.value,
    token: tokenList[selectedTokenId.value].symbol
  })
}
</script><|MERGE_RESOLUTION|>--- conflicted
+++ resolved
@@ -106,8 +106,7 @@
   currencyStore.fetchNativeTokenPrice()
 })
 
-<<<<<<< HEAD
-=======
+
 // Get crypto prices for conversion
 const networkCurrencyId = computed(() => {
   // Always use ethereum price for testnets
@@ -117,7 +116,6 @@
 
 const { prices } = useCryptoPrice([networkCurrencyId.value, 'usd-coin'])
 
->>>>>>> b99267ba
 const notZero = helpers.withMessage('Amount must be greater than 0', (value: string) => {
   return parseFloat(value) > 0
 })
