<template>
  <div class="flex flex-col gap-5">
    <!-- Step 1: Select Owner -->
    <div v-if="currentStep === 1 && !isBodAction" data-test="step-1">
      <span class="font-bold text-xl mb-4">Transfer ownership</span>
      <p class="mt-4">Do you want to transfer ownership to the BOD or to a member?</p>
      <hr class="mt-6" />

      <!-- Selectable Cards Container -->
      <div class="flex gap-4 mt-6">
        <!-- BOD Card -->
        <TransferOptionCard
          label="Transfer to BOD"
          :isSelected="selectedOption === 'bod'"
          icon="heroicons:user-group-solid"
          @selected="selectedOption = 'bod'"
        />

        <!-- Member Card -->
        <TransferOptionCard
          label="Transfer to Member"
          :isSelected="selectedOption === 'member'"
          icon="heroicons:user-solid"
          @selected="selectedOption = 'member'"
        />
      </div>
    </div>

    <div v-if="currentStep === 2">
      <!-- Transfer to BOD -->
      <div v-if="selectedOption === 'bod'" data-test="step-2">
        <span class="font-bold text-xl mb-6">Recap of the transfer ownership</span>
        <p class="mt-4">
          You will transfer ownership to the BOD. Only the members of the BOD will be able to manage
          this contract.
        </p>
        <hr class="mt-6" />
      </div>

      <!-- Transfer to Member -->
      <div v-else-if="selectedOption === 'member'" data-test="step-3">
        <h2>Select member</h2>
        
        <BodAlert v-if="isBodAction" />

        <p class="mt-4">Select the member address to transfer ownership.</p>
        <hr class="mt-6" />
        <SelectMemberInput
          v-model="input"
          @select-member="(user) => console.log('Selected Member: ', user)"
        />
        <div
          class="text-red-500 text-sm w-full text-left"
          v-for="error of $v.input.address.$errors"
          :key="error.$uid"
        >
          {{ error.$message }}
        </div>
      </div>
    </div>

    <!-- Navigation Buttons -->
    <div v-if="currentStep == 1" class="mt-6">
      <ButtonUI variant="primary" class="w-full" data-test="next-button" @click="handleContinue">
        Continue
      </ButtonUI>
    </div>
    <div v-if="currentStep == 2" class="flex mt-6" :class="{ 'justify-end': isBodAction, 'justifyBetween': !isBodAction}">
      <ButtonUI v-if="!isBodAction" variant="error" @click="currentStep--" data-test="back-button">
        <span><IconifyIcon icon="heroicons:arrow-left" /></span> Back
      </ButtonUI>
      <ButtonUI
        :loading="loading"
        variant="primary"
        data-test="transfer-ownership-button"
        @click="handleTransferOwnership"
        :disabled="loading"
      >
        Transfer Ownership
      </ButtonUI>
    </div>
  </div>
</template>

<script setup lang="ts">
import { ref, onMounted } from 'vue'
import ButtonUI from '@/components/ButtonUI.vue'
import SelectMemberInput from '@/components/utils/SelectMemberInput.vue'
import { onClickOutside } from '@vueuse/core'
import { Icon as IconifyIcon } from '@iconify/vue'
import TransferOptionCard from '../TransferOptionCard.vue'
import { useTeamStore } from '@/stores'
<<<<<<< HEAD
import type { Address } from 'viem'
import BodAlert from '@/components/BodAlert.vue'
=======
import { isAddress, type Address } from 'viem'
import { helpers } from '@vuelidate/validators'
import { useVuelidate } from '@vuelidate/core'
>>>>>>> 77dde087

const props = defineProps<{ loading: boolean, isBodAction: boolean }>()
const emits = defineEmits(['transfer-ownership'])
const teamStore = useTeamStore()

// Refs
const selectedOption = ref<'bod' | 'member' | null>(null)
const showDropdown = ref(false)
const formRef = ref<HTMLElement | null>(null)
const input = ref({ name: '', address: '' })
const currentStep = ref(1)
// Validation Rules

// Functions
const handleContinue = () => {
  if (currentStep.value < 3) {
    currentStep.value++
  }
}

const addressValidIfMember = helpers.withMessage(
  'Invalid address',
  (value: string) => selectedOption.value !== 'member' || isAddress(value)
)
const rules = {
  input: {
    address: {
      addressValidIfMember
    }
  }
}

const $v = useVuelidate(rules, { input })

const handleTransferOwnership = () => {
  $v.value.$touch()
  if ($v.value.$invalid) return
  if (selectedOption.value === 'member') {
    emits('transfer-ownership', input.value.address as Address)
  } else if (selectedOption.value === 'bod') {
    emits('transfer-ownership', teamStore.getContractAddressByType('BoardOfDirectors'))
  }
}

// Lifecycle Hooks
onMounted(() => {
  if (props.isBodAction) {
    currentStep.value = 2
    selectedOption.value = 'member'
  }
  onClickOutside(formRef, () => {
    showDropdown.value = false
  })
})
</script><|MERGE_RESOLUTION|>--- conflicted
+++ resolved
@@ -90,14 +90,10 @@
 import { Icon as IconifyIcon } from '@iconify/vue'
 import TransferOptionCard from '../TransferOptionCard.vue'
 import { useTeamStore } from '@/stores'
-<<<<<<< HEAD
-import type { Address } from 'viem'
+import { isAddress, type Address } from 'viem'
 import BodAlert from '@/components/BodAlert.vue'
-=======
-import { isAddress, type Address } from 'viem'
 import { helpers } from '@vuelidate/validators'
 import { useVuelidate } from '@vuelidate/core'
->>>>>>> 77dde087
 
 const props = defineProps<{ loading: boolean, isBodAction: boolean }>()
 const emits = defineEmits(['transfer-ownership'])
