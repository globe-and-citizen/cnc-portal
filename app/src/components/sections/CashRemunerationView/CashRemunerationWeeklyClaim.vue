--- conflicted
+++ resolved
@@ -24,20 +24,6 @@
               <span>of {{ row.wage.maximumHoursPerWeek ?? '-' }} hrs weekly limit</span>
             </template>
 
-            <template #hourlyRate-data="{ row }">
-              <div>
-                <span class="font-bold">
-                  {{ row.wage.cashRatePerHour }} {{ NETWORK.currencySymbol }}
-                </span>
-                <br />
-                <span class="font-bold"> {{ row.wage.tokenRatePerHour }} TOKEN </span>
-                <br />
-                <span class="font-bold"> {{ row.wage.usdcRatePerHour }} USDC </span>
-                <br />
-              </div>
-            </template>
-
-<<<<<<< HEAD
         <template #hourlyRate-data="{ row }">
           <div>
             <span class="font-bold">
@@ -93,8 +79,8 @@
           </span>
         </template>
 
-        <template #action-data="{ row }">
-          <CRSigne
+            <template #action-data="{ row }">
+              <CRSigne
             v-if="row.claims.length > 0 && row.wage.ratePerHour"
             :is-weekly-claim="true"
             :disabled="isSameWeek(row.weekStart)"
@@ -123,45 +109,11 @@
               }
             }"
           />
-        </template>
-      </TableComponent>
-    </WeeklyClaimComponent>
-=======
-            <template #totalAmount-data="{ row }">
-              <span class="font-bold">
-                {{ getTotalHoursWorked(row.claims) * row.wage.cashRatePerHour }}
-                {{ NETWORK.currencySymbol }}
-              </span>
-              <br />
-              <span class="font-bold">
-                {{ getTotalHoursWorked(row.claims) * row.wage.tokenRatePerHour }}
-                TOKEN
-              </span>
-              <br />
-              <span class="font-bold">
-                {{ getTotalHoursWorked(row.claims) * row.wage.usdcRatePerHour }}
-                USDC
-              </span>
-              <br />
-              <span class="text-gray-500">
-                {{
-                  (
-                    getTotalHoursWorked(row.claims) *
-                    Number(getHoulyRateInUserCurrency(row.wage.cashRatePerHour))
-                  ).toFixed(2)
-                }}
-                {{ NETWORK.nativeTokenSymbol }} / USD
-              </span>
-            </template>
-
-            <template #action-data="{}">
-              <ButtonUI class="btn btn-success btn-sm" type="button"> Approve </ButtonUI>
             </template>
           </TableComponent>
         </div>
       </transition-group>
     </div>
->>>>>>> 2abb91d6
   </CardComponent>
 </template>
 
@@ -172,7 +124,6 @@
 import TableComponent, { type TableColumn } from '@/components/TableComponent.vue'
 import { NETWORK } from '@/constant'
 import { useCustomFetch } from '@/composables/useCustomFetch'
-<<<<<<< HEAD
 import { computed, watch } from 'vue'
 import { useCurrencyStore } from '@/stores'
 import { useUserDataStore, useTeamStore } from '@/stores'
@@ -181,12 +132,8 @@
 import type { Address } from 'viem'
 import CRWithdrawClaim from './CRWithdrawClaim.vue'
 import { getMondayStart } from '@/utils/dayUtils'
-=======
-import { computed } from 'vue'
-import { useCurrencyStore, useTeamStore, useUserDataStore } from '@/stores'
 import { formatCurrencyShort } from '@/utils/currencyUtil'
 import type { TokenId } from '@/constant'
->>>>>>> 2abb91d6
 
 function getTotalHoursWorked(claims: { hoursWorked: number, status: string }[]) {
   return claims
@@ -197,9 +144,6 @@
 const userStore = useUserDataStore()
 const teamStore = useTeamStore()
 
-<<<<<<< HEAD
-const { data, error } = useCustomFetch(weeklyClaimUrl.value).get().json<WeeklyClaimResponse>()
-=======
 const weeklyClaimUrl = computed(() => {
   return `/weeklyClaim/?teamId=${teamStore.currentTeam?.id}${
     userStore.address !== teamStore.currentTeam?.ownerAddress
@@ -207,9 +151,9 @@
       : ''
   }`
 })
->>>>>>> 2abb91d6
-
-const { data, error } = useCustomFetch(weeklyClaimUrl.value).get().json()
+
+const { data, error } = useCustomFetch(weeklyClaimUrl.value).get().json<WeeklyClaimResponse>()
+
 const isTeamClaimDataFetching = computed(() => !data.value && !error.value)
 
 const isSameWeek = (weeklyClaimStartWeek: string) => {
