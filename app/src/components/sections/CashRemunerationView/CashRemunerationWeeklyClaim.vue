<template>
  <CardComponent title="Weekly Claim: Pending" class="w-full pb-7">
    <div class="">
      <transition-group name="stack" tag="div" class="stack w-full">
        <div
          v-for="(item, index) in data"
          :key="item.weekStart"
          class="card shadow-md bg-white p-4"
          :class="{
            'transition -translate-y-full opacity-0  duration-1000': index === 0
          }"
        >
          <TableComponent :rows="[item]" :columns="columns" :loading="isTeamClaimDataFetching">
            <template #member-data="{ row }">
              <UserComponent :user="row.member" />
            </template>
            <template #weekStart-data="{ row }">
              <span>{{ formatDate(row.weekStart) }}</span>
            </template>

            <template #hoursWorked-data="{ row }">
              <span class="font-bold"> {{ getTotalHoursWorked(row.claims) }}:00 hrs </span>
              <br />
              <span>of {{ row.wage.maximumHoursPerWeek ?? '-' }} hrs weekly limit</span>
            </template>

            <template #hourlyRate-data="{ row }">
              <div>
                <span class="font-bold">
                  {{ row.wage.cashRatePerHour }} {{ NETWORK.currencySymbol }}
                </span>
                <br />
                <span class="font-bold"> {{ row.wage.tokenRatePerHour }} TOKEN </span>
                <br />
                <span class="font-bold"> {{ row.wage.usdcRatePerHour }} USDC </span>
                <br />
              </div>
            </template>

            <template #totalAmount-data="{ row }">
              <span class="font-bold">
                {{ getTotalHoursWorked(row.claims) * row.wage.cashRatePerHour }}
                {{ NETWORK.currencySymbol }}
              </span>
              <br />
              <span class="font-bold">
                {{ getTotalHoursWorked(row.claims) * row.wage.tokenRatePerHour }}
                TOKEN
              </span>
              <br />
              <span class="font-bold">
                {{ getTotalHoursWorked(row.claims) * row.wage.usdcRatePerHour }}
                USDC
              </span>
              <br />
              <span class="text-gray-500">
                {{
                  (
                    getTotalHoursWorked(row.claims) *
                    Number(getHoulyRateInUserCurrency(row.wage.cashRatePerHour))
                  ).toFixed(2)
                }}
                {{ NETWORK.nativeTokenSymbol }} / USD
              </span>
            </template>

            <template #action-data="{}">
              <ButtonUI class="btn btn-success btn-sm" type="button"> Approve </ButtonUI>
            </template>
          </TableComponent>
        </div>
      </transition-group>
    </div>
  </CardComponent>
</template>

<script setup lang="ts">
import CardComponent from '@/components/CardComponent.vue'
import UserComponent from '@/components/UserComponent.vue'
import ButtonUI from '@/components/ButtonUI.vue'
import TableComponent from '@/components/TableComponent.vue'
import { NETWORK } from '@/constant'
import { useCustomFetch } from '@/composables/useCustomFetch'
import { computed } from 'vue'
import { useCurrencyStore, useTeamStore, useUserDataStore } from '@/stores'

function getTotalHoursWorked(claims: { hoursWorked: number }[]) {
  return claims.reduce((sum, claim) => sum + claim.hoursWorked, 0)
}

const userStore = useUserDataStore()
const teamStore = useTeamStore()
<<<<<<< HEAD
=======
const weeklyClaimUrl = computed(
  () =>
    `/weeklyClaim/?teamId=${teamStore.currentTeam?.id}${
      userStore.address !== teamStore.currentTeam?.ownerAddress
        ? `&memberAddress=${userStore.address}`
        : ''
    }`
)
>>>>>>> 2c10acc7

const weeklyClaimUrl = computed(() => {
  return `/weeklyClaim/?teamId=${teamStore.currentTeam?.id}${
    userStore.address !== teamStore.currentTeam?.ownerAddress
      ? `&memberAddress=${userStore.address}`
      : ''
  }`
})

const { data, error } = useCustomFetch(weeklyClaimUrl.value).get().json()
const isTeamClaimDataFetching = computed(() => !data.value && !error.value)

const currencyStore = useCurrencyStore()
const getHoulyRateInUserCurrency = (rate: number) => {
  return (
    currencyStore.nativeToken.priceInLocal ? rate * currencyStore.nativeToken.priceInLocal : 0
  ).toFixed(2)
}

function formatDate(date: string | Date) {
  const d = new Date(date)
  d.setHours(0, 0, 0, 0)
<<<<<<< HEAD
  const locale = navigator.language || 'en-US'
  return d.toLocaleDateString(locale, {
=======
  return d.toLocaleDateString('en-US', {
>>>>>>> 2c10acc7
    weekday: 'long',
    year: 'numeric',
    month: 'long',
    day: 'numeric'
  })
}

const columns = [
  {
    key: 'weekStart',
    label: 'Date',
    sortable: true,
    class: 'text-black text-base'
  },
  {
    key: 'member',
    label: 'Member',
    sortable: false,
    class: 'text-black text-base'
  },
  {
    key: 'hoursWorked',
    label: 'Hour Worked',
    sortable: false,
    class: 'text-black text-base'
  },
  {
    key: 'hourlyRate',
    label: 'Hourly Rate',
    sortable: false,
    class: 'text-black text-base'
  },
  {
    key: 'totalAmount',
    label: 'Total Amount',
    sortable: false,
    class: 'text-black text-base'
  },
  {
    key: 'action',
    label: 'Action',
    sortable: false,
    class: 'text-black text-base'
  }
] as TableColumn[]
</script>

<style scoped>
.stack {
  display: inline-grid;
  place-items: center;
  align-items: flex-end;
}
.stack > * {
  grid-column-start: 1;
  grid-row-start: 1;
  transform: translateY(15%) scale(0.95);
  z-index: 1;
  width: 100%;
  opacity: 0.6;
}
.stack > *:nth-child(2) {
  transform: translateY(7.5%) scale(0.97);
  z-index: 2;
  opacity: 0.8;
}
.stack > *:nth-child(1) {
  transform: translateY(0) scale(1);
  z-index: 3;
  opacity: 1;
}

/* Responsive */
@media (max-width: 768px) {
  .table {
    font-size: 0.75rem;
  }
  .table td {
    padding: 0.5rem;
  }
}
</style><|MERGE_RESOLUTION|>--- conflicted
+++ resolved
@@ -90,17 +90,7 @@
 
 const userStore = useUserDataStore()
 const teamStore = useTeamStore()
-<<<<<<< HEAD
-=======
-const weeklyClaimUrl = computed(
-  () =>
-    `/weeklyClaim/?teamId=${teamStore.currentTeam?.id}${
-      userStore.address !== teamStore.currentTeam?.ownerAddress
-        ? `&memberAddress=${userStore.address}`
-        : ''
-    }`
-)
->>>>>>> 2c10acc7
+
 
 const weeklyClaimUrl = computed(() => {
   return `/weeklyClaim/?teamId=${teamStore.currentTeam?.id}${
@@ -123,12 +113,9 @@
 function formatDate(date: string | Date) {
   const d = new Date(date)
   d.setHours(0, 0, 0, 0)
-<<<<<<< HEAD
-  const locale = navigator.language || 'en-US'
-  return d.toLocaleDateString(locale, {
-=======
+
   return d.toLocaleDateString('en-US', {
->>>>>>> 2c10acc7
+
     weekday: 'long',
     year: 'numeric',
     month: 'long',
