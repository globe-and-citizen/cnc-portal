--- conflicted
+++ resolved
@@ -82,15 +82,9 @@
 import { NETWORK } from '@/constant'
 import { useCustomFetch } from '@/composables/useCustomFetch'
 import { computed } from 'vue'
-<<<<<<< HEAD
 import { useCurrencyStore, useTeamStore, useUserDataStore } from '@/stores'
-=======
-import { useCurrencyStore } from '@/stores'
-import ButtonUI from '@/components/ButtonUI.vue'
-import { useUserDataStore, useTeamStore } from '@/stores'
 import { formatCurrencyShort } from '@/utils/currencyUtil'
 import type { TokenId } from '@/constant'
->>>>>>> 65647c11
 
 function getTotalHoursWorked(claims: { hoursWorked: number }[]) {
   return claims.reduce((sum, claim) => sum + claim.hoursWorked, 0)
