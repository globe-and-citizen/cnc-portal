<template>
  <div class="overflow-x-auto flex flex-col gap-4 card bg-white p-6">
    <div class="w-full flex justify-between">
      <span class="font-bold text-lg">Claims Table</span>
      <SubmitClaims v-if="hasWage" @refetch-claims="async () => await fetchTeamClaimData()" />
    </div>
    <div class="form-control flex flex-row gap-4">
      <label class="label cursor-pointer flex gap-2" :key="status" v-for="status in statusses">
        <span class="label-text">{{
          status == 'signed' ? 'Approved' : status.charAt(0).toUpperCase() + status.slice(1)
        }}</span>
        <input
          type="radio"
          :name="status"
          :data-test="`radio-${status}`"
          class="radio checked:bg-primary"
          :checked="selectedRadio === status"
          @change="() => (selectedRadio = status)"
        />
      </label>
    </div>
    <div class="bg-bae-100 w-full">
      <TableComponent
        :rows="teamClaimData ?? undefined"
        :columns="columns"
        :loading="isTeamClaimDataFetching"
      >

      <template #description-data="{ row }">
        <span class="font-bold">{{ row.description }}</span>
      </template>

        <template #createdAt-data="{ row }">
          <span>{{ new Date(row.createdAt).toLocaleString() }}</span>
        </template>
        <template #action-data="{ row }">
          <CRSigne :claim="formatRow(row)" @claim-signed="fetchTeamClaimData()" />
          <CRWithdrawClaim :claim="formatRow(row)" @claim-withdrawn="fetchTeamClaimData()" />
          <!-- <ButtonUI
            v-if="row.status == 'pending' && ownerAddress == userDataStore.address"
            variant="success"
            data-test="approve-button"
            :loading="loadingApprove[row.id]"
            @click="async () => await approveClaim(row as ClaimResponse)"
            >Approve</ButtonUI> -->

          <!-- <ButtonUI
          v-if="row.status == 'approved' && ownerAddress == userDataStore.address"
          variant="error"
          data-test="disable-button"
          @click="() => {}"
          >Disable</ButtonUI
        > -->
          <!-- <ButtonUI
          v-if="row.status == 'disabled'"
          variant="info"
          data-test="enable-button"
          @click="() => {}"
          >Enable</ButtonUI
        > -->
        </template>
        <template #member-data="{ row }">
          <UserComponent v-if="!!row.wage.user" :user="row.wage.user"></UserComponent>
        </template>
        <template #hoursWorked-data="{ row }">
          <span class="font-bold">
            {{ row.hoursWorked }} / {{ row.wage.maximumHoursPerWeek }} h
          </span>
          <br />
          <span>{{ row.wage.maximumHoursPerWeek }} h/week</span>
        </template>
        <template #hourlyRate-data="{ row }">
          <span class="font-bold">
            {{ row.wage.cashRatePerHour }} {{ NETWORK.currencySymbol }} / h</span
          >
          <br />
          <span
            >{{ getHoulyRateInUserCurrency(row.wage.cashRatePerHour) }}
            {{ currencyStore.currency.code }} / h
          </span>
        </template>
        <template #status-data="{ row }">
          <span
            class="badge"
            :class="{
              'badge-info': row.status === 'pending',
              'badge-outline': row.status === 'signed',
              'bg-error': row.status === 'disabled',
              'bg-neutral text-white': row.status === 'withdrawn'
            }"
            >{{
              row.status == 'pending'
                ? 'Submitted'
                : row.status == 'signed'
                  ? 'Approved'
                  : row.status.charAt(0).toUpperCase() + row.status.slice(1)
            }}</span
          >
        </template>
      </TableComponent>
    </div>
  </div>
</template>

<script setup lang="ts">
import TableComponent, { type TableColumn, type TableRow } from '@/components/TableComponent.vue'
import { useCustomFetch } from '@/composables/useCustomFetch'
<<<<<<< HEAD
import { useCurrencyStore, useTeamStore, useToastStore } from '@/stores'
import type { ClaimResponse } from '@/types'  
=======
import { useCurrencyStore, useTeamStore, useToastStore, useUserDataStore } from '@/stores'
import type { ClaimResponse, WageResponse } from '@/types'
>>>>>>> 2c7233f8
import { computed, ref, watch } from 'vue'
import SubmitClaims from './SubmitClaims.vue'
import UserComponent from '@/components/UserComponent.vue'
import CRSigne from './CRSigne.vue'
import CRWithdrawClaim from './CRWithdrawClaim.vue'
import { NETWORK } from '@/constant'

const toastStore = useToastStore()
const teamStore = useTeamStore()
const currencyStore = useCurrencyStore()
const statusses = ['all', 'pending', 'signed', 'withdrawn']
const selectedRadio = ref('all')

const { address: currentAddress } = useUserDataStore()
const teamId = computed(() => teamStore.currentTeam?.id)
const teamIsLoading = computed(() => teamStore.currentTeamMeta?.teamIsFetching)
const statusUrl = computed(() =>
  selectedRadio.value === 'all' ? '' : `&status=${selectedRadio.value}`
)
const claimURL = computed(() => `/claim/?teamId=${teamId.value}${statusUrl.value}`)
const getHoulyRateInUserCurrency = (rate: number) => {
  return (currencyStore.nativeTokenPrice ? rate * currencyStore.nativeTokenPrice : 0).toFixed(2)
}
const {
  data: teamClaimData,
  isFetching: isTeamClaimDataFetching,
  error: teamClaimDataError,
  execute: fetchTeamClaimData
} = useCustomFetch(claimURL, { immediate: false, refetch: true }).json<Array<ClaimResponse>>()

const { data: teamWageData, error: teamWageDataError } = useCustomFetch(
  computed(() => `/wage/?teamId=${teamId.value}`)
)
  .get()
  .json<Array<WageResponse>>()

const hasWage = computed(() => {
  const userWage = teamWageData.value?.find((wage) => wage.userAddress === currentAddress)
  if (!userWage) return false

  return true
})

const formatRow = (row: TableRow) => {
  return row as ClaimResponse
}

// Watch team ID update to fetch the team wage data
watch(
  [teamId, teamIsLoading],
  async ([newTeamId, newIsloading]) => {
    if (newTeamId && !newIsloading) await fetchTeamClaimData()

    if (teamClaimDataError.value) {
      toastStore.addErrorToast('Failed to fetch team wage data')
    }
  },
  { immediate: true }
)
watch(teamWageDataError, (newVal) => {
  if (newVal) {
    toastStore.addErrorToast('Failed to fetch user wage data')
  }
})

const columns = [
  {
    key: 'createdAt',
    label: 'Date',
    sortable: true,
    class: 'text-black text-base'
  },
  {
    key: 'member',
    label: 'Member',
    sortable: false,
    class: 'text-black text-base'
  },
  {
    key: 'hoursWorked',
    label: 'Hour Worked',
    sortable: false,
    class: 'text-black text-base'
  },
   {
    key: 'description',
    label: 'Description',
    sortable: false,
    class: 'text-black text-base'
  },
  {
    key: 'hourlyRate',
    label: 'Hourly Rate',
    sortable: false,
    class: 'text-black text-base'
  },
  {
    key: 'status',
    label: 'Status',
    class: 'text-black text-base'
  },
  {
    key: 'action',
    label: 'Action',
    sortable: false,
    class: 'text-black text-base'
  }
] as TableColumn[]
</script><|MERGE_RESOLUTION|>--- conflicted
+++ resolved
@@ -105,13 +105,10 @@
 <script setup lang="ts">
 import TableComponent, { type TableColumn, type TableRow } from '@/components/TableComponent.vue'
 import { useCustomFetch } from '@/composables/useCustomFetch'
-<<<<<<< HEAD
+
 import { useCurrencyStore, useTeamStore, useToastStore } from '@/stores'
 import type { ClaimResponse } from '@/types'  
-=======
-import { useCurrencyStore, useTeamStore, useToastStore, useUserDataStore } from '@/stores'
-import type { ClaimResponse, WageResponse } from '@/types'
->>>>>>> 2c7233f8
+
 import { computed, ref, watch } from 'vue'
 import SubmitClaims from './SubmitClaims.vue'
 import UserComponent from '@/components/UserComponent.vue'
