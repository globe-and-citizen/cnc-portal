<template>
  <div
    class="card shadow-xl"
    :class="`${proposal.isElection ? 'bg-green-100' : 'bg-blue-100'}`"
    data-test="proposal-card"
  >
    <div class="card-body flex flex-row justify-between">
      <div class="w-1/2">
        <h2 class="card-title" data-test="proposal-title">{{ proposal.title }}</h2>
        <span class="text-xs">
<<<<<<< HEAD
          <span class="badge badge-primary badge-md">
=======
          <span class="badge badge-primary badge-xs" data-test="proposal-drafter">
>>>>>>> 29e7b9b7
            {{
              team.members.find((member: Member) => member.address === proposal.draftedBy)?.name ||
              'Unknown'
            }}</span
          >
        </span>
        <p class="text-sm" data-test="proposal-description">
          {{
            proposal.description
              ? proposal.description.length > 120
                ? proposal.description.substring(0, 120) + '...'
                : proposal.description
              : ''
          }}
        </p>
      </div>
      <div class="w-1/2 h-24" v-if="!proposal.isElection" data-test="directive-chart">
        <PieChart :data="chartData" title="Directive" />
      </div>
      <div class="w-1/2 h-24" v-else data-test="election-chart">
        <PieChart :data="chartData" title="Election" />
      </div>
    </div>
<<<<<<< HEAD
    <div class="flex justify-center gap-4 mb-2" v-if="!isDone">
      <ButtonUI variant="primary" size="sm" @click="showVoteModal = true">Vote</ButtonUI>
      <ButtonUI variant="secondary" size="sm" @click="showProposalDetailsModal = true">
        View
      </ButtonUI>
      <ButtonUI variant="error" size="sm" @click="showConcludeConfirmModal = true">Stop</ButtonUI>
    </div>
    <div class="flex justify-center gap-4 mb-2" v-else>
      <ButtonUI variant="secondary" size="sm" @click="showProposalDetailsModal = true">
=======
    <div class="flex justify-center gap-4 mb-2" v-if="!isDone" data-test="active-proposal-actions">
      <button class="btn btn-primary btn-sm" @click="showVoteModal = true" data-test="vote-button">
        Vote
      </button>
      <button
        class="btn btn-secondary btn-sm"
        @click="showProposalDetailsModal = true"
        data-test="view-active-button"
      >
        View
      </button>
      <button
        class="btn btn-error btn-sm"
        @click="showConcludeConfirmModal = true"
        data-test="stop-button"
      >
        Stop
      </button>
    </div>
    <div class="flex justify-center gap-4 mb-2" v-else data-test="concluded-proposal-actions">
      <button
        class="btn btn-secondary btn-sm"
        @click="showProposalDetailsModal = true"
        data-test="view-concluded-button"
      >
>>>>>>> 29e7b9b7
        View
      </ButtonUI>
    </div>
    <ModalComponent v-model="showConcludeConfirmModal" data-test="conclude-modal">
      <h2>Conclude</h2>
      <hr />
      <span class="mt-4">Are you sure you want to conclude this proposal?</span>
      <div class="flex justify-center">
<<<<<<< HEAD
      
        <ButtonUI
          :loading="concludingProposal || isConfirmingConcludeProposal"
          :disabled="concludingProposal || isConfirmingConcludeProposal"
          variant="error" size="sm"
          class="mt-4"
=======
        <LoadingButton
          v-if="concludingProposal || isConfirmingConcludeProposal"
          color="error mt-4 min-w-16 btn-sm"
          data-test="conclude-loading-button"
        />
        <button
          v-else
          class="btn btn-sm btn-error mt-4"
          data-test="conclude-confirm-button"
>>>>>>> 29e7b9b7
          @click="
            concludeProposal({
              address: props.team.votingAddress as Address,
              abi: VotingABI,
              functionName: 'concludeProposal',
              args: [Number(proposal.id)]
            })
          "
        >
          Yes
        </ButtonUI>
      </div>
    </ModalComponent>
    <ModalComponent v-model="showVoteModal" data-test="vote-modal">
      <VoteForm
        :team="team"
        :isLoading="
          castingElectionVote ||
          castingDirectiveVote ||
          isConfirmingVoteElection ||
          isConfirmingVoteDirective
        "
        v-model="voteInput"
        @voteElection="
          (value) =>
            voteElection({
              address: props.team.votingAddress as Address,
              abi: VotingABI,
              functionName: 'voteElection',
              args: [value.proposalId, value.candidateAddress]
            })
        "
        :proposal="proposal"
        @voteDirective="
          (value) =>
            voteDirective({
              address: props.team.votingAddress as Address,
              abi: VotingABI,
              functionName: 'voteDirective',
              args: [value.proposalId, value.option]
            })
        "
      />
    </ModalComponent>
    <ModalComponent v-model="showProposalDetailsModal" data-test="details-modal">
      <ProposalDetails :proposal="proposal" :team="team" />
    </ModalComponent>
  </div>
</template>
<script setup lang="ts">
import { ref, watch, computed } from 'vue'
import { useToastStore } from '@/stores/useToastStore'
import VotingABI from '@/artifacts/abi/voting.json'
import VoteForm from '@/components/sections/SingleTeamView/forms/VoteForm.vue'
import ProposalDetails from '@/components/sections/SingleTeamView/ProposalDetails.vue'
import ModalComponent from '@/components/ModalComponent.vue'
import PieChart from '@/components/PieChart.vue'
import type { Member, Proposal } from '@/types'
import { useWaitForTransactionReceipt, useWriteContract } from '@wagmi/vue'
import type { Address } from 'viem'
import ButtonUI from '@/components/ButtonUI.vue'

const { addSuccessToast, addErrorToast } = useToastStore()
const chartData = computed(() => {
  const votes = props.proposal.votes || {}
  if (props.proposal.isElection) {
    interface Candidate {
      votes?: number
      name: string
      candidateAddress: string
    }
    return (props.proposal as Partial<Proposal>)?.candidates?.map((candidate: Candidate) => {
      const member = props.team.members.find(
        (member: Member) => member.address === candidate.candidateAddress
      )
      return {
        value: Number(candidate.votes) || 0,
        name: member ? member.name : 'Unknown'
      }
    })
  } else {
    return [
      { value: Number(votes.yes) || 0, name: 'Yes' },
      { value: Number(votes.no) || 0, name: 'No' },
      { value: Number(votes.abstain) || 0, name: 'Abstain' }
    ]
  }
})

const props = defineProps(['proposal', 'isDone', 'team'])

const emits = defineEmits(['getTeam'])

const voteInput = ref<{
  title: ''
  description: ''
  candidates: [
    {
      name: ''
      candidateAddress: ''
    }
  ]
  isElection: false
}>()
const showVoteModal = ref(false)
const showConcludeConfirmModal = ref(false)
const showProposalDetailsModal = ref(false)

const {
  writeContract: concludeProposal,
  isPending: concludingProposal,
  error: concludeError,
  data: hashConcludeProposal
} = useWriteContract()
const { isLoading: isConfirmingConcludeProposal, isSuccess: isConfirmedConcludeProposal } =
  useWaitForTransactionReceipt({
    hash: hashConcludeProposal
  })
watch(isConfirmingConcludeProposal, (isConfirming, wasConfirming) => {
  if (wasConfirming && !isConfirming && isConfirmedConcludeProposal.value) {
    addSuccessToast('Proposal concluded')
    showConcludeConfirmModal.value = false
    emits('getTeam')
  }
})
const {
  writeContract: voteElection,
  data: hashVoteElection,
  isPending: castingElectionVote,
  error: electionError
} = useWriteContract()
const { isLoading: isConfirmingVoteElection, isSuccess: isConfirmedVoteElection } =
  useWaitForTransactionReceipt({
    hash: hashVoteElection
  })
watch(isConfirmingVoteElection, (isConfirming, wasConfirming) => {
  if (wasConfirming && !isConfirming && isConfirmedVoteElection.value) {
    addSuccessToast('Election vote casted')
    showVoteModal.value = false
    emits('getTeam')
  }
})

const {
  writeContract: voteDirective,
  isPending: castingDirectiveVote,
  error: directiveError,
  data: hashVoteDirective
} = useWriteContract()

const { isLoading: isConfirmingVoteDirective, isSuccess: isConfirmedVoteDirective } =
  useWaitForTransactionReceipt({
    hash: hashVoteDirective
  })
watch(isConfirmingVoteDirective, (isConfirming, wasConfirming) => {
  if (wasConfirming && !isConfirming && isConfirmedVoteDirective.value) {
    addSuccessToast('Directive vote casted')
    showVoteModal.value = false
    emits('getTeam')
  }
})
watch(electionError, () => {
  if (electionError.value) {
    addErrorToast('Error casting election vote')
  }
})

watch(directiveError, () => {
  if (directiveError.value) {
    addErrorToast('Error casting directive vote')
  }
})

watch(concludeError, () => {
  if (concludeError.value) {
    addErrorToast('Error concluding proposal')
  }
})
</script><|MERGE_RESOLUTION|>--- conflicted
+++ resolved
@@ -8,11 +8,7 @@
       <div class="w-1/2">
         <h2 class="card-title" data-test="proposal-title">{{ proposal.title }}</h2>
         <span class="text-xs">
-<<<<<<< HEAD
-          <span class="badge badge-primary badge-md">
-=======
-          <span class="badge badge-primary badge-xs" data-test="proposal-drafter">
->>>>>>> 29e7b9b7
+          <span class="badge badge-primary badge-md" data-test="proposal-drafter">
             {{
               team.members.find((member: Member) => member.address === proposal.draftedBy)?.name ||
               'Unknown'
@@ -36,43 +32,16 @@
         <PieChart :data="chartData" title="Election" />
       </div>
     </div>
-<<<<<<< HEAD
-    <div class="flex justify-center gap-4 mb-2" v-if="!isDone">
-      <ButtonUI variant="primary" size="sm" @click="showVoteModal = true">Vote</ButtonUI>
-      <ButtonUI variant="secondary" size="sm" @click="showProposalDetailsModal = true">
+    <div class="flex justify-center gap-4 mb-2" v-if="!isDone"  data-test="active-proposal-actions">
+      <ButtonUI variant="primary" size="sm" @click="showVoteModal = true"  data-test="vote-button">Vote</ButtonUI>
+      <ButtonUI variant="secondary" size="sm" @click="showProposalDetailsModal = true" data-test="view-active-button">
         View
       </ButtonUI>
-      <ButtonUI variant="error" size="sm" @click="showConcludeConfirmModal = true">Stop</ButtonUI>
+      <ButtonUI variant="error" size="sm" @click="showConcludeConfirmModal = true"  data-test="stop-button">Stop</ButtonUI>
     </div>
-    <div class="flex justify-center gap-4 mb-2" v-else>
-      <ButtonUI variant="secondary" size="sm" @click="showProposalDetailsModal = true">
-=======
-    <div class="flex justify-center gap-4 mb-2" v-if="!isDone" data-test="active-proposal-actions">
-      <button class="btn btn-primary btn-sm" @click="showVoteModal = true" data-test="vote-button">
-        Vote
-      </button>
-      <button
-        class="btn btn-secondary btn-sm"
-        @click="showProposalDetailsModal = true"
-        data-test="view-active-button"
-      >
-        View
-      </button>
-      <button
-        class="btn btn-error btn-sm"
-        @click="showConcludeConfirmModal = true"
-        data-test="stop-button"
-      >
-        Stop
-      </button>
-    </div>
-    <div class="flex justify-center gap-4 mb-2" v-else data-test="concluded-proposal-actions">
-      <button
-        class="btn btn-secondary btn-sm"
-        @click="showProposalDetailsModal = true"
-        data-test="view-concluded-button"
-      >
->>>>>>> 29e7b9b7
+    <div class="flex justify-center gap-4 mb-2" data-test="concluded-proposal-actions" v-else >
+      <ButtonUI variant="secondary" size="sm" @click="showProposalDetailsModal = true" data-test="view-concluded-button">
+
         View
       </ButtonUI>
     </div>
@@ -81,24 +50,12 @@
       <hr />
       <span class="mt-4">Are you sure you want to conclude this proposal?</span>
       <div class="flex justify-center">
-<<<<<<< HEAD
-      
         <ButtonUI
           :loading="concludingProposal || isConfirmingConcludeProposal"
           :disabled="concludingProposal || isConfirmingConcludeProposal"
+          :data-test="(concludingProposal || isConfirmingConcludeProposal ) ? 'conclude-loading-button': 'conclude-confirm-button'"
           variant="error" size="sm"
           class="mt-4"
-=======
-        <LoadingButton
-          v-if="concludingProposal || isConfirmingConcludeProposal"
-          color="error mt-4 min-w-16 btn-sm"
-          data-test="conclude-loading-button"
-        />
-        <button
-          v-else
-          class="btn btn-sm btn-error mt-4"
-          data-test="conclude-confirm-button"
->>>>>>> 29e7b9b7
           @click="
             concludeProposal({
               address: props.team.votingAddress as Address,
