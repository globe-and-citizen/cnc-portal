<template>
  <div class="flex flex-col gap-y-4 py-6 lg:px-4 sm:px-6">
    <div class="flex justify-between">
      <span class="text-2xl sm:text-3xl font-bold">Pending Claims</span>
      <div class="flex gap-2">
        <label class="input input-bordered flex items-center gap-2 input-md">
          <span class="w-24">Hours Worked</span>
          |
          <input
            type="text"
            class="grow"
            v-model="hoursWorked.hoursWorked"
            placeholder="Enter hours worked..."
            data-test="hours-worked-input"
            :disabled="team.ownerAddress === currentUserAddress"
          />
        </label>
        <!--<button class="btn btn-success">Submit Hours</button>-->
        <ButtonUI v-if="isSubmittingHours" loading variant="success" data-test="submitting-hours-button"/>
        <ButtonUI 
          v-else variant="success" 
          data-test="submit-hours-button" 
          :disabled="team.ownerAddress === currentUserAddress"
          @click="addWageClaim"
        >Submit Hours</ButtonUI>
      </div>
    </div>
    <div class="divider m-0"></div>
    <div class="overflow-x-auto" v-if="wageClaims">
      <table class="table table-zebra">
        <!-- head -->
        <thead class="text-sm font-bold">
          <tr>
            <th>Date</th>
            <th>Name</th>
            <th>Address</th>
            <th>Hours</th>
            <th>Rate</th>
            <th v-if="team.ownerAddress === currentUserAddress" data-test="action-th">Action</th>
          </tr>
        </thead>
        <tbody>
<<<<<<< HEAD
          <tr v-for="(data, index) in wageClaims">
            <td>{{ new Date(data.createdAt).toLocaleDateString() }}</td>
=======
          <tr v-for="data in dummyData" :key="data.address">
            <td>{{ new Date().toLocaleDateString() }}</td>
>>>>>>> e129ced2
            <td>{{ data.name }}</td>
            <td>{{ data.address }}</td>
            <td>{{ data.hoursWorked }}</td>
            <td>{{ data.hourlyRate }}</td>
            <td 
              v-if="team.ownerAddress === currentUserAddress"
              class="flex justify-end"
              data-test="action-td"
            >
              <button class="btn btn-success">Approve</button>
            </td>
          </tr>
        </tbody>
      </table>
    </div>
  </div>
</template>

<script setup lang="ts">
import { useUserDataStore } from '@/stores'
import ButtonUI from '@/components/ButtonUI.vue'
import type { Team } from '@/types'
import { onMounted, ref, watch } from 'vue'
import { useRoute } from 'vue-router'
import { useCustomFetch } from '@/composables/useCustomFetch'
import { useToastStore } from '@/stores'


const route = useRoute()

const { addErrorToast, addSuccessToast } = useToastStore()
const currentUserAddress = useUserDataStore().address
const isSubmittingHours = ref(false)
const hoursWorked = ref<{hoursWorked: string | undefined}>({hoursWorked: undefined})
const dummyData = ref([{ name: 'Member', address: '0x123', hoursWorked: 20, hourlyRate: 50 }])

<<<<<<< HEAD
const {
  error: addWageClaimError,
  isFetching: isWageClaimAdding,
  execute: addWageClaimAPI
} = useCustomFetch(`teams/${String(route.params.id)}/cash-remuneration/claim`, {
  immediate: false
})
  .post(hoursWorked)
  .json()
//watchers for add wage claim
watch([() => isWageClaimAdding.value, () => addWageClaimError.value], async () => {
  if (!isWageClaimAdding.value && !addWageClaimError.value) {
    addSuccessToast('Wage claim added successfully')
  }
})
watch(addWageClaimError, (newVal) => {
  if (newVal) {
    addErrorToast(addWageClaimError.value)
  }
})

const addWageClaim = async () => {
  await addWageClaimAPI()
}

const {
  error: getWageClaimsError,
  isFetching: isWageClaimsFetching,
  execute: getWageClaimsAPI,
  data: wageClaims
} = useCustomFetch(`teams/${String(route.params.id)}/cash-remuneration/claim/pending`)
  .get()
  .json()
watch(wageClaims, async (newVal) => {
  if (newVal) {
    addSuccessToast('Wage claims fetched successfully')
  }
})
watch(getWageClaimsError, (newVal) => {
  if (newVal) {
    addErrorToast(getWageClaimsError.value)
  }
})
const props = defineProps<{ team: Partial<Team> }>()

onMounted(async () => {
  await getWageClaimsAPI()
  console.log(`wageClaims`, wageClaims.value)
})
=======
defineProps<{ team: Partial<Team> }>()
>>>>>>> e129ced2
</script><|MERGE_RESOLUTION|>--- conflicted
+++ resolved
@@ -40,13 +40,8 @@
           </tr>
         </thead>
         <tbody>
-<<<<<<< HEAD
-          <tr v-for="(data, index) in wageClaims">
+          <tr v-for="data in wageClaims" :key="data.id">
             <td>{{ new Date(data.createdAt).toLocaleDateString() }}</td>
-=======
-          <tr v-for="data in dummyData" :key="data.address">
-            <td>{{ new Date().toLocaleDateString() }}</td>
->>>>>>> e129ced2
             <td>{{ data.name }}</td>
             <td>{{ data.address }}</td>
             <td>{{ data.hoursWorked }}</td>
@@ -83,7 +78,6 @@
 const hoursWorked = ref<{hoursWorked: string | undefined}>({hoursWorked: undefined})
 const dummyData = ref([{ name: 'Member', address: '0x123', hoursWorked: 20, hourlyRate: 50 }])
 
-<<<<<<< HEAD
 const {
   error: addWageClaimError,
   isFetching: isWageClaimAdding,
@@ -133,7 +127,4 @@
   await getWageClaimsAPI()
   console.log(`wageClaims`, wageClaims.value)
 })
-=======
-defineProps<{ team: Partial<Team> }>()
->>>>>>> e129ced2
 </script>