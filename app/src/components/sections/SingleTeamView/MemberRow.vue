<template>
  <tr>
    <th>{{ member.index ?? '' }}</th>
    <td>{{ member.name }}</td>
    <td>
      <AddressToolTip :address="member.address ?? ''" />
    </td>
    <td class="relative w-1/4" v-if="ownerAddress === userDataStore.address">
<<<<<<< HEAD
      <div
        v-if="member.address != ownerAddress && ownerAddress == userDataStore.address"
        class="flex flex-wrap gap-2"
      >
        <ButtonUI
          variant="error"
          size="sm"
=======
      <div v-if="ownerAddress == userDataStore.address" class="flex flex-wrap gap-2">
        <button
          class="btn btn-error btn-sm"
>>>>>>> f450d8f5
          @click="() => (showDeleteMemberConfirmModal = true)"
          data-test="delete-member-button"
        >
          <TrashIcon class="size-4" />
        </ButtonUI>
        <ButtonUI
          size="sm"
          variant="success"
          @click="() => (showSetMemberWageModal = true)"
          data-test="set-wage-button"
        >
          Set Wage
        </ButtonUI>
      </div>
    </td>
  </tr>
  <div>
    <ModalComponent v-model="showDeleteMemberConfirmModal">
      <p class="font-bold text-lg">Confirmation</p>
      <hr class="" />
      <p class="py-4">
        Are you sure you want to delete
        <span class="font-bold">{{ member.name }}</span>
        with address <span class="font-bold">{{ member.address }}</span>
        from the team?
      </p>
      <div class="modal-action justify-center">
        <ButtonUI v-if="memberIsDeleting" loading variant="error" />
        <ButtonUI
          v-else
          variant="error"
          @click="deleteMemberAPI()"
          data-test="delete-member-confirm-button"
          >Delete</ButtonUI
        >
        <ButtonUI variant="primary" outline @click="showDeleteMemberConfirmModal = false">
          Cancel
        </ButtonUI>
      </div>
    </ModalComponent>

    <ModalComponent v-model="showSetMemberWageModal">
      <p class="font-bold text-lg">Set Member Wage</p>
      <hr class="" />
      <div class="input-group mt-3">
        <label class="input input-bordered flex items-center gap-2 input-md">
          <span class="w-32">Max Weekly Hours</span>
          |
          <input
            type="text"
            class="grow"
            v-model="maxWeeklyHours"
            placeholder="Enter max hours per week..."
            data-test="max-hours-input"
          />
        </label>
        <label class="input input-bordered flex items-center gap-2 input-md mt-2">
          <span class="w-32">Hourly Rate</span>
          |
          <input type="text" class="grow" v-model="hourlyRate" placeholder="Enter hourly rate..." />
          | {{ `${NETWORK.currencySymbol} ` }}
        </label>
      </div>
      <div class="modal-action justify-center">
        <ButtonUI v-if="isMemberWageSaving" loading variant="success" />
        <ButtonUI
          v-else
          variant="success"
          @click="addMemberWageData"
          data-test="delete-member-confirm-button"
          >Save</ButtonUI
        >
        <ButtonUI 
          variant="error" 
          outline
          @click="showSetMemberWageModal = false "
          >Cancel</ButtonUI>
      </div>
    </ModalComponent>
  </div>
</template>
<script setup lang="ts">
import { useUserDataStore } from '@/stores/user'
import { TrashIcon } from '@heroicons/vue/24/outline'
import ModalComponent from '@/components/ModalComponent.vue'
import { useRoute } from 'vue-router'
import type { MemberInput } from '@/types'
import { ref, watch } from 'vue'
import { useToastStore } from '@/stores/useToastStore'
import { useCustomFetch } from '@/composables/useCustomFetch'
import AddressToolTip from '@/components/AddressToolTip.vue'
import ButtonUI from '@/components/ButtonUI.vue'
import { NETWORK } from '@/constant'

interface Member extends MemberInput {
  index: number
}
const props = defineProps<{
  member: Partial<Member>
  teamId: Number
  ownerAddress: String
}>()
const { addSuccessToast, addErrorToast } = useToastStore()
const userDataStore = useUserDataStore()
const route = useRoute()

const emits = defineEmits(['getTeam'])

const member = ref(props.member)
const showDeleteMemberConfirmModal = ref(false)
const showSetMemberWageModal = ref(false)
const maxWeeklyHours = ref('0')
const hourlyRate = ref('0')
const wageData = ref<{ maxHoursPerWeek: number; hourlyRate: number } | {}>({})

// useFetch instance for deleting member
const {
  error: deleteMemberError,
  isFetching: memberIsDeleting,
  execute: deleteMemberAPI
} = useCustomFetch(`teams/${String(route.params.id)}/member`, {
  immediate: false,
  beforeFetch: async ({ options, url, cancel }) => {
    options.headers = {
      memberaddress: member.value.address ? member.value.address : '',
      'Content-Type': 'application/json',
      ...options.headers
    }
    return { options, url, cancel }
  }
})
  .delete()
  .json()
// Watchers for deNETWORKleting member
watch([() => memberIsDeleting.value, () => deleteMemberError.value], async () => {
  if (!memberIsDeleting.value && !deleteMemberError.value) {
    addSuccessToast('Member deleted successfully')
    showDeleteMemberConfirmModal.value = false
    emits('getTeam')
  }
})
watch(deleteMemberError, () => {
  if (deleteMemberError.value) {
    addErrorToast(deleteMemberError.value)
    showDeleteMemberConfirmModal.value = false
  }
})

const {
  error: addMemberWageDataError,
  isFetching: isMemberWageSaving,
  execute: addMemberWageDataAPI
} = useCustomFetch(`teams/${String(route.params.id)}/cash-remuneration/wage`, {
  immediate: false,
  beforeFetch: async ({ options, url, cancel }) => {
    options.headers = {
      memberaddress: member.value.address ? member.value.address : '',
      'Content-Type': 'application/json',
      ...options.headers
    }
    return { options, url, cancel }
  }
})
  .post(wageData)
  .json()
watch([() => isMemberWageSaving.value, () => addMemberWageDataError.value], async () => {
  if (!isMemberWageSaving.value && !addMemberWageDataError.value) {
    addSuccessToast('Wage added successfully')
    showDeleteMemberConfirmModal.value = false
    emits('getTeam')
  }
})
watch(addMemberWageDataError, (newVal) => {
  if (newVal) {
    addErrorToast(addMemberWageDataError.value)
    showSetMemberWageModal.value = false
  }
})

const addMemberWageData = async () => {
  wageData.value = {
    maxHoursPerWeek: Number(maxWeeklyHours.value),
    hourlyRate: Number(hourlyRate.value)
  }
  console.log(`wageData`, wageData.value)
  await addMemberWageDataAPI()
  showSetMemberWageModal.value = false
}
</script><|MERGE_RESOLUTION|>--- conflicted
+++ resolved
@@ -6,19 +6,11 @@
       <AddressToolTip :address="member.address ?? ''" />
     </td>
     <td class="relative w-1/4" v-if="ownerAddress === userDataStore.address">
-<<<<<<< HEAD
-      <div
-        v-if="member.address != ownerAddress && ownerAddress == userDataStore.address"
-        class="flex flex-wrap gap-2"
-      >
+      <div v-if="ownerAddress == userDataStore.address" class="flex flex-wrap gap-2">
+        
         <ButtonUI
           variant="error"
           size="sm"
-=======
-      <div v-if="ownerAddress == userDataStore.address" class="flex flex-wrap gap-2">
-        <button
-          class="btn btn-error btn-sm"
->>>>>>> f450d8f5
           @click="() => (showDeleteMemberConfirmModal = true)"
           data-test="delete-member-button"
         >
