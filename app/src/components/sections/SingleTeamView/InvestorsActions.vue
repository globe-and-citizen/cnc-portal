--- conflicted
+++ resolved
@@ -9,32 +9,20 @@
         @click="distributeMintModal = true"
       >
         Distribute Mint {{ tokenSymbol }}
-<<<<<<< HEAD
       </ButtonUI>
       <ButtonUI
         variant="primary"
-=======
-      </button>
-      <button
-        class="btn btn-primary"
         data-test="pay-dividends-button"
->>>>>>> 29e7b9b7
         @click="payDividendsModal = true"
         :disabled="
           !tokenSymbol || currentAddress != team.ownerAddress || (shareholders?.length ?? 0) == 0
         "
       >
         Pay Dividends
-<<<<<<< HEAD
       </ButtonUI>
       <ButtonUI
         variant="primary"
-=======
-      </button>
-      <button
-        class="btn btn-primary gap-1"
         data-test="mint-button"
->>>>>>> 29e7b9b7
         :disabled="!tokenSymbol || currentAddress != team.ownerAddress"
         @click="mintModal = true"
       >
