<template>
  <div class="flex flex-col gap-y-4">
    <div
      v-if="team.expenseAccountEip712Address"
      class="stats bg-green-100 flex text-primary-content border-outline p-5 overflow-visible"
    >
      <!-- Expense A/c Info Section -->
      <section class="stat flex flex-col justify-start">
        <div class="flex pt-3" style="border-width: 0">
          <!-- Balances -->
          <div class="flex flex-col border-r border-gray-400">
            <p>Balances</p>
            <div class="flex">
              <div>
                <div class="stat-title pr-3">Expense Balance</div>
                <div
                  v-if="isLoadingGetExpenseBalance"
                  class="stat-value mt-1 border-r border-gray-400 pr-3"
                >
                  <span class="loading loading-dots loading-xs" data-test="balance-loading"> </span>
                </div>
                <div
                  v-else
                  class="stat-value text-3xl mt-2 border-r border-gray-400 pr-3"
                  data-test="contract-balance"
                >
                  {{ expenseBalanceFormated }}
                  <span class="text-xs">{{ NETWORK.currencySymbol }}</span>
                </div>
              </div>

              <div class="pl-3">
                <div class="stat-title pr-3">Total Transactions</div>
                <div
                  v-if="isFetchingExpenseAccountData"
                  class="stat-value mt-1 border-r border-gray-400 pr-3"
                >
                  <span class="loading loading-dots loading-xs" data-test="max-loading"> </span>
                </div>
                <div
                  v-else
                  class="stat-value text-3xl mt-2 border-r border-gray-400 pr-3"
                  data-test="total-transactions"
                >
                  {{ dynamicDisplayDataTx?.value }}
                  <span class="text-xs">{{ dynamicDisplayDataTx?.symbol }}</span>
                </div>
              </div>

              <div class="pl-3">
                <div class="stat-title pr-3">Total Withdrawn</div>
                <div v-if="isFetchingExpenseAccountData" class="stat-value mt-1 pr-3">
                  <span class="loading loading-dots loading-xs" data-test="max-loading"> </span>
                </div>
                <div
                  v-else
                  class="stat-value text-3xl mt-2 border-r pr-3"
                  data-test="total-withdrawn"
                >
                  {{ dynamicDisplayDataAmount?.value }}
                  <span class="text-xs">{{ dynamicDisplayDataAmount?.symbol }}</span>
                </div>
              </div>
            </div>
          </div>

          <!-- Limits -->
          <div class="flex flex-col pl-3">
            <p>Limits</p>
            <div class="flex">
              <div>
                <div class="stat-title pr-3">Txns Per Period</div>
                <div
                  v-if="isFetchingExpenseAccountData"
                  class="stat-value mt-1 border-r border-gray-400 pr-3"
                >
                  <span class="loading loading-dots loading-xs" data-test="max-loading"> </span>
                </div>
                <div
                  v-else
                  class="stat-value text-3xl mt-2 border-r border-gray-400 pr-3"
                  data-test="txs-per-period-limit"
                >
                  {{ maxLimitTxsPerPeriod }} <span class="text-xs">TXs</span>
                </div>
              </div>

              <div class="pl-3">
                <div class="stat-title pr-3">Amount Per Period</div>
                <div
                  v-if="isFetchingExpenseAccountData"
                  class="stat-value mt-1 border-r border-gray-400 pr-3"
                >
                  <span class="loading loading-dots loading-xs" data-test="max-loading"> </span>
                </div>
                <div
                  v-else
                  class="stat-value text-3xl mt-2 border-r border-gray-400 pr-3"
                  data-test="amount-per-period-limit"
                >
                  {{ maxLimitAmountPerPeriod }}
                  <span class="text-xs">{{ NETWORK.currencySymbol }}</span>
                </div>
              </div>

              <div class="pl-3">
                <div class="stat-title pr-3">Amount Per Txn</div>
                <div
                  v-if="isFetchingExpenseAccountData"
                  class="stat-value mt-1 border-r border-gray-400 pr-3"
                >
                  <span class="loading loading-dots loading-xs" data-test="max-loading"> </span>
                </div>
                <div v-else class="stat-value text-3xl mt-2 pr-3" data-test="amount-per-tx-limit">
                  {{ maxLimitAmountPerTx }}
                  <span class="text-xs">{{ NETWORK.currencySymbol }}</span>
                </div>
              </div>
            </div>
          </div>
        </div>

<<<<<<< HEAD
        <div class="stat-actions flex justify-start gap-2 mt-8">
          <button
            class="btn btn-secondary"
=======
        <div class="stat-actions flex justify-center gap-2 items-center mt-8">
          <ButtonUI
            variant="secondary"
>>>>>>> 8ac169c1
            :disabled="!_expenseAccountData?.data"
            v-if="true"
            @click="transferModal = true"
            data-test="transfer-button"
          >
            Transfer
<<<<<<< HEAD
          </button>
          <button
            class="btn btn-secondary"
            :disabled="!(currentUserAddress === contractOwnerAddress || isBodAction())"
            @click="approveUsersModal = true"
            data-test="approve-users-button"
          >
            Approve User
          </button>
        </div>

        <div class="flex justify-between items-start pt-5">
          <div class="stat-title text-sm">
            Approval Expiry:
            <span data-test="approval-expiry" class="font-bold text-black text-sm">{{
              expiry
            }}</span>
          </div>
          <div class="flex flex-wrap gap-2 sm:gap-4" data-test="expense-account-address">
            <span class="text-sm">Expense Address </span>
            <AddressToolTip :address="team.expenseAccountEip712Address ?? ''" class="text-xs" />
          </div>
=======
          </ButtonUI>
>>>>>>> 8ac169c1
        </div>
        <ModalComponent v-model="transferModal">
          <TransferFromBankForm
            v-if="transferModal"
            @close-modal="() => (transferModal = false)"
            @transfer="
              async (to: string, amount: string) => {
                await transferFromExpenseAccount(to, amount)
              }
            "
            @searchMembers="(input) => searchUsers({ name: '', address: input })"
            :filteredMembers="foundUsers"
            :loading="isLoadingTransfer || isConfirmingTransfer"
            :bank-balance="`${'0.0'}`"
            service="Expense Account"
          />
        </ModalComponent>
        <ModalComponent v-model="approveUsersModal">
          <ApproveUsersForm
            v-if="approveUsersModal"
            :form-data="teamMembers"
            :users="foundUsers"
            :loading-approve="loadingApprove"
            :is-bod-action="isBodAction()"
            @approve-user="approveUser"
            @close-modal="approveUsersModal = false"
            @search-users="(input) => searchUsers(input)"
          />
        </ModalComponent>
      </section>
    </div>

    <div
      v-if="manyExpenseAccountData"
      class="stats bg-green-100 flex flex-col justify-start text-primary-content border-outline p-5 overflow-visible"
    >
      <span class="text-2xl font-bold pl-4">Approved Addresses</span>
      <div class="overflow-x-auto" data-test="approvals-list-table">
        <table class="table">
          <!-- head -->
          <thead class="text-sm font-bold">
            <tr>
              <th>User</th>
              <th>Expiry Date</th>
              <th>Max Amount Per Tx</th>
              <th>Total Transactions</th>
              <th>Total Transfers</th>
              <th>Action</th>
            </tr>
          </thead>
          <tbody>
            <tr v-for="(data, index) in manyExpenseAccountData" :key="index">
              <td class="flex flex-row justify-start gap-4">
                <div role="button" class="relative group">
                  <div class="relative rounded-full overflow-hidden w-11 h-11 ring-2 ring-white/50">
                    <img
                      alt="User Avatar"
                      :src="
                        data.avatarUrl ||
                        'https://img.daisyui.com/images/stock/photo-1534528741775-53994a69daeb.webp'
                      "
                      class="w-full h-full object-cover"
                    />
                  </div>
                </div>
                <div class="flex flex-col text-gray-600">
                  <p class="font-bold text-sm line-clamp-1" data-test="user-name">
                    {{ data.name || 'User' }}
                  </p>
                  <p class="text-sm">
                    {{
                      `${(data.approvedAddress as string).slice(0, 6)}...${(data.approvedAddress as string).slice(37)}`
                    }}
                  </p>
                </div>
              </td>
              <td>{{ new Date(data.expiry * 1000).toLocaleString('en-US') }}</td>
              <td>{{ data.budgetData[2].value }}</td>
              <td>{{ `${getLimitBalance(data.signature, 0)}/${data.budgetData[0].value}` }}</td>
              <td>{{ `${getLimitBalance(data.signature, 1)}/${data.budgetData[1].value}` }}</td>
              <td class="flex justify-end" data-test="action-td">
                <button
                  :disabled="contractOwnerAddress !== currentUserAddress"
                  class="btn btn-success"
                >
                  Deactivate
                </button>
              </td>
            </tr>
          </tbody>
        </table>
      </div>
    </div>
  </div>
  <!-- Expense Account Not Yet Created -->
</template>

<script setup lang="ts">
//#region imports
import { computed, onMounted, reactive, ref, watch } from 'vue'
import type { Team, User, BudgetLimit, BudgetData } from '@/types'
import { NETWORK } from '@/constant'
import TransferFromBankForm from '@/components/forms/TransferFromBankForm.vue'
import ModalComponent from '@/components/ModalComponent.vue'
import ApproveUsersForm from './forms/ApproveUsersEIP712Form.vue'
import AddressToolTip from '@/components/AddressToolTip.vue'
import { useUserDataStore, useToastStore } from '@/stores'
import { useCustomFetch } from '@/composables/useCustomFetch'
import { parseError, log } from '@/utils'
import { EthersJsAdapter } from '@/adapters/web3LibraryAdapter'
import { useReadContract, useWriteContract, useWaitForTransactionReceipt } from '@wagmi/vue'
import expenseAccountABI from '@/artifacts/abi/expense-account-eip712.json'
<<<<<<< HEAD
import { type Address, formatEther, parseEther, keccak256 } from 'viem'
=======
import { type Address, formatEther, parseEther, parseSignature, hashTypedData } from 'viem'
import ButtonUI from '@/components/ButtonUI.vue'

>>>>>>> 8ac169c1
//#endregion imports

//#region variable declarations
const currentUserAddress = useUserDataStore().address
const props = defineProps<{ team: Partial<Team> }>()
const emits = defineEmits(['getTeam'])
const team = ref(props.team)
const transferModal = ref(false)
const approveUsersModal = ref(false)
const foundUsers = ref<User[]>([])
const searchUserName = ref('')
const searchUserAddress = ref('')
const teamMembers = ref([{ name: '', address: '', isValid: false }])
const loadingApprove = ref(false)
const expenseAccountData = ref<{}>()
const maxLimit = (budgetType: number) =>
  computed(() => {
    const budgetData =
      _expenseAccountData.value?.data &&
      Array.isArray(JSON.parse(_expenseAccountData.value?.data).budgetData)
        ? JSON.parse(_expenseAccountData.value?.data).budgetData.find(
            (item: BudgetData) => item.budgetType === budgetType
          )
        : undefined
    if (_expenseAccountData.value?.data && budgetData && budgetData.budgetType === budgetType)
      return budgetData.value
    else return '--'
  })
const maxLimitTxsPerPeriod = maxLimit(0)
const maxLimitAmountPerPeriod = maxLimit(1)
const maxLimitAmountPerTx = maxLimit(2)

const expiry = computed(() => {
  if (_expenseAccountData.value?.data) {
    const unixEpoch = JSON.parse(_expenseAccountData.value.data).expiry
    const date = new Date(Number(unixEpoch) * 1000)
    return date.toLocaleString('en-US')
  } else {
    return '--/--/--, --:--:--'
  }
})
const dynamicDisplayData = (budgetType: number) =>
  computed(() => {
    const data =
      budgetType === 0
        ? { heading: 'Total Transactions', symbol: 'TXs' }
        : { heading: 'Total Withdrawn', symbol: NETWORK.currencySymbol }
    if (_expenseAccountData.value?.data && amountWithdrawn.value) {
      if (budgetType === 0) {
        return {
          ...data,
          //@ts-ignore
          value: Number(amountWithdrawn.value[0])
        }
      } else {
        return {
          ...data,
          //@ts-ignore
          value: formatEther(amountWithdrawn.value[1])
        }
      }
    } else {
      return {
        ...data,
        value: `--`
      }
    }
  })
const dynamicDisplayDataTx = dynamicDisplayData(0)
const dynamicDisplayDataAmount = dynamicDisplayData(1)
const { addErrorToast, addSuccessToast } = useToastStore()
const web3Library = new EthersJsAdapter()
const expenseBalanceFormated = ref<string | number>(`0`)
const signatureHash = ref<string | null>(null)
//#endregion variable declarations

//#region expense account composable
const {
  data: contractOwnerAddress,
  refetch: executeExpenseAccountGetOwner,
  error: errorGetOwner
} = useReadContract({
  functionName: 'owner',
  address: team.value.expenseAccountEip712Address as Address,
  abi: expenseAccountABI
})

const {
  data: expenseBalance,
  refetch: executeGetExpenseBalance,
  //error: errorGetExpenseBalance,
  isLoading: isLoadingGetExpenseBalance
} = useReadContract({
  functionName: 'getBalance',
  address: team.value.expenseAccountEip712Address as Address,
  abi: expenseAccountABI
})

const {
  data: amountWithdrawn,
  refetch: executeGetAmountWithdrawn,
  error: errorGetAmountWithdrawn
  //isLoading: isLoadingGetAmountWithdrawn
} = useReadContract({
  functionName: 'balances',
  address: team.value.expenseAccountEip712Address as Address,
  abi: expenseAccountABI,
  args: [signatureHash]
})

watch(amountWithdrawn, async (newVal) => {
  if (newVal) await initializeBalances()
})

// Reactive storage for balances
const balances = reactive<Record<string, { [key: number]: string }>>({})

// Async initialization function
const initializeBalances = async () => {
  if (Array.isArray(manyExpenseAccountData.value))
    for (const data of manyExpenseAccountData.value) {
      const signatureHash = keccak256(data.signature)

      // Simulate fetching data asynchronously
      await executeGetAmountWithdrawn()

      // Populate the reactive balances object
      if (Array.isArray(amountWithdrawn.value)) {
        balances[signatureHash] = {
          0: amountWithdrawn.value[0],
          1: formatEther(amountWithdrawn.value[1])
        }
      } else {
        balances[signatureHash] = {
          0: '--',
          1: '--'
        }
      }
    }
}

// Computed property for getting balances
const getLimitBalance = computed(() => {
  return (signature: `0x{string}`, index: number): string => {
    const signatureHash = keccak256(signature)
    return balances[signatureHash] ? balances[signatureHash][`${index}`] : '--'
  }
})

watch(errorGetAmountWithdrawn, (newVal) => {
  if (newVal) {
    log.error(parseError(newVal))
    addErrorToast('Failed to fetch amount withdrawn')
  }
})

watch(signatureHash, async (newVal) => {
  if (newVal) {
    await executeGetAmountWithdrawn()
  }
})

const {
  writeContract: executeExpenseAccountTransfer,
  isPending: isLoadingTransfer,
  error: errorTransfer,
  data: transferHash
} = useWriteContract()

watch(errorTransfer, (newVal) => {
  if (newVal) {
    log.error(parseError(newVal))
    addErrorToast('Failed to transfer')
  }
})

const { isLoading: isConfirmingTransfer, isSuccess: isConfirmedTransfer } =
  useWaitForTransactionReceipt({
    hash: transferHash
  })
watch(isConfirmingTransfer, async (isConfirming, wasConfirming) => {
  if (!isConfirming && wasConfirming && isConfirmedTransfer.value) {
    addSuccessToast('Transfer Successful')
    await getExpenseAccountBalance()
    await getAmountWithdrawnBalance()
    transferModal.value = false
  }
})

// useFetch instance for deleting member
const {
  error: fetchExpenseAccountDataError,
  isFetching: isFetchingExpenseAccountData,
  execute: fetchExpenseAccountData,
  data: _expenseAccountData
} = useCustomFetch(`teams/${String(team.value.id)}/expense-data`, {
  immediate: false,
  beforeFetch: async ({ options, url, cancel }) => {
    options.headers = {
      memberaddress: currentUserAddress,
      'Content-Type': 'application/json',
      ...options.headers
    }
    return { options, url, cancel }
  }
})
  .get()
  .json()

const {
  error: fetchManyExpenseAccountDataError,
  //isFetching: isFetchingManyExpenseAccountData,
  execute: fetchManyExpenseAccountData,
  data: manyExpenseAccountData
} = useCustomFetch(`teams/${String(team.value.id)}/expense-data`, {
  immediate: false
})
  .get()
  .json()

watch(fetchManyExpenseAccountDataError, (newVal) => {
  if (newVal) {
    addErrorToast('Error fetching many expense account data')
    log.error(parseError(newVal))
  }
})

const {
  execute: executeSearchUser,
  response: searchUserResponse,
  data: users
} = useCustomFetch('user/search', {
  immediate: false,
  beforeFetch: async ({ options, url, cancel }) => {
    const params = new URLSearchParams()
    if (!searchUserName.value && !searchUserAddress.value) return
    if (searchUserName.value) params.append('name', searchUserName.value)
    if (searchUserAddress.value) params.append('address', searchUserAddress.value)
    url += '?' + params.toString()
    return { options, url, cancel }
  }
})
  .get()
  .json()

const { execute: executeAddExpenseData } = useCustomFetch(`teams/${team.value.id}/expense-data`, {
  immediate: false
})
  .post(expenseAccountData)
  .json()

watch(searchUserResponse, () => {
  if (searchUserResponse.value?.ok && users.value?.users) {
    foundUsers.value = users.value.users
  }
})

//#region helper functions
const init = async () => {
  await fetchExpenseAccountData()
  await getExpenseAccountOwner()
  await getExpenseAccountBalance()
  await getAmountWithdrawnBalance()
  await fetchManyExpenseAccountData()
  await initializeBalances()
}

const getExpenseAccountOwner = async () => {
  if (team.value.expenseAccountEip712Address) await executeExpenseAccountGetOwner()
}

const getExpenseAccountBalance = async () => {
  if (team.value.expenseAccountEip712Address) {
    await executeGetExpenseBalance()
    expenseBalanceFormated.value = formatEther(expenseBalance.value as bigint)
  }
}

const getAmountWithdrawnBalance = async () => {
  if (team.value.expenseAccountEip712Address) {
    if (!_expenseAccountData?.value?.data) return
    signatureHash.value = keccak256(_expenseAccountData.value.signature)
    await executeGetAmountWithdrawn()
  }
}

const transferFromExpenseAccount = async (to: string, amount: string) => {
  if (team.value.expenseAccountEip712Address && _expenseAccountData.value.data) {
    const budgetLimit: BudgetLimit = JSON.parse(_expenseAccountData.value.data)

    executeExpenseAccountTransfer({
      address: team.value.expenseAccountEip712Address as Address,
      args: [
        to,
        parseEther(amount),
        {
          ...budgetLimit,
          budgetData: budgetLimit.budgetData.map((item) => ({
            ...item,
            value: item.budgetType === 0 ? item.value : parseEther(`${item.value}`)
          }))
        },
        _expenseAccountData.value.signature
      ],
      abi: expenseAccountABI,
      functionName: 'transfer'
    })
  }
}

const approveUser = async (data: BudgetLimit) => {
  loadingApprove.value = true
  const provider = await web3Library.getProvider()
  const signer = await web3Library.getSigner()
  const chainId = (await provider.getNetwork()).chainId
  const verifyingContract = team.value.expenseAccountEip712Address

  const domain = {
    name: 'CNCExpenseAccount',
    version: '1',
    chainId,
    verifyingContract
  }
  const types = {
    BudgetData: [
      { name: 'budgetType', type: 'uint8' },
      { name: 'value', type: 'uint256' }
    ],
    BudgetLimit: [
      { name: 'approvedAddress', type: 'address' },
      { name: 'budgetData', type: 'BudgetData[]' },
      { name: 'expiry', type: 'uint256' }
    ]
  }

  try {
    const signature = await signer.signTypedData(domain, types, {
      ...data,
      budgetData: data.budgetData.map((item) => ({
        ...item,
        value: item.budgetType === 0 ? item.value : parseEther(`${item.value}`)
      }))
    })

    expenseAccountData.value = {
      expenseAccountData: data,
      signature
    }
    await executeAddExpenseData()
    emits('getTeam')
  } catch (err) {
    log.error(parseError(err))
    addErrorToast(parseError(err))
  } finally {
    loadingApprove.value = false
  }
}

const isBodAction = () => {
  return false
}

const searchUsers = async (input: { name: string; address: string }) => {
  try {
    searchUserName.value = input.name
    searchUserAddress.value = input.address
    if (searchUserName.value || searchUserAddress.value) {
      await executeSearchUser()
    }
  } catch (error) {
    addErrorToast(parseError(error))
  }
}

const errorMessage = (error: {}, message: string) =>
  'reason' in error ? (error.reason as string) : message
//#endregion helper functions

//#region watch error
watch(errorGetOwner, (newVal) => {
  if (newVal) addErrorToast(errorMessage(newVal, 'Error Getting Contract Owner'))
})

watch(
  () => team.value.expenseAccountAddress,
  async (newVal) => {
    if (newVal) await init()
  }
)

watch(fetchExpenseAccountDataError, (newVal) => {
  if (newVal) addErrorToast('Error fetching expense account data')
})
//#endregion watch success

onMounted(async () => {
  await init()
})
</script><|MERGE_RESOLUTION|>--- conflicted
+++ resolved
@@ -120,23 +120,16 @@
           </div>
         </div>
 
-<<<<<<< HEAD
         <div class="stat-actions flex justify-start gap-2 mt-8">
-          <button
-            class="btn btn-secondary"
-=======
-        <div class="stat-actions flex justify-center gap-2 items-center mt-8">
           <ButtonUI
             variant="secondary"
->>>>>>> 8ac169c1
             :disabled="!_expenseAccountData?.data"
             v-if="true"
             @click="transferModal = true"
             data-test="transfer-button"
           >
             Transfer
-<<<<<<< HEAD
-          </button>
+          </ButtonUI>
           <button
             class="btn btn-secondary"
             :disabled="!(currentUserAddress === contractOwnerAddress || isBodAction())"
@@ -158,9 +151,6 @@
             <span class="text-sm">Expense Address </span>
             <AddressToolTip :address="team.expenseAccountEip712Address ?? ''" class="text-xs" />
           </div>
-=======
-          </ButtonUI>
->>>>>>> 8ac169c1
         </div>
         <ModalComponent v-model="transferModal">
           <TransferFromBankForm
@@ -273,13 +263,8 @@
 import { EthersJsAdapter } from '@/adapters/web3LibraryAdapter'
 import { useReadContract, useWriteContract, useWaitForTransactionReceipt } from '@wagmi/vue'
 import expenseAccountABI from '@/artifacts/abi/expense-account-eip712.json'
-<<<<<<< HEAD
 import { type Address, formatEther, parseEther, keccak256 } from 'viem'
-=======
-import { type Address, formatEther, parseEther, parseSignature, hashTypedData } from 'viem'
 import ButtonUI from '@/components/ButtonUI.vue'
-
->>>>>>> 8ac169c1
 //#endregion imports
 
 //#region variable declarations
