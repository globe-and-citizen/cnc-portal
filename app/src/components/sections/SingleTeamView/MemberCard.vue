--- conflicted
+++ resolved
@@ -66,12 +66,7 @@
 import type { MemberInput, RoleCategory, Role } from '@/types'
 import { useClipboard } from '@vueuse/core'
 import { NETWORK } from '@/constant'
-<<<<<<< HEAD
 import { ref, watch, onMounted } from 'vue'
-import { useErrorHandler } from '@/composables/errorHandler'
-=======
-import { ref, watch } from 'vue'
->>>>>>> 7554acb1
 import { useToastStore } from '@/stores/useToastStore'
 import { useCustomFetch } from '@/composables/useCustomFetch'
 import AddMemberRolesForm from '@/components/sections/SingleTeamView/forms/AddMemberRolesForm.vue'
