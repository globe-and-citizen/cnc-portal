--- conflicted
+++ resolved
@@ -213,23 +213,14 @@
   </div>
 </template>
 <script setup lang="ts">
-<<<<<<< HEAD
 import { computed, reactive, ref } from 'vue'
-import LoadingButton from '@/components/LoadingButton.vue'
-=======
-import { ref } from 'vue'
->>>>>>> 8ac169c1
 import { isAddress } from 'ethers'
 import { useVuelidate } from '@vuelidate/core'
 import { helpers, required } from '@vuelidate/validators'
 import type { User } from '@/types'
 import VueDatePicker from '@vuepic/vue-datepicker'
 import '@vuepic/vue-datepicker/dist/main.css'
-<<<<<<< HEAD
-=======
-import { EthersJsAdapter } from '@/adapters/web3LibraryAdapter'
 import ButtonUI from '@/components/ButtonUI.vue'
->>>>>>> 8ac169c1
 
 const props = defineProps<{
   loadingApprove: boolean
