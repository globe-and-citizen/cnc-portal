<template>
  <div class="flex flex-col gap-4">
    <h2>Distribute Mint</h2>

    <h3>Please input the amounts to mint to the shareholders</h3>
    <div class="flex flex-col gap-6">
      <div v-for="(shareholder, index) in shareholderWithAmounts" :key="index">
        <h4 class="badge badge-primary">Shareholder {{ index + 1 }}</h4>
        <label class="input input-bordered flex items-center gap-2 input-md mt-2 w-full">
          <p>Address</p>
          |
          <input
            type="text"
            class="grow"
            data-test="address-input"
            v-model="shareholder.shareholder"
            @keyup.stop="
              () => {
                searchUsers(shareholder.shareholder ?? '')
                showDropdown[index] = true
              }
            "
          />
        </label>

        <div
          class="dropdown"
          :class="{
            'dropdown-open':
              !!usersData?.users && usersData?.users.length > 0 && showDropdown[index]
          }"
          :key="index"
          v-if="showDropdown[index]"
        >
          <ul class="p-2 shadow menu dropdown-content z-[1] bg-base-100 rounded-box w-96">
            <li v-for="user in usersData?.users" :key="user.address">
              <a
                data-test="found-user"
                @click="
                  () => {
                    shareholderWithAmounts[index].shareholder = user.address ?? ''
                    showDropdown[index] = false
                  }
                "
              >
                {{ user.name }} | {{ user.address }}
              </a>
            </li>
          </ul>
        </div>
        <div
          class="pl-4 text-red-500 text-sm w-full text-left"
          v-for="error of $v.shareholderWithAmounts.$errors[0]?.$response.$errors[index]
            .shareholder"
          data-test="error-message-shareholder"
          :key="error.$uid"
        >
          {{ error.$message }}
        </div>
        <label class="input input-bordered flex items-center gap-2 input-md mt-2 w-full">
          <p>Amount</p>
          |
          <input type="number" class="grow" data-test="amount-input" v-model="shareholder.amount" />
          {{ tokenSymbol }}
        </label>
        <div
          class="pl-4 text-red-500 text-sm w-full text-left"
          data-test="error-message-amount"
          v-for="error of $v.shareholderWithAmounts.$errors[0]?.$response.$errors[index].amount"
          :key="error.$uid"
        >
          {{ error.$message }}
        </div>
      </div>
    </div>

    <div class="flex justify-end pt-3">
      <div
        class="w-6 h-6 cursor-pointer"
        @click="
          () => {
            shareholderWithAmounts.push({ shareholder: '', amount: 0 })
            showDropdown.push(false)
          }
        "
        data-test="plus-icon"
      >
        <PlusCircleIcon class="size-6 text-green-700" />
      </div>
      <div
        class="w-6 h-6 cursor-pointer"
        @click="
          () => {
            shareholderWithAmounts.length > 1 && shareholderWithAmounts.pop()
            showDropdown = showDropdown.slice(0, showDropdown.length - 1)
          }
        "
        data-test="minus-icon"
      >
        <MinusCircleIcon class="size-6 text-red-700" />
      </div>
    </div>

    <div class="text-center">
<<<<<<< HEAD
      <ButtonUI :loading="loading" :disabled="loading" class="btn btn-primary w-44 text-center" @click="onSubmit()">
=======
      <LoadingButton v-if="loading" class="w-44" color="primary" />
      <button
        v-if="!loading"
        class="btn btn-primary w-44 text-center"
        data-test="submit-button"
        @click="onSubmit()"
      >
>>>>>>> 29e7b9b7
        Distribute Mint
      </ButtonUI>
    </div>
  </div>
</template>

<script setup lang="ts">
import ButtonUI from '@/components/ButtonUI.vue'
import { useCustomFetch } from '@/composables/useCustomFetch'
import { useToastStore } from '@/stores'
import { log } from '@/utils'
import { MinusCircleIcon, PlusCircleIcon } from '@heroicons/vue/24/outline'
import useVuelidate from '@vuelidate/core'
import { helpers, numeric, required } from '@vuelidate/validators'
import { parseEther, isAddress } from 'viem'
import { ref, watch } from 'vue'
import { reactive } from 'vue'

const { addErrorToast } = useToastStore()
const emits = defineEmits(['submit'])
defineProps<{
  tokenSymbol: string
  loading: boolean
}>()
const shareholderWithAmounts = reactive<{ shareholder: string; amount: number }[]>([
  { shareholder: '', amount: 0 }
])
const rules = {
  shareholderWithAmounts: {
    $each: helpers.forEach({
      shareholder: {
        required: helpers.withMessage('Address is required', required),
        isAddress: helpers.withMessage('Invalid address', (value: string) => isAddress(value))
      },
      amount: {
        required: helpers.withMessage('Amount is required', required),
        numeric: helpers.withMessage('Amount must be a number', numeric),
        minValue: helpers.withMessage('Amount must be greater than 0', (value: number) => value > 0)
      }
    })
  }
}
const $v = useVuelidate(rules, { shareholderWithAmounts })
const onSubmit = () => {
  $v.value.$touch()

  if ($v.value.$invalid) return
  emits(
    'submit',
    shareholderWithAmounts.map((shareholder) => {
      return {
        shareholder: shareholder.shareholder,
        amount: parseEther(shareholder.amount?.toString() ?? '0')
      }
    })
  )
}

const search = ref('')
const showDropdown = ref<boolean[]>([false])
const url = ref('user/search')

const {
  execute: executeSearchUser,
  data: usersData,
  error: errorSearchUser
} = useCustomFetch(url, {
  immediate: false,
  refetch: true
})
  .get()
  .json()

watch(errorSearchUser, (value) => {
  if (value) {
    log.error('Failed to search users', value)
    addErrorToast('Failed to search users')
  }
})
const searchUsers = async (input: string) => {
  if (input !== search.value && input.length > 0) {
    search.value = input
  }

  const params = new URLSearchParams()
  params.append('name', search.value)
  params.append('address', search.value)
  url.value += '?' + params.toString()

  await executeSearchUser()
}
</script><|MERGE_RESOLUTION|>--- conflicted
+++ resolved
@@ -102,17 +102,9 @@
     </div>
 
     <div class="text-center">
-<<<<<<< HEAD
-      <ButtonUI :loading="loading" :disabled="loading" class="btn btn-primary w-44 text-center" @click="onSubmit()">
-=======
+      <ButtonUI :loading="loading" :disabled="loading" variant="primary" class="w-44 text-center" @click="onSubmit()" 
+      data-test="submit-button">
       <LoadingButton v-if="loading" class="w-44" color="primary" />
-      <button
-        v-if="!loading"
-        class="btn btn-primary w-44 text-center"
-        data-test="submit-button"
-        @click="onSubmit()"
-      >
->>>>>>> 29e7b9b7
         Distribute Mint
       </ButtonUI>
     </div>
