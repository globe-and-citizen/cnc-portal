--- conflicted
+++ resolved
@@ -87,13 +87,6 @@
 import TransferForm from '@/components/forms/TransferForm.vue'
 import { useCurrencyStore } from '@/stores/currencyStore'
 import BankABI from '@/artifacts/abi/bank.json'
-<<<<<<< HEAD
-import { readContract } from '@wagmi/core'
-import { config } from '@/wagmi.config'
-import { parseEther } from 'viem'
-=======
-import { useCryptoPrice } from '@/composables/useCryptoPrice'
->>>>>>> 40464aea
 import { useContractBalance } from '@/composables/useContractBalance'
 import { Icon as IconifyIcon } from '@iconify/vue'
 
@@ -108,11 +101,6 @@
 
 const { addErrorToast, addSuccessToast } = useToastStore()
 const currencyStore = useCurrencyStore()
-<<<<<<< HEAD
-const currentAddress = userDataStore.address
-=======
-const { price: usdcPrice } = useCryptoPrice('usd-coin')
->>>>>>> 40464aea
 
 // Use the contract balance composable
 const { balances, isLoading, error, refetch } = useContractBalance(props.bankAddress)
