--- conflicted
+++ resolved
@@ -32,9 +32,7 @@
             <IconifyIcon icon="heroicons-outline:plus" class="w-5 h-5" />
             Deposit
           </ButtonUI>
-<<<<<<< HEAD
-          <div class="relative group" v-if="bankAddress">
-=======
+
           <div
             class="tooltip tooltip-top"
             :data-tip="
@@ -42,7 +40,7 @@
             "
             v-if="bankAddress"
           >
->>>>>>> 074a82ab
+
             <ButtonUI
               variant="secondary"
               class="flex items-center gap-2"
