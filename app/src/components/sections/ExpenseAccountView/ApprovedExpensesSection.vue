<template>
  <CardComponent title="Approved Addresses" data-test="claims-table">
    <template #card-action>
      <div
        :class="{ tooltip: !(userDataStore.address === contractOwnerAddress || isBodAction()) }"
        :data-tip="
          !(userDataStore.address === contractOwnerAddress || isBodAction())
            ? 'Only the contract owner can approve expenses'
            : null
        "
      >
        <ButtonUI
          variant="success"
          :disabled="!(userDataStore.address === contractOwnerAddress || isBodAction())"
          @click="
            () => {
              approveUsersModal = { mount: true, show: true }
            }
          "
          data-test="approve-users-button"
        >
          Approve User Expense
        </ButtonUI>
      </div>
    </template>

    <ExpenseAccountTable />

<<<<<<< HEAD
    <ModalComponent v-model="approveUsersModal" modal-width="w-1/3 max-w-4xl">
=======
    <ModalComponent
      v-model="approveUsersModal.show"
      v-if="approveUsersModal.mount"
      @reset="
        () => {
          approveUsersModal = { mount: false, show: false }
        }
      "
    >
>>>>>>> ced3cd76
      <ApproveUsersForm
        v-if="approveUsersModal.mount"
        :form-data="teamMembers"
        :users="foundUsers"
        :loading-approve="loadingApprove"
        :is-bod-action="isBodAction()"
        @approve-user="
          (data: BudgetLimit) => {
            approveData = data
            confirmationModal = true
          }
        "
        @close-modal="approveUsersModal = { mount: false, show: false }"
      />
    </ModalComponent>

    <ModalComponent v-model="confirmationModal">
      <ApproveExpenseSummaryForm
        v-if="confirmationModal"
        :budget-limit="approveData!"
        :loading="loadingApprove"
        @submit="approveUser"
        @close="confirmationModal = false"
      />
    </ModalComponent>
  </CardComponent>
</template>
<script setup lang="ts">
import { computed, ref, watch } from 'vue'
import ButtonUI from '@/components/ButtonUI.vue'
import ModalComponent from '@/components/ModalComponent.vue'
import CardComponent from '@/components/CardComponent.vue'
import ExpenseAccountTable from '@/components/sections/ExpenseAccountView/ExpenseAccountTable.vue'
import ApproveUsersForm from '@/components/forms/ApproveUsersEIP712Form.vue'
import { useUserDataStore, useToastStore, useExpenseDataStore, useTeamStore } from '@/stores'
import { useCustomFetch } from '@/composables/useCustomFetch'
import { useRoute } from 'vue-router'
import { useReadContract, useChainId, useSignTypedData } from '@wagmi/vue'
import { parseEther, zeroAddress, type Address } from 'viem'
import expenseAccountABI from '@/artifacts/abi/expense-account-eip712.json'
import type { User, BudgetLimit } from '@/types'
import { log, parseError } from '@/utils'
import ApproveExpenseSummaryForm from '@/components/forms/ApproveExpenseSummaryForm.vue'

const confirmationModal = ref(false)
const approveUsersModal = ref({ mount: false, show: false })
const foundUsers = ref<User[]>([])
const teamMembers = ref([{ name: '', address: '', isValid: false }])
const loadingApprove = ref(false)
const expenseAccountData = ref<{}>()
const approveData = ref<BudgetLimit>()

const teamStore = useTeamStore()
const userDataStore = useUserDataStore()
const expenseDataStore = useExpenseDataStore()
const { addErrorToast } = useToastStore()
const route = useRoute()
const chainId = useChainId()
const { signTypedDataAsync, data: signature, error: signTypedDataError } = useSignTypedData()

const expenseAccountEip712Address = computed(
  () =>
    teamStore.currentTeam?.teamContracts.find(
      (contract) => contract.type === 'ExpenseAccountEIP712'
    )?.address as Address
)

const { execute: executeAddExpenseData, error: errorAddExpenseData } = useCustomFetch(`expense`, {
  immediate: false
})
  .post(expenseAccountData)
  .json()
//#region

const {
  data: contractOwnerAddress,
  refetch: refetchExpenseAccountGetOwner,
  error: errorGetOwner
} = useReadContract({
  functionName: 'owner',
  address: expenseAccountEip712Address,
  abi: expenseAccountABI
})

//#region Funtions
const approveUser = async (data: BudgetLimit) => {
  loadingApprove.value = true
  const verifyingContract = expenseAccountEip712Address.value

  const domain = {
    name: 'CNCExpenseAccount',
    version: '1',
    chainId: chainId.value,
    verifyingContract: verifyingContract as Address
  }
  const types = {
    BudgetData: [
      { name: 'budgetType', type: 'uint8' },
      { name: 'value', type: 'uint256' }
    ],
    BudgetLimit: [
      { name: 'approvedAddress', type: 'address' },
      { name: 'budgetData', type: 'BudgetData[]' },
      { name: 'expiry', type: 'uint256' },
      { name: 'tokenAddress', type: 'address' }
    ]
  }

  const message = {
    ...data,
    budgetData: data.budgetData?.map((item) => ({
      ...item,
      value:
        item.budgetType === 0
          ? item.value
          : data.tokenAddress === zeroAddress
            ? parseEther(`${item.value}`)
            : BigInt(Number(item.value) * 1e6)
    }))
  }

  await signTypedDataAsync({
    types,
    primaryType: 'BudgetLimit',
    message,
    domain
  })

  expenseAccountData.value = {
    data,
    signature: signature.value,
    teamId: route.params.id
  }
  await executeAddExpenseData()
  await refetchExpenseAccountGetOwner()
  loadingApprove.value = false
  approveUsersModal.value = { mount: false, show: false }
  confirmationModal.value = false
  await expenseDataStore.fetchAllExpenseData(
    Array.isArray(route.params.id) ? route.params.id[0] : route.params.id
  )
}

const errorMessage = (error: {}, message: string) =>
  'reason' in error ? (error.reason as string) : message

const isBodAction = () => false
//#region

//#region Watchers
watch(errorAddExpenseData, (newVal) => {
  if (newVal) {
    addErrorToast(errorMessage(newVal, 'Error Adding Expense Data'))
    log.error('errorAddExpenseData.value', parseError(newVal))
    loadingApprove.value = false
  }
})
watch(errorGetOwner, (newVal) => {
  if (newVal) addErrorToast(errorMessage(newVal, 'Error Getting Contract Owner'))
})
watch(signTypedDataError, async (newVal) => {
  if (newVal) {
    addErrorToast('Error signing expense data')
    log.error('signTypedDataError.value', parseError(newVal))
    loadingApprove.value = false
  }
})
//#endregion
</script><|MERGE_RESOLUTION|>--- conflicted
+++ resolved
@@ -26,11 +26,8 @@
 
     <ExpenseAccountTable />
 
-<<<<<<< HEAD
-    <ModalComponent v-model="approveUsersModal" modal-width="w-1/3 max-w-4xl">
-=======
     <ModalComponent
-      v-model="approveUsersModal.show"
+      v-model="approveUsersModal" modal-width="w-1/3 max-w-4xl.show"
       v-if="approveUsersModal.mount"
       @reset="
         () => {
@@ -38,7 +35,6 @@
         }
       "
     >
->>>>>>> ced3cd76
       <ApproveUsersForm
         v-if="approveUsersModal.mount"
         :form-data="teamMembers"
