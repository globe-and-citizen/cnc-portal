<template>
  <CardComponent title="Investor Actions">
    <div class="flex flex-col justify-around gap-2 w-full" data-test="investors-actions">
      <div class="flex items-end w-full justify-between">
        <div class="flex gap-x-1">
          <h4>Contract Address :</h4>
          <AddressToolTip :address="investorsAddress" v-if="investorsAddress" />
        </div>
<<<<<<< HEAD
        <div
          :class="{ tooltip: tokenSymbol && currentAddress != investorsOwner }"
          :data-tip="
            tokenSymbol && currentAddress != investorsOwner
              ? 'Only the token owner can mint tokens'
              : null
          "
        >
          <ButtonUI
            variant="primary"
            outline
            data-test="mint-button"
            :disabled="!tokenSymbol || currentAddress != investorsOwner"
            @click="mintModal = { mount: true, show: true }"
          >
            Mint {{ tokenSymbol }}
          </ButtonUI>
        </div>
        <div
          :class="{
            tooltip:
              (tokenSymbol && !isBodAction && currentAddress != bankOwner) ||
              (tokenSymbol && (shareholders?.length ?? 0) === 0)
          }"
          :data-tip="
            tokenSymbol && !isBodAction && currentAddress != bankOwner
              ? 'Only the bank owner can pay dividends'
              : tokenSymbol && (shareholders?.length ?? 0) === 0
                ? 'No shareholders available to pay dividends'
                : null
          "
        >
          <ButtonUI
            variant="primary"
            data-test="pay-dividends-button"
            @click="payDividendsModal = { mount: true, show: true }"
            :disabled="
              !tokenSymbol ||
              (!isBodAction && currentAddress != bankOwner) ||
              (shareholders?.length ?? 0) === 0
=======
        <div class="flex gap-2">
          <div :class="{ tooltip: true }" data-tip="Coming soon">
            <ButtonUI
              variant="primary"
              :disabled="true"
              data-test="distribute-mint-button"
              @click="distributeMintModal = true"
            >
              Distribute Mint {{ tokenSymbol }}
            </ButtonUI>
          </div>
          <div
            :class="{ tooltip: tokenSymbol && currentAddress != investorsOwner }"
            :data-tip="
              tokenSymbol && currentAddress != investorsOwner
                ? 'Only the token owner can mint tokens'
                : null
>>>>>>> f4eee618
            "
          >
            <ButtonUI
              variant="primary"
              outline
              data-test="mint-button"
              :disabled="!tokenSymbol || currentAddress != investorsOwner"
              @click="mintModal = true"
            >
              Mint {{ tokenSymbol }}
            </ButtonUI>
          </div>
          <div
            :class="{
              tooltip:
                (tokenSymbol && !isBodAction && currentAddress != bankOwner) ||
                (tokenSymbol && (shareholders?.length ?? 0) === 0)
            }"
            :data-tip="
              tokenSymbol && !isBodAction && currentAddress != bankOwner
                ? 'Only the bank owner can pay dividends'
                : tokenSymbol && (shareholders?.length ?? 0) === 0
                  ? 'No shareholders available to pay dividends'
                  : null
            "
          >
            <ButtonUI
              variant="primary"
              data-test="pay-dividends-button"
              @click="payDividendsModal = true"
              :disabled="
                !tokenSymbol ||
                (!isBodAction && currentAddress != bankOwner) ||
                (shareholders?.length ?? 0) === 0
              "
            >
              Pay Dividends
            </ButtonUI>
          </div>
        </div>
      </div>
<<<<<<< HEAD

      <div class="flex gap-x-1 transform -translate-y-8">
        <h4>Contract Address :</h4>
        <AddressToolTip :address="investorsAddress" v-if="investorsAddress" />
      </div>
      <ModalComponent
        v-model="mintModal.show"
        v-if="mintModal.mount"
        @reset="() => (mintModal = { mount: false, show: false })"
      >
        <MintForm
          v-model="mintModal.show"
          @close-modal="() => (mintModal = { mount: false, show: false })"
        ></MintForm>
=======
      <ModalComponent v-model="mintModal">
        <MintForm v-if="mintModal" v-model="mintModal"></MintForm>
>>>>>>> f4eee618
      </ModalComponent>
      <ModalComponent v-model="distributeMintModal">
        <DistributeMintForm
          v-if="distributeMintModal"
          :loading="distributeMintLoading || isConfirmingDistributeMint"
          :token-symbol="tokenSymbol!"
          @submit="
            (shareholders: ReadonlyArray<{ shareholder: Address; amount: bigint }>) =>
              executeDistributeMint(shareholders)
          "
        ></DistributeMintForm>
      </ModalComponent>
      <ModalComponent
        v-model="payDividendsModal.show"
        v-if="payDividendsModal.mount"
        @reset="() => (payDividendsModal = { mount: false, show: false })"
      >
        <PayDividendsForm
          v-if="payDividendsModal && teamStore.currentTeam"
          :loading="
            payDividendsLoading ||
            isConfirmingPayDividends ||
            isLoadingAddAction ||
            isConfirmingAddAction
          "
          :token-symbol="tokenSymbol!"
          :team="teamStore.currentTeam"
          @submit="executePayDividends"
          :is-bod-action="isBodAction"
          @close-modal="() => (payDividendsModal = { mount: false, show: false })"
        ></PayDividendsForm>
      </ModalComponent>
    </div>
  </CardComponent>
</template>
<script setup lang="ts">
import { INVESTOR_ABI } from '@/artifacts/abi/investorsV1'
import ModalComponent from '@/components/ModalComponent.vue'
import { useTeamStore, useToastStore, useUserDataStore } from '@/stores'
import { log } from '@/utils'
import { useReadContract, useWaitForTransactionReceipt, useWriteContract } from '@wagmi/vue'
import { type Address, encodeFunctionData, formatUnits, type Abi } from 'viem'
import { ref, watch } from 'vue'
import MintForm from '@/components/sections/SherTokenView/forms/MintForm.vue'
import DistributeMintForm from '@/components/sections/SherTokenView/forms/DistributeMintForm.vue'
import PayDividendsForm from '@/components/sections/SherTokenView/forms/PayDividendsForm.vue'
import BANK_ABI from '@/artifacts/abi/bank.json'
import ButtonUI from '@/components/ButtonUI.vue'
import CardComponent from '@/components/CardComponent.vue'
import AddressToolTip from '@/components/AddressToolTip.vue'

import { useBodContract } from '@/composables/bod/'

const { addErrorToast, addSuccessToast } = useToastStore()

const {
  addAction,
  useBodIsBodAction,
  isLoading: isLoadingAddAction,
  isConfirming: isConfirmingAddAction,
  isActionAdded
} = useBodContract()

const mintModal = ref({
  mount: false,
  show: false
})
const distributeMintModal = ref(false)
const payDividendsModal = ref({
  mount: false,
  show: false
})
const emits = defineEmits(['refetchShareholders'])
const { address: currentAddress } = useUserDataStore()

const teamStore = useTeamStore()
const investorsAddress = teamStore.getContractAddressByType('InvestorsV1')
const bankAddress = teamStore.getContractAddressByType('Bank')

const { data: tokenSymbol, error: tokenSymbolError } = useReadContract({
  abi: INVESTOR_ABI,
  address: investorsAddress,
  functionName: 'symbol'
})

const { data: shareholders, error: shareholderError } = useReadContract({
  abi: INVESTOR_ABI,
  address: investorsAddress,
  functionName: 'getShareholders'
})

const {
  data: distributeMintHash,
  writeContract: distributeMint,
  isPending: distributeMintLoading,
  error: distributeMintError
} = useWriteContract()

const { isLoading: isConfirmingDistributeMint, isSuccess: isSuccessDistributingMint } =
  useWaitForTransactionReceipt({
    hash: distributeMintHash
  })

const {
  data: payDividendsHash,
  writeContract: payDividends,
  isPending: payDividendsLoading,
  error: payDividendsError
} = useWriteContract()

const { isLoading: isConfirmingPayDividends, isSuccess: isSuccessPayDividends } =
  useWaitForTransactionReceipt({
    hash: payDividendsHash
  })

const executePayDividends = async (value: bigint) => {
  if (isBodAction.value) {
    const data = encodeFunctionData({
      abi: BANK_ABI,
      functionName: 'transfer',
      args: [investorsAddress, value]
    })
    const description = JSON.stringify({
      text: `Pay dividends of ${formatUnits(value, 18)} to ${investorsAddress}`,
      title: `Pay Dividends Request`
    })

    await addAction({
      targetAddress: bankAddress,
      description,
      data
    })
  } else {
    payDividends({
      abi: BANK_ABI,
      address: bankAddress as Address,
      functionName: 'transfer',
      args: [investorsAddress, value]
    })
  }
}
const executeDistributeMint = (
  shareholders: ReadonlyArray<{
    readonly shareholder: Address
    readonly amount: bigint
  }>
) => {
  distributeMint({
    abi: INVESTOR_ABI,
    address: investorsAddress as Address,
    functionName: 'distributeMint',
    args: [shareholders]
  })
}

const {
  data: bankOwner,
  //isLoading: isLoadingBankOwner,
  error: errorBankOwner
  //refetch: executeBankOwner
} = useReadContract({
  functionName: 'owner',
  address: bankAddress,
  abi: BANK_ABI
})

const { isBodAction } = useBodIsBodAction(bankAddress as Address, BANK_ABI as Abi)

const {
  data: investorsOwner,
  //isLoading: isLoadingInvestorsOwner,
  error: errorInvestorsOwner
  //refetch: executeInvestorsOwner
} = useReadContract({
  functionName: 'owner',
  address: investorsAddress,
  abi: INVESTOR_ABI
})

watch(distributeMintError, () => {
  if (distributeMintError.value) {
    log.error('Failed to distribute mint', distributeMintError.value)
    addErrorToast('Failed to distribute mint')
  }
})

watch(payDividendsError, () => {
  if (payDividendsError.value) {
    log.error('Failed to pay dividends', payDividendsError.value)
    addErrorToast('Failed to pay dividends')
  }
})

watch(isConfirmingDistributeMint, (isConfirming, wasConfirming) => {
  if (wasConfirming && !isConfirming && isSuccessDistributingMint.value) {
    emits('refetchShareholders')
    addSuccessToast('Distributed mint successfully')
    distributeMintModal.value = false
  }
})

watch(isConfirmingPayDividends, (isConfirming, wasConfirming) => {
  if (wasConfirming && !isConfirming && isSuccessPayDividends.value) {
    addSuccessToast('Paid dividends successfully')
    payDividendsModal.value = { mount: false, show: false }
  }
})

watch(isActionAdded, (isAdded) => {
  if (isAdded) {
    payDividendsModal.value = { mount: false, show: false }
  }
})

watch(tokenSymbolError, (value) => {
  if (value) {
    log.error('Error fetching token symbol', value)
    addErrorToast('Error fetching token symbol')
  }
})

watch(shareholderError, (value) => {
  if (value) {
    log.error('Error fetching shareholders', value)
    addErrorToast('Error fetching shareholders')
  }
})

watch(errorBankOwner, (value) => {
  if (value) {
    log.error('Error fetching bank owner', value)
    addErrorToast('Error fetching bank owner')
  }
})

watch(errorInvestorsOwner, (value) => {
  if (value) {
    log.error('Error fetching investors owner', value)
    addErrorToast('Error fetching investors owner')
  }
})
</script><|MERGE_RESOLUTION|>--- conflicted
+++ resolved
@@ -6,7 +6,7 @@
           <h4>Contract Address :</h4>
           <AddressToolTip :address="investorsAddress" v-if="investorsAddress" />
         </div>
-<<<<<<< HEAD
+
         <div
           :class="{ tooltip: tokenSymbol && currentAddress != investorsOwner }"
           :data-tip="
@@ -47,25 +47,7 @@
               !tokenSymbol ||
               (!isBodAction && currentAddress != bankOwner) ||
               (shareholders?.length ?? 0) === 0
-=======
-        <div class="flex gap-2">
-          <div :class="{ tooltip: true }" data-tip="Coming soon">
-            <ButtonUI
-              variant="primary"
-              :disabled="true"
-              data-test="distribute-mint-button"
-              @click="distributeMintModal = true"
-            >
-              Distribute Mint {{ tokenSymbol }}
-            </ButtonUI>
-          </div>
-          <div
-            :class="{ tooltip: tokenSymbol && currentAddress != investorsOwner }"
-            :data-tip="
-              tokenSymbol && currentAddress != investorsOwner
-                ? 'Only the token owner can mint tokens'
-                : null
->>>>>>> f4eee618
+
             "
           >
             <ButtonUI
@@ -107,7 +89,7 @@
           </div>
         </div>
       </div>
-<<<<<<< HEAD
+
 
       <div class="flex gap-x-1 transform -translate-y-8">
         <h4>Contract Address :</h4>
@@ -122,10 +104,7 @@
           v-model="mintModal.show"
           @close-modal="() => (mintModal = { mount: false, show: false })"
         ></MintForm>
-=======
-      <ModalComponent v-model="mintModal">
-        <MintForm v-if="mintModal" v-model="mintModal"></MintForm>
->>>>>>> f4eee618
+
       </ModalComponent>
       <ModalComponent v-model="distributeMintModal">
         <DistributeMintForm
