--- conflicted
+++ resolved
@@ -63,18 +63,12 @@
 import { log, parseError } from '@/utils'
 import { config } from '@/wagmi.config'
 import { useQueryClient } from '@tanstack/vue-query'
-<<<<<<< HEAD
 import ElectionStatus from '@/components/sections/AdministrationView/ElectionStatus.vue'
 import ElectionStats from '@/components/sections/AdministrationView/ElectionStats.vue'
 import ElectionActions from './ElectionActions.vue'
 import CurrentBoDElection404 from './CurrentBoDElection404.vue'
 
 const props = defineProps<{ electionId: bigint; isDetails?: boolean }>()
-=======
-import { useRouter } from 'vue-router'
-import { ELECTIONS_ABI } from '@/artifacts/abi/elections'
-defineProps<{ isDetails?: boolean }>()
->>>>>>> 9ae00da6
 
 const teamStore = useTeamStore()
 const { addSuccessToast, addErrorToast } = useToastStore()
@@ -84,32 +78,7 @@
 const showCreateElectionModal = ref(false)
 
 // Contract addresses
-<<<<<<< HEAD
 const electionsAddress = computed(() => teamStore.getContractAddressByType('Elections'))
-=======
-const electionsAddress = computed(() => teamStore.getContractAddressByType('Elections') as Address)
-
-const {
-  data: nextElectionId
-  // isLoading: isLoadingNextElectionId,
-} = useReadContract({
-  functionName: 'getNextElectionId',
-  address: electionsAddress.value,
-  abi: ELECTIONS_ABI
-})
-// Compute current election ID
-const currentElectionId = computed(() => {
-  if (
-    nextElectionId.value &&
-    (typeof nextElectionId.value === 'number' || typeof nextElectionId.value === 'bigint')
-  ) {
-    return BigInt(Number(nextElectionId.value) - 1)
-  }
-  return 0n // Handle cases where nextElectionId is not available
-})
-
-// Compute current election ID
->>>>>>> 9ae00da6
 
 // Fetch current election details
 const {
