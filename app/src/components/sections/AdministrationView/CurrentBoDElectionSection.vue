<template>
  <CardComponent :title="`${isDetails ? `Past` : `Current`} Election`">
    <template #card-action>
      <div class="flex justify-between">
        <ElectionActions
          v-if="!isDetails"
          :election-id="currentElectionId"
          @show-results-modal="showResultsModal = true"
          @show-create-election-modal="showCreateElectionModal = { mount: true, show: true }"
        />
        <ModalComponent
          v-if="showCreateElectionModal.mount"
          v-model="showCreateElectionModal.show"
          @reset="() => (showCreateElectionModal = { mount: false, show: false })"
        >
          <CreateElectionForm
            :is-loading="isLoadingCreateElection /*|| isConfirmingCreateElection*/"
            @create-proposal="createElection"
            @close-modal="() => (showCreateElectionModal = { mount: false, show: false })"
          />
        </ModalComponent>
      </div>
    </template>
    <template #card-badge>
      <ElectionStatus
        v-if="formattedElection && (!formattedElection?.resultsPublished || isDetails)"
        :election-id="currentElectionId"
      />
    </template>
    <div
      v-if="formattedElection && (!formattedElection?.resultsPublished || isDetails)"
      class="mt-4"
    >
      <!-- Status and Countdown -->

      <div>
        <!-- Election Title -->
        <h2 class="font-semibold">
          {{ formattedElection?.title }}
        </h2>

        <h4 class="mb-6">
          {{ formattedElection?.description }}
        </h4>

        <!-- Stats Row -->
        <ElectionStats :formatted-election="formattedElection" />
      </div>
    </div>
    <CurrentBoDElection404
      v-else
      @show-create-election-modal="showCreateElectionModal = { mount: true, show: true }"
    />
  </CardComponent>
</template>

<script setup lang="ts">
import CardComponent from '@/components/CardComponent.vue'
import { computed, ref } from 'vue'
import ModalComponent from '@/components/ModalComponent.vue'
import CreateElectionForm from './forms/CreateElectionForm.vue'
import ElectionABI from '@/artifacts/abi/elections.json'
import { useTeamStore, useToastStore } from '@/stores'
import { type Abi } from 'viem'
import { simulateContract, writeContract, waitForTransactionReceipt } from '@wagmi/core'
import type { OldProposal } from '@/types'
import { log, parseError } from '@/utils'
import { config } from '@/wagmi.config'
import ElectionStatus from '@/components/sections/AdministrationView/ElectionStatus.vue'
import ElectionStats from '@/components/sections/AdministrationView/ElectionStats.vue'
import ElectionActions from './ElectionActions.vue'
import CurrentBoDElection404 from './CurrentBoDElection404.vue'
import { useBoDElections } from '@/composables'

const props = defineProps<{ electionId: bigint; isDetails?: boolean }>()

const teamStore = useTeamStore()
const { addSuccessToast, addErrorToast } = useToastStore()
const showResultsModal = ref(false)
const currentElectionId = computed(() => props.electionId)
const { electionsAddress, formattedElection } = useBoDElections(currentElectionId)
<<<<<<< HEAD
const showCreateElectionModal = ref(false)
const isLoadingCreateElection = ref(false)
=======
const showCreateElectionModal = ref({
  mount: false,
  show: false
})

const {
  data: hashCreateElection,
  writeContract: executeCreateElection,
  isPending: isLoadingCreateElection,
  error: errorCreateElection
} = useWriteContract()

const {
  isLoading: isConfirmingCreateElection,
  isSuccess: isConfirmedCreateElection,
  error: errorConfirmingCreateElection
} = useWaitForTransactionReceipt({
  hash: hashCreateElection
})
>>>>>>> 82af3d39

const createElection = async (electionData: OldProposal) => {
  try {
    isLoadingCreateElection.value = true
    if (!electionsAddress.value) {
      addErrorToast('Elections contract address not found')
      return
    }

    const dateToUnixTimestamp = (date: Date) => Math.floor(date.getTime() / 1000)
    const dateNow = dateToUnixTimestamp(new Date())

    const args = [
      electionData.title,
      electionData.description,
      dateToUnixTimestamp(electionData.startDate as Date) < dateNow
        ? dateNow + 60 // Start in 1 minute if start date is in the past
        : dateToUnixTimestamp(electionData.startDate as Date),
      dateToUnixTimestamp(electionData.startDate as Date) < dateNow
        ? dateNow + 60 + 60 // End 1 minute after adjusted start time if start date is in the past
        : dateToUnixTimestamp(electionData.endDate as Date),
      electionData.winnerCount,
      electionData.candidates?.map((c) => c.candidateAddress) || [],
      teamStore.currentTeam?.members.map((m) => m.address) || []
    ]

    console.log('Do nothing...')

    await simulateContract(config, {
      address: electionsAddress.value,
      abi: ElectionABI,
      functionName: 'createElection',
      args
    })

    const hash = await writeContract(config, {
      address: electionsAddress.value,
      abi: ElectionABI,
      functionName: 'createElection',
      args
    })

    await waitForTransactionReceipt(config, {
      hash
    })
    addSuccessToast('Election created successfully!')
    showCreateElectionModal.value = false
  } catch (error) {
    addErrorToast(parseError(error, ElectionABI as Abi))
    log.error('creatingElection error:', error)
  } finally {
    isLoadingCreateElection.value = false
  }
}
<<<<<<< HEAD
=======

watch(errorConfirmingCreateElection, (isError) => {
  if (isError) {
    addErrorToast(parseError(isError, ElectionABI as Abi))
    log.error('errorConfirmingCreateElection.value: ', isError)
  }
})

watch(errorCreateElection, (isError) => {
  if (isError) addErrorToast(parseError(isError, ElectionABI as Abi))
  log.error('errorCreateElection.value: ', isError)
})

watch(isConfirmingCreateElection, async (isConfirming, wasConfirming) => {
  if (wasConfirming && !isConfirming && isConfirmedCreateElection.value) {
    addSuccessToast('Election created successfully!')
    showCreateElectionModal.value = { mount: false, show: false }
    await queryClient.invalidateQueries({
      queryKey: ['readContract']
    })
  }
})
>>>>>>> 82af3d39
</script><|MERGE_RESOLUTION|>--- conflicted
+++ resolved
@@ -79,10 +79,6 @@
 const showResultsModal = ref(false)
 const currentElectionId = computed(() => props.electionId)
 const { electionsAddress, formattedElection } = useBoDElections(currentElectionId)
-<<<<<<< HEAD
-const showCreateElectionModal = ref(false)
-const isLoadingCreateElection = ref(false)
-=======
 const showCreateElectionModal = ref({
   mount: false,
   show: false
@@ -102,7 +98,6 @@
 } = useWaitForTransactionReceipt({
   hash: hashCreateElection
 })
->>>>>>> 82af3d39
 
 const createElection = async (electionData: OldProposal) => {
   try {
@@ -157,29 +152,4 @@
     isLoadingCreateElection.value = false
   }
 }
-<<<<<<< HEAD
-=======
-
-watch(errorConfirmingCreateElection, (isError) => {
-  if (isError) {
-    addErrorToast(parseError(isError, ElectionABI as Abi))
-    log.error('errorConfirmingCreateElection.value: ', isError)
-  }
-})
-
-watch(errorCreateElection, (isError) => {
-  if (isError) addErrorToast(parseError(isError, ElectionABI as Abi))
-  log.error('errorCreateElection.value: ', isError)
-})
-
-watch(isConfirmingCreateElection, async (isConfirming, wasConfirming) => {
-  if (wasConfirming && !isConfirming && isConfirmedCreateElection.value) {
-    addSuccessToast('Election created successfully!')
-    showCreateElectionModal.value = { mount: false, show: false }
-    await queryClient.invalidateQueries({
-      queryKey: ['readContract']
-    })
-  }
-})
->>>>>>> 82af3d39
 </script>