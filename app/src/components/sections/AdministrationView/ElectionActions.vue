--- conflicted
+++ resolved
@@ -64,12 +64,8 @@
   } | null
 }>()
 
-<<<<<<< HEAD
-const emits = defineEmits(['showResultsModal', 'showCreateElectionModal'])
-=======
-//const emits = defineEmits(['showResultsModal'])
+const emits = defineEmits(['showCreateElectionModal'])
 const showPublishResult = inject('showPublishResultBtn')
->>>>>>> 774d2e25
 
 const teamStore = useTeamStore()
 const userStore = useUserDataStore()
