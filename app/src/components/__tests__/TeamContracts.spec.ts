import { ref } from 'vue'
import { flushPromises, mount } from '@vue/test-utils'
import { describe, it, expect, vi } from 'vitest'
import TeamContracts from '@/components/TeamContracts.vue'
import ModalComponent from '@/components/ModalComponent.vue'
import TeamContractAdmins from '@/components/TeamContractAdmins.vue'
import TeamContractsDetail from '@/components/TeamContractsDetail.vue'
<<<<<<< HEAD
import { createConfig, http } from '@wagmi/core'
import { mainnet } from '@wagmi/core/chains'
import { createPinia, setActivePinia } from 'pinia'
import { useToastStore } from '@/stores/__mocks__/useToastStore'
=======
>>>>>>> 952a4d53
import type { TeamContract } from '@/types/teamContract'
import { useToastStore } from '@/stores/useToastStore'
import { ref } from 'vue'
import { createTestingPinia } from '@pinia/testing'

createConfig({
  chains: [mainnet],
  transports: {
    [mainnet.id]: http()
  }
})

const getEventsGroupedByCampaignCodeMock = vi.fn().mockResolvedValue({
  status: 'success',
  events: {}
})

vi.mock('@wagmi/vue', async (importOriginal) => {
  const actual: object = await importOriginal()

  const writeContractVueMock = vi.fn()

  return {
    ...actual,
    useWriteContract: () => ({
      writeContract: writeContractVueMock,
      isPending: ref(false),
      data: ref(null),
      error: ref(null)
    }),
    useWaitForTransactionReceipt: () => ({
      isLoading: ref(false),
      isSuccess: ref(true),
      isError: ref(false),
      error: ref(null)
    }),
    useReadContract: () => ({
      data: ref(['0xAdmin1']),
      refetch: vi.fn(),
      error: ref(null)
    }),
    useAccount: () => ({ address: ref('0xMockedAddress') }),
    useConfig: () => ({})
  }
})

vi.mock('@wagmi/core', async (importOriginal) => {
  const actual: object = await importOriginal()

  return {
    ...actual,
    writeContract: vi.fn().mockResolvedValue('0xMOCK_TX'),
    readContract: vi.fn().mockResolvedValue(BigInt('1000000000000000000')),
    waitForTransactionReceipt: vi.fn().mockResolvedValue({ status: 'success' }),
    getWalletClient: vi.fn().mockResolvedValue({
      deployContract: vi.fn().mockResolvedValue('0xMOCK_DEPLOYED'),
      account: { address: '0xMOCK_ACCOUNT' }
    }),
    getPublicClient: vi.fn().mockReturnValue({
      getBlockNumber: vi.fn().mockResolvedValue(100n)
    })
  }
})

vi.mock('@/stores/useToastStore')
vi.mock('@/services/AddCampaignService', () => ({
  AddCampaignService: vi.fn().mockImplementation(() => ({
    getContractData: vi.fn().mockResolvedValue([{ key: 'costPerClick', value: '10' }]),
    getEventsGroupedByCampaignCode: getEventsGroupedByCampaignCodeMock
  }))
}))
<<<<<<< HEAD

describe('TeamContracts.vue', () => {
  const contracts: TeamContract[] = [
=======
vi.mock('@wagmi/vue', async (importOriginal) => {
  const actual: object = await importOriginal()
  return {
    ...actual,
    useWriteContract: vi.fn(() => ({
      writeContract: vi.fn(),
      hash: ref(null),
      isPending: ref(false),
      error: ref(null)
    })),
    useWaitForTransactionReceipt: vi.fn(() => ({
      isLoading: ref(false),
      isSuccess: ref(false)
    })),
    useReadContract: vi.fn(() => ({
      data: ref(null),
      isLoading: ref(false),
      isSuccess: ref(false)
    }))
  }
})

describe('TeamContracts.vue', () => {
  const contracts = [
>>>>>>> 952a4d53
    {
      type: 'Campaign',
      address: '0x1234567890abcdef1234567890abcdef12345678',
      admins: ['0xadmin1Address', '0xadmin2Address'],
      deployer: '0xdeployer1Address'
    },
    {
      type: 'Campaign',
      address: '0xabcdefabcdefabcdefabcdefabcdefabcdefabcd',
      admins: ['0xadmin3Address'],
      deployer: '0xdeployer1Address'
    }
  ]

<<<<<<< HEAD
  beforeEach(() => {
    const pinia = createPinia()
    setActivePinia(pinia)
    vi.clearAllMocks()
  })

  it('renders and opens modals correctly', async () => {
    const wrapper = mount(TeamContracts, {
      props: { contracts, teamId: 'team1' },
      global: { plugins: [createPinia()] }
    })

    const rows = wrapper.findAll('tbody tr')
    expect(rows.length).toBe(contracts.length + 2)

    const adminButton = wrapper.findAll('button.btn-ghost')[0]
    const detailButton = wrapper.findAll('button.btn-ghost')[1]
    const eventButton = wrapper.findAll('button.btn-ghost')[2]

    await adminButton.trigger('click')
    expect(wrapper.findComponent(TeamContractAdmins).exists()).toBe(true)

    await detailButton.trigger('click')
    await flushPromises()
    expect(wrapper.findComponent(TeamContractsDetail).exists()).toBe(true)

    await eventButton.trigger('click')
    await flushPromises()
    expect(wrapper.findComponent({ name: 'TeamContractEventList' }).exists()).toBe(true)
  })

  it('renders empty contract state properly', () => {
    const wrapper = mount(TeamContracts, {
      props: { contracts: [], teamId: 'team1' },
      global: { plugins: [createPinia()] }
    })

    const allRows = wrapper.findAll('tbody tr')

    // Check that the expected empty message row is present
    const emptyMessageRow = allRows.find((row) =>
      row.text().toLowerCase().includes('no events available')
    )

    expect(emptyMessageRow).toBeDefined()
=======
  it.skip('renders contract rows correctly', () => {
    const wrapper = mount(TeamContracts, {
      props: { contracts, teamId: 'team1' },
      global: {
        plugins: [createTestingPinia({ createSpy: vi.fn })]
      }
    })

    // Check that the rows match the number of contracts
    const rows = wrapper.findAll('tr').filter((row) => !row.element.closest('thead'))
    expect(rows.length).toBe(contracts.length)

    // Check that each row contains the correct contract data
    rows.forEach((row, index) => {
      const cells = row.findAll('td')
      expect(cells[1].text()).toBe(contracts[index].type)
      expect(cells[2].text()).toContain(contracts[index].address)
    })
  })

  it.skip('renders no rows when there are no contracts', () => {
    const wrapper = mount(TeamContracts, {
      props: { contracts: [], teamId: 'team1' },
      global: {
        plugins: [createTestingPinia({ createSpy: vi.fn })]
      }
    })

    const rows = wrapper.findAll('tr').filter((row) => !row.element.closest('thead'))
    expect(rows.length).toBe(0)
  })

  it('opens the contract data modal with correct details', async () => {
    const wrapper = mount(TeamContracts, {
      props: { contracts, teamId: 'team1', reset: true },
      global: {
        plugins: [createTestingPinia({ createSpy: vi.fn })]
      }
    })

    const firstRow = wrapper.findAll('tr').filter((row) => !row.element.closest('thead'))[0]
    const detailButton = firstRow.find('button:not([disabled])')
    await detailButton.trigger('click')
    await flushPromises()

    const contractDataModal = wrapper.findComponent({ name: 'TeamContractsDetail' })
    expect(contractDataModal.exists()).toBe(true)
  })

  it('opens events modal and displays events when View Events button is clicked', async () => {
    // Mock successful events response
    getEventsGroupedByCampaignCodeMock.mockResolvedValueOnce({
      status: 'success',
      events: {
        'CAMPAIGN-001': [
          { campaignCode: 'CAMPAIGN-001', eventType: 'CampaignCreated', data: {} },
          { campaignCode: 'CAMPAIGN-001', eventType: 'CampaignUpdated', data: {} }
        ]
      }
    })

    const wrapper = mount(TeamContracts, {
      props: { contracts, teamId: 'team1' },
      global: {
        plugins: [createTestingPinia({ createSpy: vi.fn })]
      }
    })

    // Find and click the View Events button in the first row
    const firstRow = wrapper.findAll('tr').filter((row) => !row.element.closest('thead'))[0]
    const eventsButton = firstRow
      .findAll('button')
      .find((btn) => btn.text().includes('View Events'))
    await eventsButton?.trigger('click')
    await flushPromises()

    // Verify the events modal is shown
    const eventModals = wrapper.findAllComponents(ModalComponent)
    const eventModal = eventModals.find((modal) => modal.find('h3').text() === 'Contract Events')
    expect(eventModal?.exists()).toBe(true)

    // Verify the events list component is rendered with correct props
    const eventList = wrapper.findComponent({ name: 'TeamContractEventList' })
    expect(eventList.exists()).toBe(true)
    expect(eventList.props('eventsByCampaignCode')).toEqual({
      'CAMPAIGN-001': [
        { campaignCode: 'CAMPAIGN-001', eventType: 'CampaignCreated', data: {} },
        { campaignCode: 'CAMPAIGN-001', eventType: 'CampaignUpdated', data: {} }
      ]
    })
  })

  it.skip('shows error toast when no events are found', async () => {
    // Mock response with no events
    getEventsGroupedByCampaignCodeMock.mockResolvedValueOnce({
      status: 'success',
      events: {}
    })

    const toastStore = useToastStore()
    const addErrorToastSpy = vi.spyOn(toastStore, 'addErrorToast')

    const wrapper = mount(TeamContracts, {
      props: { contracts, teamId: 'team1' },
      global: {
        plugins: [createTestingPinia({ createSpy: vi.fn })]
      }
    })

    // Find and click the View Events button
    const firstRow = wrapper.findAll('tr').filter((row) => !row.element.closest('thead'))[0]
    const eventsButton = firstRow
      .findAll('button')
      .find((btn) => btn.text().includes('View Events'))
    await eventsButton?.trigger('click')
    await flushPromises()

    // Verify error toast was shown
    expect(addErrorToastSpy).toHaveBeenCalledWith('No events found')
>>>>>>> 952a4d53
  })

  it('groups events by campaignCode correctly', () => {
    const wrapper = mount(TeamContracts, {
      props: { contracts, teamId: 'team1' },
<<<<<<< HEAD
      global: { plugins: [createPinia()] }
=======
      global: {
        plugins: [createTestingPinia({ createSpy: vi.fn })]
      }
>>>>>>> 952a4d53
    })

    const vm = wrapper.vm as unknown as {
      groupEventsByCampaignCode: (events: { campaignCode: string }[]) => Record<string, unknown[]>
    }

    const events = [{ campaignCode: 'A' }, { campaignCode: 'B' }, { campaignCode: 'A' }]
    const grouped = vm.groupEventsByCampaignCode(events)
    expect(grouped['A'].length).toBe(2)
    expect(grouped['B'].length).toBe(1)
  })

  it('opens contract data modal and resets correctly', async () => {
    const wrapper = mount(TeamContracts, {
      props: { contracts, teamId: 'team1' },
      global: { plugins: [createPinia()] }
    })

    const detailBtn = wrapper.findAll('button.btn-ghost')[1]
    await detailBtn.trigger('click')
    await flushPromises()

    const detailModal = wrapper.findComponent(TeamContractsDetail)
    await detailModal.vm.$emit('closeContractDataDialog')
    await wrapper.vm.$nextTick()

    await detailBtn.trigger('click')
    await flushPromises()
    expect(detailModal.exists()).toBe(true)
  })

<<<<<<< HEAD
  it('sets admin modal data via openAdminsModal()', async () => {
    const wrapper = mount(TeamContracts, {
      props: { contracts, teamId: 'team1' },
      global: { plugins: [createPinia()] }
    })

    const vm = wrapper.vm as unknown as {
      openAdminsModal: (c: TeamContract, r: number) => void
      contractAdminDialog: { show: boolean; contract: TeamContract; range: number }
    }

    vm.openAdminsModal(contracts[1], 99)
    await wrapper.vm.$nextTick()

    expect(vm.contractAdminDialog.show).toBe(true)
    expect(vm.contractAdminDialog.contract).toEqual(contracts[1])
    expect(vm.contractAdminDialog.range).toBe(99)
  })

  it('calls addErrorToast when events fail to load', async () => {
    const { addErrorToast } = useToastStore()
    getEventsGroupedByCampaignCodeMock.mockResolvedValueOnce({ status: 'error' })

    const wrapper = mount(TeamContracts, {
      props: { contracts, teamId: 'team1' },
      global: { plugins: [createPinia()] }
=======
  it('opens the admins modal when the Admins button is clicked', async () => {
    const wrapper = mount(TeamContracts, {
      props: { contracts, teamId: 'team1' },
      global: {
        plugins: [createTestingPinia({ createSpy: vi.fn })]
      }
>>>>>>> 952a4d53
    })

    const vm = wrapper.vm as unknown as { openEventsModal: (addr: string) => Promise<void> }
    await vm.openEventsModal('0xBAD')

    expect(addErrorToast).toHaveBeenCalledWith('Failed to fetch events')
  })

  it('shows event modal even if empty list is returned', async () => {
    getEventsGroupedByCampaignCodeMock.mockResolvedValueOnce({ status: 'success', events: {} })

    const wrapper = mount(TeamContracts, {
      props: { contracts, teamId: 'team1' },
      global: { plugins: [createPinia()] }
    })

    const vm = wrapper.vm as unknown as {
      openEventsModal: (addr: string) => Promise<void>
      contractEventsDialog: { show: boolean }
    }

    await vm.openEventsModal('0x000')
    expect(vm.contractEventsDialog.show).toBe(true)
  })

<<<<<<< HEAD
  it('opens all modals and triggers their visibility', async () => {
    const wrapper = mount(TeamContracts, {
      props: { contracts, teamId: 'team1' },
      global: { plugins: [createPinia()] }
    })

    const vm = wrapper.vm as unknown as {
      openAdminsModal: (contract: TeamContract, range: number) => void
      openContractDataModal: (address: string) => Promise<void>
      openEventsModal: (address: string) => Promise<void>
      contractAdminDialog: { show: boolean }
      contractDataDialog: { show: boolean }
      contractEventsDialog: { show: boolean }
    }

    // Admins
    vm.openAdminsModal(contracts[0], 1)
    await wrapper.vm.$nextTick()
    expect(vm.contractAdminDialog.show).toBe(true)

    // Details
    await vm.openContractDataModal(contracts[0].address)
    expect(vm.contractDataDialog.show).toBe(true)

    // Events
    await vm.openEventsModal(contracts[0].address)
    expect(vm.contractEventsDialog.show).toBe(true)
  })

  it('toggles all modal visibility (admin, data, events)', async () => {
    const wrapper = mount(TeamContracts, {
      props: { contracts, teamId: 'team1' },
      global: { plugins: [createPinia()] }
=======
  it('renders modals correctly based on dialog states', async () => {
    const wrapper = mount(TeamContracts, {
      props: { contracts, teamId: 'team1' },
      global: {
        plugins: [createTestingPinia({ createSpy: vi.fn })],
        components: {
          ModalComponent,
          TeamContractAdmins,
          TeamContractsDetail
        }
      }
>>>>>>> 952a4d53
    })

    const vm = wrapper.vm as unknown as {
      contractAdminDialog: { show: boolean }
      contractDataDialog: { show: boolean; key: number }
      contractEventsDialog: { show: boolean }
    }

    vm.contractAdminDialog.show = true
    vm.contractDataDialog.show = true
    vm.contractEventsDialog.show = true
    await wrapper.vm.$nextTick()

    const modalComponents = wrapper.findAllComponents(ModalComponent)
    expect(modalComponents.length).toBeGreaterThanOrEqual(3)

    modalComponents.forEach((modal) => {
      expect(modal.props('modelValue')).toBe(true)
    })
  })

  it('increments contractDataDialog.key when opening contract data modal', async () => {
    const wrapper = mount(TeamContracts, {
      props: { contracts, teamId: 'team1' },
      global: { plugins: [createPinia()] }
    })

    const vm = wrapper.vm as unknown as {
      contractDataDialog: { key: number }
      openContractDataModal: (addr: string) => Promise<void>
    }

    const oldKey = vm.contractDataDialog.key
    await vm.openContractDataModal(contracts[0].address)
    expect(vm.contractDataDialog.key).toBe(oldKey + 1)
  })

  it('opens all modals correctly via user actions', async () => {
    const wrapper = mount(TeamContracts, {
      props: { contracts, teamId: 'team1' },
      global: { plugins: [createPinia()] }
    })

    const buttons = wrapper.findAll('button.btn-ghost')

    // 1. Admins modal
    await buttons[0].trigger('click')
    expect(wrapper.findComponent(TeamContractAdmins).exists()).toBe(true)

    // 2. Details modal
    await buttons[1].trigger('click')
    await flushPromises()
    expect(wrapper.findComponent(TeamContractsDetail).exists()).toBe(true)

    // 3. Events modal
    await buttons[2].trigger('click')
    await flushPromises()
    const modalEvents = wrapper.findComponent({ name: 'TeamContractEventList' })
    expect(modalEvents.exists()).toBe(true)
  })

  it('flattens and assigns events correctly when events are present', async () => {
    getEventsGroupedByCampaignCodeMock.mockResolvedValueOnce({
      status: 'success',
      events: {
        CAMPAIGN1: [
          { campaignCode: 'CAMPAIGN1', eventName: 'E1' },
          { campaignCode: 'CAMPAIGN1', eventName: 'E2' }
        ],
        CAMPAIGN2: [{ campaignCode: 'CAMPAIGN2', eventName: 'E3' }]
      }
    })

    const wrapper = mount(TeamContracts, {
      props: { contracts, teamId: 'team1' },
      global: { plugins: [createPinia()] }
    })

    const vm = wrapper.vm as unknown as {
      openEventsModal: (addr: string) => Promise<void>
      contractEventsDialog: { events: unknown[]; show: boolean }
    }

    await vm.openEventsModal(contracts[0].address)

    expect(vm.contractEventsDialog.events.length).toBe(3)
    expect(vm.contractEventsDialog.show).toBe(true)
  })
})<|MERGE_RESOLUTION|>--- conflicted
+++ resolved
@@ -1,21 +1,16 @@
 import { ref } from 'vue'
 import { flushPromises, mount } from '@vue/test-utils'
-import { describe, it, expect, vi } from 'vitest'
+import { describe, it, expect, vi, beforeEach } from 'vitest'
 import TeamContracts from '@/components/TeamContracts.vue'
 import ModalComponent from '@/components/ModalComponent.vue'
 import TeamContractAdmins from '@/components/TeamContractAdmins.vue'
 import TeamContractsDetail from '@/components/TeamContractsDetail.vue'
-<<<<<<< HEAD
+import TeamContractEventList from '@/components/TeamContractEventList.vue'
 import { createConfig, http } from '@wagmi/core'
 import { mainnet } from '@wagmi/core/chains'
 import { createPinia, setActivePinia } from 'pinia'
 import { useToastStore } from '@/stores/__mocks__/useToastStore'
-=======
->>>>>>> 952a4d53
 import type { TeamContract } from '@/types/teamContract'
-import { useToastStore } from '@/stores/useToastStore'
-import { ref } from 'vue'
-import { createTestingPinia } from '@pinia/testing'
 
 createConfig({
   chains: [mainnet],
@@ -83,11 +78,6 @@
     getEventsGroupedByCampaignCode: getEventsGroupedByCampaignCodeMock
   }))
 }))
-<<<<<<< HEAD
-
-describe('TeamContracts.vue', () => {
-  const contracts: TeamContract[] = [
-=======
 vi.mock('@wagmi/vue', async (importOriginal) => {
   const actual: object = await importOriginal()
   return {
@@ -111,8 +101,7 @@
 })
 
 describe('TeamContracts.vue', () => {
-  const contracts = [
->>>>>>> 952a4d53
+  const contracts: TeamContract[] = [
     {
       type: 'Campaign',
       address: '0x1234567890abcdef1234567890abcdef12345678',
@@ -127,7 +116,6 @@
     }
   ]
 
-<<<<<<< HEAD
   beforeEach(() => {
     const pinia = createPinia()
     setActivePinia(pinia)
@@ -140,23 +128,27 @@
       global: { plugins: [createPinia()] }
     })
 
-    const rows = wrapper.findAll('tbody tr')
-    expect(rows.length).toBe(contracts.length + 2)
-
-    const adminButton = wrapper.findAll('button.btn-ghost')[0]
-    const detailButton = wrapper.findAll('button.btn-ghost')[1]
-    const eventButton = wrapper.findAll('button.btn-ghost')[2]
-
-    await adminButton.trigger('click')
+    const contractRows = wrapper.findAll('[data-test$="-row"]')
+    expect(contractRows.length).toBe(contracts.length)
+
+    const adminButton = wrapper.find('[data-test="open-admin-modal-btn"]')
+    const detailButton = wrapper
+      .findAll('button.btn-ghost')
+      .find((btn) => btn.text().includes('View Details'))
+    const eventButton = wrapper
+      .findAll('button.btn-ghost')
+      .find((btn) => btn.text().includes('View Events'))
+
+    await adminButton?.trigger('click')
     expect(wrapper.findComponent(TeamContractAdmins).exists()).toBe(true)
 
-    await detailButton.trigger('click')
+    await detailButton?.trigger('click')
     await flushPromises()
     expect(wrapper.findComponent(TeamContractsDetail).exists()).toBe(true)
 
-    await eventButton.trigger('click')
-    await flushPromises()
-    expect(wrapper.findComponent({ name: 'TeamContractEventList' }).exists()).toBe(true)
+    await eventButton?.trigger('click')
+    await flushPromises()
+    expect(wrapper.findComponent(TeamContractEventList).exists()).toBe(true)
   })
 
   it('renders empty contract state properly', () => {
@@ -165,147 +157,14 @@
       global: { plugins: [createPinia()] }
     })
 
-    const allRows = wrapper.findAll('tbody tr')
-
-    // Check that the expected empty message row is present
-    const emptyMessageRow = allRows.find((row) =>
-      row.text().toLowerCase().includes('no events available')
-    )
-
-    expect(emptyMessageRow).toBeDefined()
-=======
-  it.skip('renders contract rows correctly', () => {
-    const wrapper = mount(TeamContracts, {
-      props: { contracts, teamId: 'team1' },
-      global: {
-        plugins: [createTestingPinia({ createSpy: vi.fn })]
-      }
-    })
-
-    // Check that the rows match the number of contracts
-    const rows = wrapper.findAll('tr').filter((row) => !row.element.closest('thead'))
-    expect(rows.length).toBe(contracts.length)
-
-    // Check that each row contains the correct contract data
-    rows.forEach((row, index) => {
-      const cells = row.findAll('td')
-      expect(cells[1].text()).toBe(contracts[index].type)
-      expect(cells[2].text()).toContain(contracts[index].address)
-    })
-  })
-
-  it.skip('renders no rows when there are no contracts', () => {
-    const wrapper = mount(TeamContracts, {
-      props: { contracts: [], teamId: 'team1' },
-      global: {
-        plugins: [createTestingPinia({ createSpy: vi.fn })]
-      }
-    })
-
-    const rows = wrapper.findAll('tr').filter((row) => !row.element.closest('thead'))
-    expect(rows.length).toBe(0)
-  })
-
-  it('opens the contract data modal with correct details', async () => {
-    const wrapper = mount(TeamContracts, {
-      props: { contracts, teamId: 'team1', reset: true },
-      global: {
-        plugins: [createTestingPinia({ createSpy: vi.fn })]
-      }
-    })
-
-    const firstRow = wrapper.findAll('tr').filter((row) => !row.element.closest('thead'))[0]
-    const detailButton = firstRow.find('button:not([disabled])')
-    await detailButton.trigger('click')
-    await flushPromises()
-
-    const contractDataModal = wrapper.findComponent({ name: 'TeamContractsDetail' })
-    expect(contractDataModal.exists()).toBe(true)
-  })
-
-  it('opens events modal and displays events when View Events button is clicked', async () => {
-    // Mock successful events response
-    getEventsGroupedByCampaignCodeMock.mockResolvedValueOnce({
-      status: 'success',
-      events: {
-        'CAMPAIGN-001': [
-          { campaignCode: 'CAMPAIGN-001', eventType: 'CampaignCreated', data: {} },
-          { campaignCode: 'CAMPAIGN-001', eventType: 'CampaignUpdated', data: {} }
-        ]
-      }
-    })
-
-    const wrapper = mount(TeamContracts, {
-      props: { contracts, teamId: 'team1' },
-      global: {
-        plugins: [createTestingPinia({ createSpy: vi.fn })]
-      }
-    })
-
-    // Find and click the View Events button in the first row
-    const firstRow = wrapper.findAll('tr').filter((row) => !row.element.closest('thead'))[0]
-    const eventsButton = firstRow
-      .findAll('button')
-      .find((btn) => btn.text().includes('View Events'))
-    await eventsButton?.trigger('click')
-    await flushPromises()
-
-    // Verify the events modal is shown
-    const eventModals = wrapper.findAllComponents(ModalComponent)
-    const eventModal = eventModals.find((modal) => modal.find('h3').text() === 'Contract Events')
-    expect(eventModal?.exists()).toBe(true)
-
-    // Verify the events list component is rendered with correct props
-    const eventList = wrapper.findComponent({ name: 'TeamContractEventList' })
-    expect(eventList.exists()).toBe(true)
-    expect(eventList.props('eventsByCampaignCode')).toEqual({
-      'CAMPAIGN-001': [
-        { campaignCode: 'CAMPAIGN-001', eventType: 'CampaignCreated', data: {} },
-        { campaignCode: 'CAMPAIGN-001', eventType: 'CampaignUpdated', data: {} }
-      ]
-    })
-  })
-
-  it.skip('shows error toast when no events are found', async () => {
-    // Mock response with no events
-    getEventsGroupedByCampaignCodeMock.mockResolvedValueOnce({
-      status: 'success',
-      events: {}
-    })
-
-    const toastStore = useToastStore()
-    const addErrorToastSpy = vi.spyOn(toastStore, 'addErrorToast')
-
-    const wrapper = mount(TeamContracts, {
-      props: { contracts, teamId: 'team1' },
-      global: {
-        plugins: [createTestingPinia({ createSpy: vi.fn })]
-      }
-    })
-
-    // Find and click the View Events button
-    const firstRow = wrapper.findAll('tr').filter((row) => !row.element.closest('thead'))[0]
-    const eventsButton = firstRow
-      .findAll('button')
-      .find((btn) => btn.text().includes('View Events'))
-    await eventsButton?.trigger('click')
-    await flushPromises()
-
-    // Verify error toast was shown
-    expect(addErrorToastSpy).toHaveBeenCalledWith('No events found')
->>>>>>> 952a4d53
+    const emptyRow = wrapper.find('[data-test="empty-state"]')
+    expect(emptyRow.exists()).toBe(true)
   })
 
   it('groups events by campaignCode correctly', () => {
     const wrapper = mount(TeamContracts, {
       props: { contracts, teamId: 'team1' },
-<<<<<<< HEAD
-      global: { plugins: [createPinia()] }
-=======
-      global: {
-        plugins: [createTestingPinia({ createSpy: vi.fn })]
-      }
->>>>>>> 952a4d53
+      global: { plugins: [createPinia()] }
     })
 
     const vm = wrapper.vm as unknown as {
@@ -337,7 +196,6 @@
     expect(detailModal.exists()).toBe(true)
   })
 
-<<<<<<< HEAD
   it('sets admin modal data via openAdminsModal()', async () => {
     const wrapper = mount(TeamContracts, {
       props: { contracts, teamId: 'team1' },
@@ -364,14 +222,6 @@
     const wrapper = mount(TeamContracts, {
       props: { contracts, teamId: 'team1' },
       global: { plugins: [createPinia()] }
-=======
-  it('opens the admins modal when the Admins button is clicked', async () => {
-    const wrapper = mount(TeamContracts, {
-      props: { contracts, teamId: 'team1' },
-      global: {
-        plugins: [createTestingPinia({ createSpy: vi.fn })]
-      }
->>>>>>> 952a4d53
     })
 
     const vm = wrapper.vm as unknown as { openEventsModal: (addr: string) => Promise<void> }
@@ -397,7 +247,6 @@
     expect(vm.contractEventsDialog.show).toBe(true)
   })
 
-<<<<<<< HEAD
   it('opens all modals and triggers their visibility', async () => {
     const wrapper = mount(TeamContracts, {
       props: { contracts, teamId: 'team1' },
@@ -431,19 +280,6 @@
     const wrapper = mount(TeamContracts, {
       props: { contracts, teamId: 'team1' },
       global: { plugins: [createPinia()] }
-=======
-  it('renders modals correctly based on dialog states', async () => {
-    const wrapper = mount(TeamContracts, {
-      props: { contracts, teamId: 'team1' },
-      global: {
-        plugins: [createTestingPinia({ createSpy: vi.fn })],
-        components: {
-          ModalComponent,
-          TeamContractAdmins,
-          TeamContractsDetail
-        }
-      }
->>>>>>> 952a4d53
     })
 
     const vm = wrapper.vm as unknown as {
