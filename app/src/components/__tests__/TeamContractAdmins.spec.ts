import { mount, flushPromises } from '@vue/test-utils'
import { describe, it, expect, beforeEach, vi } from 'vitest'
import TeamContractAdmins from '@/components/TeamContractAdmins.vue'
import { createPinia, setActivePinia } from 'pinia'
import { type TeamContract } from '@/types/teamContract'
import { useToastStore } from '@/stores/__mocks__/useToastStore'

// Mock AddCampaignService methods
const addAdminMock = vi.fn().mockResolvedValue({ status: 'success' })
const removeAdminMock = vi.fn()
const getAdminListMock = vi.fn()
const getEventsGroupedByCampaignCodeMock = vi.fn()
vi.mock('@/stores/useToastStore')
vi.mock('@/services/AddCampaignService', () => ({
  AddCampaignService: vi.fn().mockImplementation(() => ({
    addAdmin: addAdminMock,
    getAdminList: getAdminListMock,
    getEventsGroupedByCampaignCode: getEventsGroupedByCampaignCodeMock,
    removeAdmin: removeAdminMock
  }))
}))

describe('TeamContractAdmins', () => {
  const adminsData = ['0xf39Fd6e51aad88F6F4ce6aB8827279cffFb92266', '0xfedcba0987654321']
  const contract: TeamContract = {
    address: '0xcontractaddress',
    admins: adminsData,
    type: 'Campaign',
    deployer: '0xdeployeraddress'
  }

  beforeEach(() => {
    const pinia = createPinia()
    setActivePinia(pinia)
    addAdminMock.mockClear() // Reset mock before each test
    getAdminListMock.mockClear()
    removeAdminMock.mockClear()
    getEventsGroupedByCampaignCodeMock.mockClear()

    // Mock the API call for fetching admins
    getAdminListMock.mockResolvedValue(adminsData)
    removeAdminMock.mockResolvedValue({ status: 'success' })

    // Mock the API call for fetching grouped events
    getEventsGroupedByCampaignCodeMock.mockResolvedValue({})
  })

  it('renders table headers correctly', () => {
    const wrapper = mount(TeamContractAdmins, {
      props: {
        contract
      }
    })

    // Check table headers
    const headers = wrapper.findAll('th')
    expect(headers[0].text()).toBe('#')
    expect(headers[1].text()).toBe('Admin Address')
    expect(headers[2].text()).toBe('Action')
  })

  it('renders the admin data correctly', async () => {
    const wrapper = mount(TeamContractAdmins, {
      props: {
        contract
      }
    })

    // Mock initial call count
    expect(getAdminListMock).not.toHaveBeenCalled()

    // Trigger a contract prop change
    const newContract = {
      address: '0xnewcontractaddress',
      admins: [],
      type: 'Campaign',
      deployer: '0xdeployeraddress'
    } as TeamContract
    await wrapper.setProps({ contract: newContract })
    await flushPromises()
    // Debugging logs

    expect(getAdminListMock).toHaveBeenCalled()

    // Check number of rows for admins
    const rows = wrapper.findAll('tbody tr')
    expect(rows.length).toBe(adminsData.length)

    // Check first admin row
    expect(rows[0].find('th').text()).toBe('1') // Index
    expect(rows[0].findAll('td')[0].text()).toBe(adminsData[0]) // First admin address
    expect(rows[0].findAll('td')[1].find('button').exists()).toBe(true) // Remove button exists

    // Check second admin row
    expect(rows[1].find('th').text()).toBe('2') // Index
    expect(rows[1].findAll('td')[0].text()).toBe(adminsData[1]) // Second admin address
    expect(rows[1].findAll('td')[1].find('button').exists()).toBe(true) // Remove button exists
  })

  it('renders no rows when no data is passed', () => {
    const wrapper = mount(TeamContractAdmins, {
      props: {
        contract: {
          address: '0xcontractaddress',
          admins: [] as string[],
          type: 'Campaign',
          deployer: '0xdeployeraddress'
        } as TeamContract
      }
    })

    // Ensure that no rows are rendered
    const rows = wrapper.findAll('tbody tr')
    expect(rows.length).toBe(0)
  })

  it('renders no rows when data is null', () => {
    const wrapper = mount(TeamContractAdmins, {
      props: {
        contract: {
          address: '0xcontractaddress',
          admins: null as unknown as string[],
          type: 'Campaign',
          deployer: '0xdeployeraddress'
        } as TeamContract
      }
    })

    // Ensure that no rows are rendered
    const rows = wrapper.findAll('tbody tr')
    expect(rows.length).toBe(0)
  })

<<<<<<< HEAD
  it('emits an event when the remove button is clicked', async () => {
    const { addSuccessToast } = useToastStore()
    const wrapper = mount(TeamContractAdmins, {
      props: {
        contract
      }
    })
    // Trigger a contract prop change
    const newContract = {
      address: '0xnewcontractaddress',
      admins: [],
      type: 'Campaign',
      deployer: '0xdeployeraddress'
    } as TeamContract
    await wrapper.setProps({ contract: newContract })
    // Mock initial call count
    await flushPromises()
    expect(getAdminListMock).toHaveBeenCalled()
    // Mock the console.log function

    // Simulate clicking the remove button on the first row
    const firstRow = wrapper.find('tbody tr')

    const removeButton = firstRow.find('button')
    await removeButton.trigger('click')
    expect(removeAdminMock).toHaveBeenCalled()

    // Check that the console.log was called with the correct admin address

    expect(addSuccessToast).toHaveBeenCalledWith('Admin removed successfully')

    // Restore the original console.log function
  })

=======
>>>>>>> 82497422
  it('adds a new admin correctly', async () => {
    const wrapper = mount(TeamContractAdmins, {
      props: {
        contract
      }
    })

    // Set the new admin address
    const newAdminAddress = '0xE55978c9f7B9bFc190B355d65e7F1dEc2F41D320'

    // Find input and set value for new admin
    const input = wrapper.find('input')
    await input.setValue(newAdminAddress)

    // Ensure input value is set correctly
    expect(input.element.value).toBe(newAdminAddress)

    // Ensure input value is set correctly
    expect(input.element.value).toBe(newAdminAddress)

    // Simulate form submission (this should trigger addAdmin)
    const addButton = wrapper.find('form')
    await addButton.trigger('submit.prevent') // Use form trigger instead of button

    // Wait for the async addAdmin function to complete
    await wrapper.vm.$nextTick() // Ensure all promises are resolved
    // Check if addAdmin method was called with correct arguments
    expect(addAdminMock).toHaveBeenCalledWith(contract.address, newAdminAddress)

    // Check emitted events
    const emittedEvents = wrapper.emitted()
    console.log('the emited events', emittedEvents)
    // Check if 'updateTeamContract' event was emitted
    expect(emittedEvents.updateTeamContract).toBeTruthy()

    // Ensure the event was emitted with the correct payload
    expect(emittedEvents.updateTeamContract[0]).toEqual([
      {
        ...contract,
        admins: [...contract.admins]
      }
    ])
  })

  it('emits an event when the remove button is clicked', async () => {
    getAdminListMock.mockResolvedValueOnce(adminsData)
    const { addSuccessToast } = useToastStore()
    const wrapper = mount(TeamContractAdmins, {
      props: {
        contract
      }
    })
    // Trigger a contract prop change
    const newContract = {
      address: '0xnewcontractaddress',
      admins: [],
      type: 'AddCampaign',
      deployer: '0xdeployeraddress'
    }
    await wrapper.setProps({ contract: newContract })
    // Mock initial call count
    await flushPromises()
    expect(getAdminListMock).toHaveBeenCalled()
    // Mock the console.log function

    // Simulate clicking the remove button on the first row
    const firstRow = wrapper.find('tbody tr')

    const removeButton = firstRow.find('button')
    await removeButton.trigger('click')
    expect(removeAdminMock).toHaveBeenCalled()

    // Check that the console.log was called with the correct admin address

    expect(addSuccessToast).toHaveBeenCalledWith('Admin removed successfully')

    // Restore the original console.log function
  })

  it('does not add an admin when the input is empty', async () => {
    const addAdminMock = vi.fn().mockResolvedValue({ status: 0 })

    const wrapper = mount(TeamContractAdmins, {
      props: {
        contract
      }
    })

    // Find input and set value for new admin
    const input = wrapper.find('input')
    await input.setValue('')

    // Simulate form submission (this should trigger addAdmin)
    const addButton = wrapper.find('form')
    await addButton.trigger('submit.prevent') // Use form trigger instead of button

    // Wait for the async addAdmin function to complete
    await wrapper.vm.$nextTick() // Ensure all promises are resolved

    // Check if addAdmin method was not called
    expect(addAdminMock).not.toHaveBeenCalled()
  })
})<|MERGE_RESOLUTION|>--- conflicted
+++ resolved
@@ -131,8 +131,52 @@
     expect(rows.length).toBe(0)
   })
 
-<<<<<<< HEAD
+  it('adds a new admin correctly', async () => {
+    const wrapper = mount(TeamContractAdmins, {
+      props: {
+        contract
+      }
+    })
+
+    // Set the new admin address
+    const newAdminAddress = '0xE55978c9f7B9bFc190B355d65e7F1dEc2F41D320'
+
+    // Find input and set value for new admin
+    const input = wrapper.find('input')
+    await input.setValue(newAdminAddress)
+
+    // Ensure input value is set correctly
+    expect(input.element.value).toBe(newAdminAddress)
+
+    // Ensure input value is set correctly
+    expect(input.element.value).toBe(newAdminAddress)
+
+    // Simulate form submission (this should trigger addAdmin)
+    const addButton = wrapper.find('form')
+    await addButton.trigger('submit.prevent') // Use form trigger instead of button
+
+    // Wait for the async addAdmin function to complete
+    await wrapper.vm.$nextTick() // Ensure all promises are resolved
+    // Check if addAdmin method was called with correct arguments
+    expect(addAdminMock).toHaveBeenCalledWith(contract.address, newAdminAddress)
+
+    // Check emitted events
+    const emittedEvents = wrapper.emitted()
+    console.log('the emited events', emittedEvents)
+    // Check if 'updateTeamContract' event was emitted
+    expect(emittedEvents.updateTeamContract).toBeTruthy()
+
+    // Ensure the event was emitted with the correct payload
+    expect(emittedEvents.updateTeamContract[0]).toEqual([
+      {
+        ...contract,
+        admins: [...contract.admins]
+      }
+    ])
+  })
+
   it('emits an event when the remove button is clicked', async () => {
+    getAdminListMock.mockResolvedValueOnce(adminsData)
     const { addSuccessToast } = useToastStore()
     const wrapper = mount(TeamContractAdmins, {
       props: {
@@ -166,27 +210,18 @@
     // Restore the original console.log function
   })
 
-=======
->>>>>>> 82497422
-  it('adds a new admin correctly', async () => {
-    const wrapper = mount(TeamContractAdmins, {
-      props: {
-        contract
-      }
-    })
-
-    // Set the new admin address
-    const newAdminAddress = '0xE55978c9f7B9bFc190B355d65e7F1dEc2F41D320'
+  it('does not add an admin when the input is empty', async () => {
+    const addAdminMock = vi.fn().mockResolvedValue({ status: 0 })
+
+    const wrapper = mount(TeamContractAdmins, {
+      props: {
+        contract
+      }
+    })
 
     // Find input and set value for new admin
     const input = wrapper.find('input')
-    await input.setValue(newAdminAddress)
-
-    // Ensure input value is set correctly
-    expect(input.element.value).toBe(newAdminAddress)
-
-    // Ensure input value is set correctly
-    expect(input.element.value).toBe(newAdminAddress)
+    await input.setValue('')
 
     // Simulate form submission (this should trigger addAdmin)
     const addButton = wrapper.find('form')
@@ -194,78 +229,6 @@
 
     // Wait for the async addAdmin function to complete
     await wrapper.vm.$nextTick() // Ensure all promises are resolved
-    // Check if addAdmin method was called with correct arguments
-    expect(addAdminMock).toHaveBeenCalledWith(contract.address, newAdminAddress)
-
-    // Check emitted events
-    const emittedEvents = wrapper.emitted()
-    console.log('the emited events', emittedEvents)
-    // Check if 'updateTeamContract' event was emitted
-    expect(emittedEvents.updateTeamContract).toBeTruthy()
-
-    // Ensure the event was emitted with the correct payload
-    expect(emittedEvents.updateTeamContract[0]).toEqual([
-      {
-        ...contract,
-        admins: [...contract.admins]
-      }
-    ])
-  })
-
-  it('emits an event when the remove button is clicked', async () => {
-    getAdminListMock.mockResolvedValueOnce(adminsData)
-    const { addSuccessToast } = useToastStore()
-    const wrapper = mount(TeamContractAdmins, {
-      props: {
-        contract
-      }
-    })
-    // Trigger a contract prop change
-    const newContract = {
-      address: '0xnewcontractaddress',
-      admins: [],
-      type: 'AddCampaign',
-      deployer: '0xdeployeraddress'
-    }
-    await wrapper.setProps({ contract: newContract })
-    // Mock initial call count
-    await flushPromises()
-    expect(getAdminListMock).toHaveBeenCalled()
-    // Mock the console.log function
-
-    // Simulate clicking the remove button on the first row
-    const firstRow = wrapper.find('tbody tr')
-
-    const removeButton = firstRow.find('button')
-    await removeButton.trigger('click')
-    expect(removeAdminMock).toHaveBeenCalled()
-
-    // Check that the console.log was called with the correct admin address
-
-    expect(addSuccessToast).toHaveBeenCalledWith('Admin removed successfully')
-
-    // Restore the original console.log function
-  })
-
-  it('does not add an admin when the input is empty', async () => {
-    const addAdminMock = vi.fn().mockResolvedValue({ status: 0 })
-
-    const wrapper = mount(TeamContractAdmins, {
-      props: {
-        contract
-      }
-    })
-
-    // Find input and set value for new admin
-    const input = wrapper.find('input')
-    await input.setValue('')
-
-    // Simulate form submission (this should trigger addAdmin)
-    const addButton = wrapper.find('form')
-    await addButton.trigger('submit.prevent') // Use form trigger instead of button
-
-    // Wait for the async addAdmin function to complete
-    await wrapper.vm.$nextTick() // Ensure all promises are resolved
 
     // Check if addAdmin method was not called
     expect(addAdminMock).not.toHaveBeenCalled()
