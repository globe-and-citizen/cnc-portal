--- conflicted
+++ resolved
@@ -135,9 +135,6 @@
     address: 'user_address_321'
   }
   console.log(teamObject)
-<<<<<<< HEAD
-  await axios.post('http://localhost:3000/api/teams', teamObject)
-=======
   const requestOptions = {
     method: 'POST',
     headers: {
@@ -154,7 +151,6 @@
   } catch (error) {
     console.error('Error:', error)
   }
->>>>>>> 0c150f8b
   window.location.reload()
 }
 const removeInput = () => {
