--- conflicted
+++ resolved
@@ -108,9 +108,6 @@
   let newMembers = toRaw(inputs.value)
   let id = props.id
   console.log(id)
-<<<<<<< HEAD
-  await axios.post(`http://localhost:3000/api/member/${id}`, newMembers)
-=======
   const requestOptions = {
     method: 'POST',
     headers: {
@@ -127,7 +124,6 @@
   } catch (error) {
     console.error('Error:', error)
   }
->>>>>>> 0c150f8b
   window.location.reload()
 }
 </script>