--- conflicted
+++ resolved
@@ -46,11 +46,9 @@
 import { NETWORK, USDC_ADDRESS } from '@/constant'
 import EthereumIcon from '@/assets/Ethereum.png'
 import USDCIcon from '@/assets/usdc.png'
-<<<<<<< HEAD
-=======
+
 import MaticIcon from '@/assets/matic-logo.png'
 import { useCryptoPrice } from '@/composables/useCryptoPrice'
->>>>>>> b99267ba
 import { log, parseError } from '@/utils'
 import { useBalance, useChainId, useReadContract } from '@wagmi/vue'
 import { formatEther, type Address } from 'viem'
@@ -63,16 +61,13 @@
 }>()
 
 const currencyStore = useCurrencyStore()
-<<<<<<< HEAD
 const { price: usdcPrice, isLoading } = useCryptoPrice('usd-coin')
-=======
 
 // Map network currency symbol to CoinGecko ID - always use ethereum price for testnets
 const networkCurrencyId = computed(() => {
   if (Number(NETWORK.chainId) === 137) return 'matic-network'
   else return 'ethereum'
 })
->>>>>>> b99267ba
 
 const chainId = useChainId()
 
@@ -113,7 +108,6 @@
   {
     name: NETWORK.currencySymbol,
     network: NETWORK.currencySymbol,
-<<<<<<< HEAD
     price: Intl.NumberFormat('en-US', {
       style: 'currency',
       currency: currencyStore.currency.code
@@ -128,12 +122,10 @@
       maximumFractionDigits: 3
     }).format(Number(formattedNetworkCurrencyBalance.value)),
     icon: EthereumIcon
-=======
     price: networkCurrencyPrice.value,
     balance: Number(formattedNetworkCurrencyBalance.value) * networkCurrencyPrice.value,
     amount: Number(formattedNetworkCurrencyBalance.value),
     icon: networkIcon.value
->>>>>>> b99267ba
   },
   {
     name: 'USDC',
