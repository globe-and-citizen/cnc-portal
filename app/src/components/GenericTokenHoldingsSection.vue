--- conflicted
+++ resolved
@@ -88,7 +88,7 @@
   return currencyStore.nativeToken.priceInLocal || 1
 })
 const usdcPrice = computed(() => {
-  return currencyStore.usdPriceInLocal || 1
+  return currencyStore.usdc.priceInLocal || 1
 })
 
 const networkIcon = computed(() => {
@@ -119,21 +119,12 @@
     network: 'USDC',
     price: Intl.NumberFormat('en-US', {
       style: 'currency',
-<<<<<<< HEAD
       currency: currencyStore.localCurrency.code
-    }).format(currencyStore.usdc.priceInLocal || 0),
+    }).format(usdcPrice.value || 0),
     balance: Intl.NumberFormat('en-US', {
       style: 'currency',
       currency: currencyStore.localCurrency.code
-    }).format(Number(formattedUsdcBalance.value) * (currencyStore.usdc.priceInLocal || 0)),
-=======
-      currency: currencyStore.currency.code
-    }).format(usdcPrice.value || 0),
-    balance: Intl.NumberFormat('en-US', {
-      style: 'currency',
-      currency: currencyStore.currency.code
     }).format(Number(formattedUsdcBalance.value) * (usdcPrice.value || 0)),
->>>>>>> decb7f94
     amount: Intl.NumberFormat('en-US', {
       style: 'decimal',
       minimumFractionDigits: 3,
