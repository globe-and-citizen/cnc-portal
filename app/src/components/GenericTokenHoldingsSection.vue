<!-- TokenHoldingsSection.vue -->
<template>
  <CardComponent title="Token Holding">
    <TableComponent
      :rows="tokensWithRank"
      :loading="
        currencyStore.isLoading ||
        isLoadingNetworkCuerrencyBalance ||
        isLoadingUsdcBalance ||
<<<<<<< HEAD
        currencyStore.nativeToken.isLoading ||
        isLoadingTokenBalance ||
        isLoadingTokenSymbol
=======
        currencyStore.isLoadingUSDPrice
>>>>>>> 529c6840
      "
      :columns="[
        { key: 'rank', label: 'RANK' },
        { key: 'token', label: 'Token', sortable: true, class: 'min-w-32' },
        { key: 'amount', label: 'Amount', sortable: true, class: 'min-w-32' },
        { key: 'price', label: 'Coin Price', sortable: true, class: 'min-w-40' },
        { key: 'balance', label: 'Balance', sortable: true, class: 'min-w-32' }
      ]"
    >
      <template #token-data="{ row }">
        <div class="flex items-center gap-2 lg:w-48">
          <img v-if="row.icon" :src="row.icon" :alt="row.name" class="w-8 h-8 rounded-full" />
          <div v-else class="w-8 h-8 rounded-full bg-gray-200 flex items-center justify-center">
            <span class="text-gray-500">{{ row.name.charAt(0) }}</span>
          </div>
          <div class="flex flex-col">
            <div class="font-medium">{{ row.name }}</div>
            <div class="text-sm text-gray-500">{{ row.network }}</div>
          </div>
        </div>
      </template>
      <template #rank-data="{ row }">
        {{ row.rank }}
      </template>
      <template #amount-data="{ row }"> {{ row.amount }} {{ row.network }} </template>
      <template #price-data="{ row }"> {{ row.price }} / {{ row.network }} </template>
      <template #balance-data="{ row }">
        {{ row.balance }}
      </template>
    </TableComponent>
  </CardComponent>
</template>

<script setup lang="ts">
import { computed, onMounted, watch } from 'vue'
import TableComponent from '@/components/TableComponent.vue'
import CardComponent from '@/components/CardComponent.vue'
import { NETWORK, USDC_ADDRESS } from '@/constant'
import EthereumIcon from '@/assets/Ethereum.png'
import USDCIcon from '@/assets/usdc.png'
import MaticIcon from '@/assets/matic-logo.png'
import { log, parseError } from '@/utils'
import { useBalance, useChainId, useReadContract } from '@wagmi/vue'
import { formatEther, type Address } from 'viem'
import ERC20ABI from '@/artifacts/abi/erc20.json'
import { useCurrencyStore } from '@/stores/currencyStore'
import { useTeamStore } from '@/stores'
import { INVESTOR_ABI } from '@/artifacts/abi/investorsV1'

const props = defineProps<{
  address: string
}>()

const teamStore = useTeamStore()
const currencyStore = useCurrencyStore()

const chainId = useChainId()

const investorsAddress = computed(() => {
  return teamStore?.currentTeam?.teamContracts?.find((contract) => contract.type === 'InvestorsV1')
    ?.address as Address
})

const {
  data: networkCurrencyBalance,
  isLoading: isLoadingNetworkCuerrencyBalance,
  error: networkCurrencyBalanceError,
  refetch: refetchNetworkCurrencyBalance
} = useBalance({
  address: props.address as unknown as Address,
  chainId
})

// Token balances
const {
  data: usdcBalance,
  isLoading: isLoadingUsdcBalance,
  refetch: refetchUsdcBalance,
  error: usdcBalanceError
} = useReadContract({
  address: USDC_ADDRESS as Address,
  abi: ERC20ABI,
  functionName: 'balanceOf',
  args: [props.address as unknown as Address]
})

const {
  data: tokenSymbol,
  isLoading: isLoadingTokenSymbol
  // error: tokenSymbolError
} = useReadContract({
  abi: INVESTOR_ABI,
  address: investorsAddress,
  functionName: 'symbol'
})

const {
  data: tokenBalance,
  // error: tokenBalanceError,
  isLoading: isLoadingTokenBalance
  // refetch: refetchTokenBalance
} = useReadContract({
  abi: INVESTOR_ABI,
  address: investorsAddress,
  functionName: 'balanceOf',
  args: [props.address as unknown as Address]
})

// Computed properties for prices
const networkCurrencyPrice = computed(() => {
  return currencyStore.nativeTokenPrice || 1
})
const usdcPrice = computed(() => {
  return currencyStore.usdPriceInLocal || 1
})

const networkIcon = computed(() => {
  if (Number(NETWORK.chainId) === 137) return MaticIcon
  return EthereumIcon
})
const tokens = computed(() => [
  {
    name: NETWORK.currencySymbol,
    network: NETWORK.currencySymbol,
    price: Intl.NumberFormat('en-US', {
      style: 'currency',
      currency: currencyStore.currency.code
    }).format(networkCurrencyPrice.value),
    balance: Intl.NumberFormat('en-US', {
      style: 'currency',
      currency: currencyStore.currency.code
    }).format(Number(formattedNetworkCurrencyBalance.value) * networkCurrencyPrice.value),
    amount: Intl.NumberFormat('en-US', {
      style: 'decimal',
      minimumFractionDigits: 3,
      maximumFractionDigits: 3
    }).format(Number(formattedNetworkCurrencyBalance.value)),
    icon: networkIcon.value
  },
  {
    name: 'USDC',
    network: 'USDC',
    price: Intl.NumberFormat('en-US', {
      style: 'currency',
      currency: currencyStore.currency.code
    }).format(usdcPrice.value || 0),
    balance: Intl.NumberFormat('en-US', {
      style: 'currency',
      currency: currencyStore.currency.code
    }).format(Number(formattedUsdcBalance.value) * (usdcPrice.value || 0)),
    amount: Intl.NumberFormat('en-US', {
      style: 'decimal',
      minimumFractionDigits: 3,
      maximumFractionDigits: 3
    }).format(Number(formattedUsdcBalance.value)),
    icon: USDCIcon
  },
  {
    name: tokenSymbol.value,
    network: tokenSymbol.value,
    price: Intl.NumberFormat('en-US', {
      style: 'currency',
      currency: currencyStore.localCurrency.code
    }).format(0),
    balance: Intl.NumberFormat('en-US', {
      style: 'currency',
      currency: currencyStore.localCurrency.code
    }).format(0),
    amount: Intl.NumberFormat('en-US', {
      style: 'decimal',
      minimumFractionDigits: 3,
      maximumFractionDigits: 3
    }).format(Number(formattedTokenBalance.value))
  }
])
const formattedTokenBalance = computed(() =>
  tokenBalance.value ? formatEther(tokenBalance.value) : `0`
)

const formattedNetworkCurrencyBalance = computed(() =>
  networkCurrencyBalance.value?.value ? formatEther(networkCurrencyBalance.value.value) : `0`
)

const formattedUsdcBalance = computed(() =>
  usdcBalance.value ? Number(usdcBalance.value) / 1e6 : `0`
)

const tokensWithRank = computed(() =>
  tokens.value.map((token, index) => ({
    ...token,
    price: token.price || 1,
    balance: token.balance,
    amount: token.amount,
    rank: index + 1
  }))
)

watch(networkCurrencyBalanceError, (newError) => {
  if (newError) {
    log.error('networkCurrencyBalanceError.value', parseError(newError))
  }
})

watch(usdcBalanceError, (newError) => {
  if (newError) {
    log.error('usdcBalanceError.value', parseError(newError))
  }
})

onMounted(async () => {
  await refetchNetworkCurrencyBalance()
  await refetchUsdcBalance()
})
</script><|MERGE_RESOLUTION|>--- conflicted
+++ resolved
@@ -7,13 +7,9 @@
         currencyStore.isLoading ||
         isLoadingNetworkCuerrencyBalance ||
         isLoadingUsdcBalance ||
-<<<<<<< HEAD
-        currencyStore.nativeToken.isLoading ||
+        currencyStore.isLoadingUSDPrice ||
         isLoadingTokenBalance ||
         isLoadingTokenSymbol
-=======
-        currencyStore.isLoadingUSDPrice
->>>>>>> 529c6840
       "
       :columns="[
         { key: 'rank', label: 'RANK' },
