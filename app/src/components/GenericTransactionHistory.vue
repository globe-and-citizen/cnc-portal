--- conflicted
+++ resolved
@@ -361,20 +361,6 @@
 const getReceiptUrl = (txHash: string) => `${NETWORK.blockExplorerUrl}/tx/${txHash}`
 const getExplorerUrl = (address: string) => `${NETWORK.blockExplorerUrl}/address/${address}`
 
-<<<<<<< HEAD
-const formatReceiptData = (transaction: BaseTransaction): ReceiptData => ({
-  txHash: String(transaction.txHash),
-  date: formatDate(transaction.date),
-  type: String(transaction.type),
-  from: String(transaction.from),
-  to: String(transaction.to),
-  amount: String(transaction.amount || ''),
-  token: String(transaction.token),
-  amountUSD: Number(transaction.amountUSD || 0),
-  valueUSD: formatAmount(transaction, 'USD'),
-  valueLocal: formatAmount(transaction, currencyStore.localCurrency.code)
-})
-=======
 const formatReceiptData = (transaction: BaseTransaction): ReceiptData => {
   const tokenAmount = Number(transaction.amount)
   const usdAmount =
@@ -393,7 +379,6 @@
     valueLocal: formatAmount(transaction, currencyStore.currency.code)
   }
 }
->>>>>>> 55e6834b
 
 const handleReceiptExport = (receiptData: ReceiptData) => {
   try {
