--- conflicted
+++ resolved
@@ -104,15 +104,11 @@
   <!-- </header> -->
 </template>
 <script setup lang="ts">
-<<<<<<< HEAD
 import { useTipsStore } from '@/stores/tips'
 import { storeToRefs } from 'pinia'
 import { defineEmits, onMounted } from 'vue'
+import { logout } from '@/utils/navBarUtil'
 
-=======
-import { defineEmits } from 'vue'
-import { logout } from '@/utils/navBarUtil'
->>>>>>> 8ffbaa87
 defineEmits(['toggleSideButton'])
 const tipsStore = useTipsStore()
 const { balance } = storeToRefs(tipsStore)
