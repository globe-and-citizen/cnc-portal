<template>
  <nav
    class="fixed top-0 left-0 right-0 z-50 shadow-lg transition-all duration-300 ease-in-out bg-white"
  >
    <div class="flex justify-between py-3 px-3">
      <div class="flex items-center justify-between lg:w-80">
        <div class="relative group">
          <img
            src="../assets/Logo.png"
            alt="Logo"
            class="h-6 sm:h-8 md:h-10 w-auto relative z-10 transform transition duration-300 ease-in-out group-hover:scale-105"
          />
        </div>
        <div class="">
          <button
            class="btn btn-square btn-ghost drawer-overlay"
            @click="emits('toggleSideButton')"
            data-test="toggleSideButton"
          >
            <Bars3Icon class="size-6" />
          </button>
        </div>
      </div>

      <div class="flex items-center space-x-2 sm:space-x-4">
        <div class="dropdown dropdown-end">
          <div
            tabindex="0"
            role="button"
            class="btn btn-ghost sm:btn-sm bg-opacity-10 text-black hover:bg-opacity-20 transition-all duration-300 ease-in-out transform hover:scale-105"
          >
            <div class="flex items-center justify-center space-x-1 sm:space-x-2">
              <img src="../assets/Ethereum.png" class="h-4 sm:h-5 w-4 sm:w-5" alt="Ethereum Icon" />
              <div v-if="balanceLoading" class="flex items-center" data-test="balance-loading">
                <span class="loading loading-spinner loading-xs text-green-400"></span>
              </div>
              <div
                v-else
                class="font-mono text-xs sm:text-sm hidden sm:inline-block"
                data-test="balance-with-symbol"
              >
                {{ balance?.slice(0, 5) }} {{ NETWORK.currencySymbol }}
              </div>
            </div>
          </div>
          <ul
            tabindex="0"
            class="dropdown-content z-[1] menu p-2 shadow-lg rounded-box w-40 sm:w-52 mt-2"
          >
            <li v-if="withdrawLoading" data-test="withdraw-loading">
              <a
                class="bg-opacity-10 hover:bg-opacity-20 transition-all duration-300 text-sm sm:text-base"
              >
                Processing <span class="loading loading-dots loading-xs"></span>
              </a>
            </li>
            <li v-else>
              <a
                @click="emits('withdraw')"
                data-test="withdraw"
                class="bg-opacity-10 hover:bg-opacity-20 transition-all duration-300 text-sm sm:text-base"
              >
                Withdraw Tips
              </a>
            </li>
          </ul>
        </div>

        <NotificationDropdown />

        <div class="dropdown dropdown-end">
          <div tabindex="0" role="button" class="btn btn-ghost btn-circle avatar">
            <div class="w-8 sm:w-10 rounded-full ring ring-white ring-opacity-30 ring-offset-2">
              <img
                alt="User avatar"
                src="https://img.daisyui.com/images/stock/photo-1534528741775-53994a69daeb.webp"
                class="transform transition duration-300 ease-in-out hover:scale-110"
              />
            </div>
          </div>
          <ul
            tabindex="0"
            class="menu menu-sm dropdown-content mt-3 z-[1] p-2 shadow-lg rounded-box w-40 sm:w-52"
          >
            <li>
              <a
                @click="emits('toggleEditUserModal')"
                data-test="toggleEditUser"
                class="hover:bg-opacity-10 transition-all duration-300 justify-between text-sm sm:text-base"
              >
                Profile
                <span class="badge badge-sm bg-green-500">New</span>
              </a>
            </li>
            <li>
              <a class="hover:bg-opacity-10 transition-all duration-300 text-sm sm:text-base">
                Settings
              </a>
            </li>
            <li>
              <a
                @click="logout()"
                class="hover:bg-opacity-10 transition-all duration-300 text-sm sm:text-base"
              >
                Logout
              </a>
            </li>
          </ul>
        </div>
<<<<<<< HEAD
        <ul
          tabindex="0"
          class="menu menu-sm dropdown-content mt-3 z-[1] p-2 shadow bg-base-100 rounded-box w-52"
        >
          <li>
            <a
              class="justify-between"
              @click="emits('toggleEditUserModal')"
              data-test="toggleEditUser"
            >
              Profile
              <span class="badge">New</span>
            </a>
          </li>
          <li><a>Settings</a></li>
          <li>
            <a
              @click="
                () => {
                  disconnect()
                  logout()
                }
              "
              >Logout</a
            >
          </li>
        </ul>
=======
>>>>>>> 7b926880
      </div>
    </div>
  </nav>
</template>

<script setup lang="ts">
import { NETWORK } from '@/constant/index'
import { useAuth } from '@/composables/useAuth'
import { Bars3Icon } from '@heroicons/vue/24/solid'
import NotificationDropdown from '@/components/NotificationDropdown.vue'
import { useDisconnect } from '@wagmi/vue'

const emits = defineEmits(['toggleSideButton', 'toggleEditUserModal', 'withdraw'])
const { logout } = useAuth()
const { disconnect } = useDisconnect()

defineProps<{
  withdrawLoading: boolean
  balanceLoading: boolean
  balance: string
}>()
</script>

<style scoped>
.dropdown-content {
  backdrop-filter: blur(8px);
}

@keyframes fadeIn {
  from {
    opacity: 0;
    transform: translateY(-10px);
  }
  to {
    opacity: 1;
    transform: translateY(0);
  }
}

.dropdown-content {
  animation: fadeIn 0.2s ease-out;
}
</style><|MERGE_RESOLUTION|>--- conflicted
+++ resolved
@@ -107,36 +107,6 @@
             </li>
           </ul>
         </div>
-<<<<<<< HEAD
-        <ul
-          tabindex="0"
-          class="menu menu-sm dropdown-content mt-3 z-[1] p-2 shadow bg-base-100 rounded-box w-52"
-        >
-          <li>
-            <a
-              class="justify-between"
-              @click="emits('toggleEditUserModal')"
-              data-test="toggleEditUser"
-            >
-              Profile
-              <span class="badge">New</span>
-            </a>
-          </li>
-          <li><a>Settings</a></li>
-          <li>
-            <a
-              @click="
-                () => {
-                  disconnect()
-                  logout()
-                }
-              "
-              >Logout</a
-            >
-          </li>
-        </ul>
-=======
->>>>>>> 7b926880
       </div>
     </div>
   </nav>
