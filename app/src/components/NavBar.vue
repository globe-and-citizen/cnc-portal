--- conflicted
+++ resolved
@@ -66,20 +66,10 @@
   <!-- </header> -->
 </template>
 <script setup lang="ts">
-<<<<<<< HEAD
+import { onMounted } from 'vue'
 import { logout } from '@/utils/navBarUtil'
 import IconHamburgerMenu from '@/components/icons/IconHamburgerMenu.vue'
 import IconBell from '@/components/icons/IconBell.vue'
-import { onMounted } from 'vue'
-=======
-import { onMounted, watch } from 'vue'
-import { ToastType } from '@/types'
-import { useToastStore } from '@/stores/toast'
-import { logout } from '@/utils/navBarUtil'
-import { useTipsBalance, useWithdrawTips } from '@/composables/tips'
-import IconHamburgerMenu from '@/components/icons/IconHamburgerMenu.vue'
-import IconBell from '@/components/icons/IconBell.vue'
->>>>>>> c3b0ce92
 
 const emits = defineEmits(['toggleSideButton', 'toggleEditUserModal', 'withdraw', 'getBalance'])
 defineProps<{
