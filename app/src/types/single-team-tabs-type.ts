export enum SingleTeamTabs {
  Members = 'Members',
  Transactions = 'Transactions',
  Bank = 'Bank',
  Proposals = 'Proposals',
  Expenses = 'Expense A/c',
  BoardOfDirectors = 'Board Of Directors',
  Contract = 'Contract Management',
<<<<<<< HEAD
  Investors = 'Investors'
=======
  TeamContract = 'Team Contract'
>>>>>>> e184f8c8
}<|MERGE_RESOLUTION|>--- conflicted
+++ resolved
@@ -6,9 +6,6 @@
   Expenses = 'Expense A/c',
   BoardOfDirectors = 'Board Of Directors',
   Contract = 'Contract Management',
-<<<<<<< HEAD
-  Investors = 'Investors'
-=======
+  Investors = 'Investors',
   TeamContract = 'Team Contract'
->>>>>>> e184f8c8
 }