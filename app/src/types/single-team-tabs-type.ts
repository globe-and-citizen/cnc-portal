--- conflicted
+++ resolved
@@ -6,10 +6,7 @@
   Expenses = 'Expense A/c',
   BoardOfDirectors = 'Board Of Directors',
   Contract = 'Contract Management',
-<<<<<<< HEAD
-  CashRemuneration = 'Cash Remuneration'
-=======
+  CashRemuneration = 'Cash Remuneration',
   Investors = 'Investors',
   TeamContract = 'Team Contract'
->>>>>>> 264b513e
 }