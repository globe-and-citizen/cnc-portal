export enum SingleTeamTabs {
  Members = 'Members',
  Transactions = 'Transactions',
  Bank = 'Bank',
  Proposals = 'Proposals',
<<<<<<< HEAD
  Contracts = 'Contracts'
=======
  Expenses = 'Expenses'
>>>>>>> b4b6fa8a
}<|MERGE_RESOLUTION|>--- conflicted
+++ resolved
@@ -3,9 +3,6 @@
   Transactions = 'Transactions',
   Bank = 'Bank',
   Proposals = 'Proposals',
-<<<<<<< HEAD
-  Contracts = 'Contracts'
-=======
+  Contracts = 'Contracts',
   Expenses = 'Expenses'
->>>>>>> b4b6fa8a
 }