--- conflicted
+++ resolved
@@ -3,9 +3,6 @@
   Transactions = 'Transactions',
   Bank = 'Bank',
   Proposals = 'Proposals',
-<<<<<<< HEAD
+  Expenses = 'Expenses',
   BoardOfDirectors = 'Board Of Directors'
-=======
-  Expenses = 'Expenses'
->>>>>>> b62972e3
 }