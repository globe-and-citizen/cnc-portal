import type { Member } from './member'
import type { TeamContract } from './teamContract'

export interface Team {
  id: string
  name: string
  description: string
  bankAddress: string | null
  members: Member[]
  ownerAddress: string
  votingAddress: string | null
  boardOfDirectorsAddress: string | null
  expenseAccountAddress?: string | null
  expenseAccountEip712Address?: string | null
  investorsAddress?: string | null
  officerAddress?: string | null
<<<<<<< HEAD
  cashRemunerationEip712Address?: string | null
=======
  teamContracts?: TeamContract[]
>>>>>>> 264b513e
}
export interface TeamsResponse {
  teams: Team[]
  success: boolean
}
export interface TeamResponse {
  team: Team
  success: boolean
}<|MERGE_RESOLUTION|>--- conflicted
+++ resolved
@@ -14,11 +14,8 @@
   expenseAccountEip712Address?: string | null
   investorsAddress?: string | null
   officerAddress?: string | null
-<<<<<<< HEAD
   cashRemunerationEip712Address?: string | null
-=======
   teamContracts?: TeamContract[]
->>>>>>> 264b513e
 }
 export interface TeamsResponse {
   teams: Team[]
