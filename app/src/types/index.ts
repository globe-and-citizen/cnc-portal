--- conflicted
+++ resolved
@@ -12,9 +12,6 @@
 export * from './proposal'
 export * from './proposals-tabs-type'
 export * from './bank-event-type'
-<<<<<<< HEAD
-export * from './role'
-=======
 export * from './expense-account-event-type'
 export * from './action'
->>>>>>> 7554acb1
+export * from './role'