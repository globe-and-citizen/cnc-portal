--- conflicted
+++ resolved
@@ -25,7 +25,6 @@
 }
 
 /**
-<<<<<<< HEAD
  * For a given date, get all the weeks
  *
  * @param monthDate
@@ -43,8 +42,9 @@
     weeks.push(week)
   }
   return weeks
-=======
- * Calculates the number of calendar days between two dates.
+}
+
+/* Calculates the number of calendar days between two dates.
  * The calculation is done in UTC to avoid daylight saving time issues.
  *
  * @param endDate - The later date to compare
@@ -150,5 +150,4 @@
   const year = date.getFullYear()
 
   return formatStr.replace('dd', day).replace('MM', month).replace('yyyy', year.toString())
->>>>>>> 1912f8d9
 }