--- conflicted
+++ resolved
@@ -85,14 +85,9 @@
 import EditUserForm from '@/components/forms/EditUserForm.vue'
 import { useTipsBalance, useWithdrawTips } from './composables/tips'
 import { useCustomFetch } from './composables/useCustomFetch'
-<<<<<<< HEAD
 import { hardhat, polygon, sepolia } from 'viem/chains'
-import { WagmiProvider } from 'wagmi'
 import { WagmiAdapter } from '@reown/appkit-adapter-wagmi'
-import { createAppKit, useAppKit } from '@reown/appkit/vue'
-const { addErrorToast, addSuccessToast } = useToastStore()
-=======
->>>>>>> 7b926880
+import { createAppKit } from '@reown/appkit/vue'
 
 const { addErrorToast, addSuccessToast } = useToastStore()
 const toggleSide = ref(true)
