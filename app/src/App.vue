--- conflicted
+++ resolved
@@ -13,14 +13,10 @@
 import { isAddress } from 'ethers'
 // import { useDark, useToggle } from '@vueuse/core'
 import { useTipsBalance, useWithdrawTips } from './composables/tips'
-<<<<<<< HEAD
 import { ToastType } from './types'
 import { useUpdateUser } from '@/composables/apis/user'
 import { useErrorHandler } from './composables/errorHandler'
-const { addToast } = useToastStore()
-=======
 const { addErrorToast, addSuccessToast } = useToastStore()
->>>>>>> a75c8067
 
 const toggleSide = ref(true)
 function handleChange() {
@@ -63,11 +59,7 @@
 })
 watch(userUpdateSuccess, () => {
   if (userUpdateSuccess.value) {
-    addToast({
-      message: 'User updated',
-      type: ToastType.Success,
-      timeout: 5000
-    })
+    addSuccessToast('User updated')
     showUserModal.value = false
     userUpdateSuccess.value = false
   }
