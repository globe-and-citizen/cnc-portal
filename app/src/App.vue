<script setup lang="ts">
import { RouterView } from 'vue-router'
import { ref, watch, toRaw } from 'vue'
import { storeToRefs } from 'pinia'
import { isAddress } from 'ethers'
import { useToastStore } from '@/stores/toast'
import { useUserDataStore } from '@/stores/user'
import { FetchUserAPI } from '@/apis/userApi'
import { AuthService } from '@/services/authService'

import Drawer from '@/components/TheDrawer.vue'
import NavBar from '@/components/NavBar.vue'
import NotificationToast from '@/components/NotificationToast.vue'
import EditUserModal from '@/components/modals/EditUserModal.vue'
<<<<<<< HEAD
import { isAddress } from 'ethers'
import { FetchUserAPI } from './apis/userApi'
import { useTipsBalance, useWithdrawTips } from './composables/tips'
import { ToastType } from './types'
=======
>>>>>>> c3b0ce92

const isAuth = ref<boolean | null>(null)

AuthService.isAuthenticated().then((res) => {
  isAuth.value = res
})
const userApi = new FetchUserAPI()

const toggleSide = ref(true)
function handleChange() {
  toggleSide.value = !toggleSide.value
}

const toastStore = useToastStore()
const { showToast, type: toastType, message: toastMessage } = storeToRefs(toastStore)

const {
  isSuccess: withdrawSuccess,
  isLoading: withdrawLoading,
  error: withdrawError,
  execute: withdraw
} = useWithdrawTips()
const {
  data: balance,
  isLoading: balanceLoading,
  error: balanceError,
  execute: getBalance
} = useTipsBalance()

const userStore = useUserDataStore()
const { name, address } = storeToRefs(userStore)

const showUserModal = ref(false)

const updateUserInput = ref({
  name: name.value,
  address: address.value,
  isValid: true
})
const handleUserUpdate = async () => {
  const user = await userApi.updateUser(toRaw(updateUserInput.value))
  userStore.setUserData(user.name || '', user.address || '', user.nonce || '')
  showUserModal.value = false
}
watch(
  () => updateUserInput.value.address,
  (newVal) => {
    updateUserInput.value.isValid = isAddress(newVal)
  }
)
watch(withdrawError, () => {
  if (withdrawError.value) {
    toastStore.show(
      ToastType.Error,
      withdrawError.value.reason ? withdrawError.value.reason : 'Failed to withdraw tips'
    )
  }
})
watch(withdrawSuccess, () => {
  if (withdrawSuccess.value) {
    toastStore.show(ToastType.Success, 'Tips withdrawn successfully')
  }
})
watch(balanceError, () => {
  if (balanceError.value) {
    toastStore.show(
      ToastType.Error,
      balanceError.value.reason ? balanceError.value.reason : 'Failed to get balance'
    )
  }
})
</script>

<template>
  <div>
    <RouterView name="login" />
    <div v-if="isAuth">
      <NavBar
        @toggleSideButton="handleChange"
        @toggleEditUserModal="
          () => {
            updateUserInput.name = name
            updateUserInput.address = address
            showUserModal = !showUserModal
          }
        "
        @withdraw="withdraw()"
        :withdrawLoading="withdrawLoading"
        @getBalance="getBalance()"
        :balance="balance ? balance : '0'"
        :balanceLoading="balanceLoading"
      />
      <div class="content-wrapper">
        <div class="drawer lg:drawer-open">
          <div
            class="drawer-content flex flex-col"
            :style="{ marginLeft: toggleSide ? '300px' : '0' }"
          >
            <div class="m-20">
              <RouterView />
            </div>
          </div>
          <div v-if="toggleSide" @toggleSideButton="handleChange">
            <Drawer
              :name="name"
              :address="address"
              @toggleEditUserModal="
                () => {
                  updateUserInput.name = name
                  updateUserInput.address = address
                  showUserModal = !showUserModal
                }
              "
            />
            <EditUserModal
              :showEditUserModal="showUserModal"
              v-model:updateUserInput="updateUserInput"
              @updateUser="handleUserUpdate"
              @toggleEditUserModal="showUserModal = !showUserModal"
            />
          </div>
        </div>
      </div>
    </div>
    <NotificationToast v-if="showToast" :type="toastType" :message="toastMessage" />
  </div>
</template>

<style scoped></style><|MERGE_RESOLUTION|>--- conflicted
+++ resolved
@@ -12,13 +12,8 @@
 import NavBar from '@/components/NavBar.vue'
 import NotificationToast from '@/components/NotificationToast.vue'
 import EditUserModal from '@/components/modals/EditUserModal.vue'
-<<<<<<< HEAD
-import { isAddress } from 'ethers'
-import { FetchUserAPI } from './apis/userApi'
 import { useTipsBalance, useWithdrawTips } from './composables/tips'
 import { ToastType } from './types'
-=======
->>>>>>> c3b0ce92
 
 const isAuth = ref<boolean | null>(null)
 
