--- conflicted
+++ resolved
@@ -1,12 +1,6 @@
 import { AuthService } from '@/services/authService'
 import { BACKEND_URL } from '@/constant/index'
 import { createFetch } from '@vueuse/core'
-<<<<<<< HEAD
-import { ref } from 'vue'
-
-export const responseSatus = ref(0)
-=======
->>>>>>> fab7448a
 
 export const useCustomFetch = createFetch({
   baseUrl: `${BACKEND_URL}/api/`,
@@ -22,15 +16,6 @@
         }
       }
       return { options }
-<<<<<<< HEAD
-    },
-    onFetchError({ data, response, error }) {
-      const status = response?.status ?? 0
-      responseSatus.value = status
-
-      return { data, response, error }
-=======
->>>>>>> fab7448a
     }
   }
 })