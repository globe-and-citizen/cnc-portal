import { encodeFunctionData, type Abi, type Address } from 'viem'
import { useToastStore, useTeamStore } from '@/stores'
import { useBodWrites } from './writes'
import { BOD_FUNCTION_NAMES } from './types'
import { useValidation } from '@/composables/bank'
import type { Action } from '@/types'
import { computed, ref, watch } from 'vue'
import { estimateGas, readContract, writeContract } from '@wagmi/core'
import { config } from '@/wagmi.config'
import BOD_ABI from '@/artifacts/abi/bod.json'
import { useCustomFetch } from '@/composables'
import { useQueryClient } from '@tanstack/vue-query'
import { log, parseError } from '@/utils'
import { useNotifications } from '../useNotification'
/**
 * BOD contract write functions - combines admin, transfers, and tipping
 */
export function useBodWritesFunctions() {
  const writes = useBodWrites()
  const { validateAddress } = useValidation()
  const teamStore = useTeamStore()
  const { addErrorToast, addSuccessToast } = useToastStore()
  const queryClient = useQueryClient()
  const { addUsersNotification } = useNotifications()
  const action = ref<Partial<Action> | null>(null)
  const actionUrl = ref('')
  const isLoadingApproveAction = ref(false)
  const isActionAdded = ref(false)
  const isActionApproved = ref(false)
  const bodAddress = computed(() => teamStore.getContractAddressByType('BoardOfDirectors'))

  const { execute: executeSaveAction } = useCustomFetch('actions/', {
    immediate: false
  }).post(action)

  const { execute: executeUpdateAction } = useCustomFetch(actionUrl, {
    immediate: false
  }).patch()

  const { isConfirmed, isConfirming } = writes

  watch(isConfirming, async (newStatus, oldStatus) => {
    if (oldStatus && !newStatus && isConfirmed.value) {
      await executeSaveAction()
      isActionAdded.value = true
      queryClient.invalidateQueries({ queryKey: ['getBodActions'] })
<<<<<<< HEAD
      addSuccessToast('Transaction in composable is confirmed!')

      try {
        const members = bodAddress.value
          ? ((await readContract(config, {
              address: bodAddress.value,
              abi: BOD_ABI,
              functionName: 'getBoardOfDirectors'
            })) as Address[])
          : []

        if (members.length > 0 && action.value) {
          const recipients = members.filter(
            (m) => m?.toLowerCase() !== (action.value?.userAddress || '').toLowerCase()
          )

          await addUsersNotification({
            userIds: recipients,
            message: 'New board action requires your approval',
            subject: 'New Board Action Created',
            author: action.value.userAddress ?? ('' as `0x${string}`),
            resource: 'teams/' + teamStore.currentTeamId + '/contract-management'
          })
        }
      } catch (err) {
        console.error('Error in notification process:', err)
        log.error('Error creating notifications:', err)
      }
=======
>>>>>>> d5c17195
    }
  })

  // Admin functions
  const pauseContract = () => writes.executeWrite(BOD_FUNCTION_NAMES.PAUSE)
  const unpauseContract = () => writes.executeWrite(BOD_FUNCTION_NAMES.UNPAUSE)

  const setBoardOfDirectors = (addresses: Address[]) => {
    for (const address of addresses)
      if (!validateAddress(address, 'board of directors address')) return

    return writes.executeWrite(BOD_FUNCTION_NAMES.SET_BOARD_OF_DIRECTORS, [addresses])
  }

  const addAction = async (actionData: Partial<Action>) => {
    isActionAdded.value = false
    try {
      if (!bodAddress.value) {
        addErrorToast('BOD address not found')
        return
      }
      if (!teamStore.currentTeamId) {
        addErrorToast('No current team ID found')
        return
      }
      // loadingContract.value = true
      const actionId = (await readContract(config, {
        address: bodAddress.value,
        functionName: 'actionCount',
        abi: BOD_ABI
      })) as bigint

      action.value = {
        teamId: Number(teamStore.currentTeamId),
        actionId: Number(actionId),
        ...actionData
      }

      return writes.executeWrite(BOD_FUNCTION_NAMES.ADD_ACTION, [
        actionData.targetAddress,
        actionData.description,
        actionData.data
      ])
    } catch (err) {
      console.error(err)
    } finally {
      // loadingContract.value = false
    }
  }

  const approveAction = async (_actionId: number, dbId: number) => {
    isActionApproved.value = false
    isLoadingApproveAction.value = true

    if (!bodAddress.value) {
      return
    }
    try {
      const data = encodeFunctionData({
        abi: BOD_ABI,
        functionName: 'approve',
        args: [_actionId]
      })
      await estimateGas(config, {
        to: bodAddress.value,
        data
      })
      await writeContract(config, {
        address: bodAddress.value,
        abi: BOD_ABI,
        functionName: 'approve',
        args: [_actionId]
      })
      const isActionExecuted = await readContract(config, {
        address: bodAddress.value,
        abi: BOD_ABI,
        functionName: 'isActionExecuted',
        args: [_actionId]
      })
      if (isActionExecuted) {
        actionUrl.value = `actions/${dbId}`
        await executeUpdateAction()
      }
      queryClient.invalidateQueries({
        queryKey: ['readContract', { functionName: 'isMember' }],
        exact: false
      })
      queryClient.invalidateQueries({
        queryKey: ['readContract', { functionName: 'owner' }],
        exact: false
      })
      queryClient.invalidateQueries({ queryKey: ['getBodActions'] })
      addSuccessToast('Action approved successfully!')
      // isLoadingApproveAction.value = false
      isActionApproved.value = true
    } catch (error) {
      log.error('Error approving action: ', parseError(error, BOD_ABI as Abi))
      addErrorToast(parseError(error, BOD_ABI as Abi))
    } finally {
      isLoadingApproveAction.value = false
    }
  }

  return {
    // Write state
    ...writes,
    // Admin functions
    pauseContract,
    unpauseContract,
    // BOD functions
    setBoardOfDirectors,
    addAction,
    approveAction,
    // Reactive properties
    isLoadingApproveAction,
    isActionApproved,
    isActionAdded
  }
}<|MERGE_RESOLUTION|>--- conflicted
+++ resolved
@@ -11,7 +11,7 @@
 import { useCustomFetch } from '@/composables'
 import { useQueryClient } from '@tanstack/vue-query'
 import { log, parseError } from '@/utils'
-import { useNotifications } from '../useNotification'
+import { useNotificationStore } from '@/stores/notificationStore'
 /**
  * BOD contract write functions - combines admin, transfers, and tipping
  */
@@ -21,7 +21,7 @@
   const teamStore = useTeamStore()
   const { addErrorToast, addSuccessToast } = useToastStore()
   const queryClient = useQueryClient()
-  const { addUsersNotification } = useNotifications()
+  const notificationStore = useNotificationStore()
   const action = ref<Partial<Action> | null>(null)
   const actionUrl = ref('')
   const isLoadingApproveAction = ref(false)
@@ -44,8 +44,6 @@
       await executeSaveAction()
       isActionAdded.value = true
       queryClient.invalidateQueries({ queryKey: ['getBodActions'] })
-<<<<<<< HEAD
-      addSuccessToast('Transaction in composable is confirmed!')
 
       try {
         const members = bodAddress.value
@@ -61,20 +59,18 @@
             (m) => m?.toLowerCase() !== (action.value?.userAddress || '').toLowerCase()
           )
 
-          await addUsersNotification({
+          await notificationStore.addBulkNotifications({
             userIds: recipients,
             message: 'New board action requires your approval',
             subject: 'New Board Action Created',
             author: action.value.userAddress ?? ('' as `0x${string}`),
-            resource: 'teams/' + teamStore.currentTeamId + '/contract-management'
+            resource: `teams/${teamStore.currentTeamId}/contract-management`
           })
         }
       } catch (err) {
         console.error('Error in notification process:', err)
         log.error('Error creating notifications:', err)
       }
-=======
->>>>>>> d5c17195
     }
   })
 
