import { createRouter, createWebHistory } from 'vue-router'
import HomeView from '../views/HomeView.vue'
import LoginView from '../views/LoginView.vue'
import TransactionsView from '@/views/TransactionsView.vue'
import CashRemunerationView from '@/views/team/[id]/CashRemunerationView.vue'
import ExpenseAccountView from '@/views/team/[id]/ExpenseAccountView.vue'
import ListIndex from '@/views/team/ListIndex.vue'
import ShowIndex from '@/views/team/[id]/ShowIndex.vue'
import { useStorage } from '@vueuse/core'
import BankView from '@/views/team/[id]/BankView.vue'
import ContractManagementView from '@/views/team/[id]/ContractManagementView.vue'
import AdministrationView from '@/views/team/[id]/AdministrationView.vue'
import SherTokenView from '@/views/team/[id]/SherTokenView.vue'
import VestingView from '@/views/team/[id]/VestingView.vue'
import WeeklyClaimView from '@/views/team/[id]/WeeklyClaimView.vue'
import ClaimHistoryView from '@/views/team/[id]/ClaimHistoryView.vue'
import BodElectionView from '@/views/team/[id]/BodElectionView.vue'
<<<<<<< HEAD
import BodElectionDetailsView from '@/views/team/[id]/BodElectionDetailsView.vue'
=======
import ProposalsView from '@/views/team/[id]/ProposalsView.vue'
import ProposalDetail from '@/components/sections/ProposalsView/ProposalDetail.vue'
>>>>>>> 0680961b

const router = createRouter({
  history: createWebHistory(import.meta.env.BASE_URL),
  routes: [
    {
      path: '/',
      name: 'home',
      component: HomeView
    },
    {
      path: '/login',
      name: 'login',
      components: {
        login: LoginView
      }
    },
    {
      path: '/teams',
      name: 'teams',
      meta: { name: 'Teams List' },
      components: {
        default: ListIndex
      }
    },
    {
      path: '/teams/:id',
      component: ShowIndex,
      name: 'show-team',
      meta: { name: 'Team View' },
      children: [
        {
          path: '/teams/:id/cash-remunerations/weekly-claim',
          name: 'weekly-claim',
          meta: { name: 'Cash Remuneration-weekly claim' },
          component: WeeklyClaimView
        },
        {
          path: '/teams/:id/cash-remunerations/members/:memberAddress/claim-history',
          name: 'claim-history',
          meta: { name: 'Cash Remuneration-claim history' },
          component: ClaimHistoryView
        },
        {
          path: '/teams/:id/cash-remunerations',
          name: 'cash-remunerations',
          meta: { name: 'Cash Remuneration' },
          component: CashRemunerationView
        },
        {
          path: '/teams/:id/cash-remunerations/member/:memberAddress',
          name: 'cash-remunerations-member',
          meta: { name: 'Cash Remuneration Member' },
          component: CashRemunerationView
        },
        {
          path: '/teams/:id/expense-account',
          name: 'expense-account',
          meta: { name: 'Expense Account' },
          component: ExpenseAccountView
        },
        {
          path: '/teams/:id/vesting',
          name: 'vesting',
          meta: { name: 'Vesting' },
          component: VestingView
        },
        {
          path: '/teams/:id/bank',
          name: 'bank',
          meta: { name: 'Team Bank' },
          component: BankView
        },
        {
          path: '/teams/:id/contract-management',
          name: 'contract-management',
          meta: { name: 'Contract Management' },
          component: ContractManagementView
        },
        {
          path: '/teams/:id/administration',
          name: 'administration',
          meta: { name: 'Contract Administration' },
          component: AdministrationView
        },
        {
          path: '/teams/:id/administration/bod-elections',
          name: 'bod-elections',
          meta: { name: 'BoD Election' },
          component: BodElectionView
        },
        {
<<<<<<< HEAD
          path: '/teams/:id/administration/bod-elections-details',
          name: 'bod-elections-details',
          meta: { name: 'BoD Election Details' },
          component: BodElectionDetailsView
=======
          path: '/teams/:id/administration/bod-proposals',
          name: 'bod-proposals',
          meta: { name: 'Proposals' },
          component: ProposalsView
        },
        {
          path: '/teams/:id/administration/bod-proposals/:proposalId',
          name: 'proposal-detail',
          meta: { name: 'Proposals' },
          component: ProposalDetail
>>>>>>> 0680961b
        },
        {
          path: '/teams/:id/sher-token',
          name: 'sher-token',
          meta: { name: 'SHER Token' },
          component: SherTokenView
        }
      ]
    },
    {
      path: '/transactions',
      name: 'transactions',
      component: TransactionsView
    }
  ]
})
const isAuth = useStorage('isAuth', false)
router.beforeEach(async (to) => {
  // Redirect to login page if not authenticated
  if (!isAuth.value && to.name !== 'login') {
    return { name: 'login' }
  }
  // Redirect to home page if logged in
  if (to.name === 'login' && isAuth.value) {
    return { name: 'home' }
  }
})
// router.
export default router<|MERGE_RESOLUTION|>--- conflicted
+++ resolved
@@ -15,12 +15,9 @@
 import WeeklyClaimView from '@/views/team/[id]/WeeklyClaimView.vue'
 import ClaimHistoryView from '@/views/team/[id]/ClaimHistoryView.vue'
 import BodElectionView from '@/views/team/[id]/BodElectionView.vue'
-<<<<<<< HEAD
-import BodElectionDetailsView from '@/views/team/[id]/BodElectionDetailsView.vue'
-=======
 import ProposalsView from '@/views/team/[id]/ProposalsView.vue'
 import ProposalDetail from '@/components/sections/ProposalsView/ProposalDetail.vue'
->>>>>>> 0680961b
+import BodElectionDetailsView from '@/views/team/[id]/BodElectionDetailsView.vue'
 
 const router = createRouter({
   history: createWebHistory(import.meta.env.BASE_URL),
@@ -112,12 +109,6 @@
           component: BodElectionView
         },
         {
-<<<<<<< HEAD
-          path: '/teams/:id/administration/bod-elections-details',
-          name: 'bod-elections-details',
-          meta: { name: 'BoD Election Details' },
-          component: BodElectionDetailsView
-=======
           path: '/teams/:id/administration/bod-proposals',
           name: 'bod-proposals',
           meta: { name: 'Proposals' },
@@ -128,7 +119,12 @@
           name: 'proposal-detail',
           meta: { name: 'Proposals' },
           component: ProposalDetail
->>>>>>> 0680961b
+        },
+        {
+          path: '/teams/:id/administration/bod-elections-details',
+          name: 'bod-elections-details',
+          meta: { name: 'BoD Election Details' },
+          component: BodElectionDetailsView
         },
         {
           path: '/teams/:id/sher-token',
