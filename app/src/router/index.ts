import { createRouter, createWebHistory } from 'vue-router'
import HomeView from '../views/HomeView.vue'
import LoginView from '../views/LoginView.vue'
import TeamView from '../views/TeamView.vue'
import SingleTeamView from '../views/SingleTeamView.vue'
<<<<<<< HEAD
import TransactionsView from '@/views/TransactionsView.vue'
=======

import { AuthService } from '@/services/authService'
>>>>>>> 82d09ed6

const router = createRouter({
  history: createWebHistory(import.meta.env.BASE_URL),
  routes: [
    {
      path: '/',
      name: 'home',
      component: HomeView
    },
    {
      path: '/login',
      name: 'login',
      components: {
        login: LoginView
      }
    },
    {
      path: '/teams',
      children: [
        {
          path: ':id',
          name: 'singleteam',
          component: SingleTeamView
        },
        {
          path: '',
          name: 'teams',
          component: TeamView
        }
      ]
    },
    {
<<<<<<< HEAD
      path: '/transactions',
      name: 'transactions',
      component: TransactionsView
    },
    {
=======
>>>>>>> 82d09ed6
      path: '/about',
      name: 'about',
      // route level code-splitting
      // this generates a separate chunk (About.[hash].js) for this route
      // which is lazy-loaded when the route is visited.
      component: () => import('../views/AboutView.vue')
    }
  ]
})
router.beforeEach(async (to, from) => {
  if (!(await AuthService.isAuthenticated()) && to.name !== 'login') {
    return { name: 'login' }
  }
})
export default router<|MERGE_RESOLUTION|>--- conflicted
+++ resolved
@@ -3,12 +3,9 @@
 import LoginView from '../views/LoginView.vue'
 import TeamView from '../views/TeamView.vue'
 import SingleTeamView from '../views/SingleTeamView.vue'
-<<<<<<< HEAD
 import TransactionsView from '@/views/TransactionsView.vue'
-=======
 
 import { AuthService } from '@/services/authService'
->>>>>>> 82d09ed6
 
 const router = createRouter({
   history: createWebHistory(import.meta.env.BASE_URL),
@@ -41,14 +38,11 @@
       ]
     },
     {
-<<<<<<< HEAD
       path: '/transactions',
       name: 'transactions',
       component: TransactionsView
     },
     {
-=======
->>>>>>> 82d09ed6
       path: '/about',
       name: 'about',
       // route level code-splitting
