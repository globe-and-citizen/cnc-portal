import { getNetwork } from './network'
import sepolia from '@/artifacts/deployed_addresses/chain-11155111.json'
import hardhat from '@/artifacts/deployed_addresses/chain-31337.json'
import polygon from '@/artifacts/deployed_addresses/chain-137.json'

export const NETWORK = getNetwork()
interface AddressMapping {
  'TipsModule#Tips': string
  'BankBeaconModule#Beacon': string
  'BankBeaconModule#Bank': string
  'VotingBeaconModule#Beacon': string
  'VotingBeaconModule#Voting': string
  'BoardOfDirectorsModule#Beacon': string
  'BoardOfDirectorsModule#BoardOfDirectors': string
  'ExpenseAccountModule#ExpenseAccount'?: string
  'ExpenseAccountModule#FactoryBeacon'?: string
  'Officer#Officer'?: string
  'Officer#FactoryBeacon'?: string
  'ExpenseAccountEIP712Module#ExpenseAccountEIP712'?: string
  'ExpenseAccountEIP712Module#FactoryBeacon'?: string
<<<<<<< HEAD
  'CashRemunerationEIP712Module#FactoryBeacon': string
  'CashRemunerationEIP712Module#CashRemunerationEIP712': string
=======
  'InvestorsV1BeaconModule#Beacon'?: string
  'InvestorsV1BeaconModule#InvestorV1'?: string
>>>>>>> 264b513e
}

const addressesMap: Record<number, AddressMapping> = {
  11155111: sepolia as AddressMapping,
  31337: hardhat as AddressMapping,
  137: polygon as AddressMapping
}

const chainId = parseInt(NETWORK.chainId, 16)
const addresses = addressesMap[chainId] || ({} as AddressMapping)

interface AddressValidationError extends Error {
  missingAddresses: string[]
}

const missingAddresses = new Set<string>()

export function resolveAddress(key: keyof AddressMapping): string {
  const address = addresses[key]
  if (!address) {
    missingAddresses.add(key)
    return ''
  }
  return address
}

export function validateAddresses() {
  const requiredKeys: (keyof AddressMapping)[] = [
    'TipsModule#Tips',
    'BankBeaconModule#Beacon',
    'BankBeaconModule#Bank',
    'VotingBeaconModule#Beacon',
    'VotingBeaconModule#Voting',
    'BoardOfDirectorsModule#Beacon',
    'BoardOfDirectorsModule#BoardOfDirectors',
    'Officer#Officer',
    'Officer#FactoryBeacon',
    'ExpenseAccountModule#FactoryBeacon',
    'ExpenseAccountModule#ExpenseAccount',
    'ExpenseAccountEIP712Module#ExpenseAccountEIP712',
    'ExpenseAccountEIP712Module#FactoryBeacon',
<<<<<<< HEAD
    'CashRemunerationEIP712Module#FactoryBeacon',
    'CashRemunerationEIP712Module#CashRemunerationEIP712'
=======
    'InvestorsV1BeaconModule#Beacon',
    'InvestorsV1BeaconModule#InvestorV1'
>>>>>>> 264b513e
  ]

  requiredKeys.forEach(resolveAddress)

  if (missingAddresses.size > 0) {
    const error = new Error(
      `The following addresses are not defined in the current network configuration (chainId: ${chainId}):\n${Array.from(missingAddresses).join('\n')}`
    ) as AddressValidationError
    error.missingAddresses = Array.from(missingAddresses)
    missingAddresses.clear()
    throw error
  }
}
try {
  validateAddresses()
} catch (error) {
  console.error(error)
}
export const TIPS_ADDRESS = resolveAddress('TipsModule#Tips')
export const BANK_BEACON_ADDRESS = resolveAddress('BankBeaconModule#Beacon')
export const BANK_IMPL_ADDRESS = resolveAddress('BankBeaconModule#Bank')
export const VOTING_BEACON_ADDRESS = resolveAddress('VotingBeaconModule#Beacon')
export const VOTING_IMPL_ADDRESS = resolveAddress('VotingBeaconModule#Voting')
export const BOD_BEACON_ADDRESS = resolveAddress('BoardOfDirectorsModule#Beacon')
export const BOD_IMPL_ADDRESS = resolveAddress('BoardOfDirectorsModule#BoardOfDirectors')
export const EXPENSE_ACCOUNT_BEACON_ADDRESS = resolveAddress('ExpenseAccountModule#FactoryBeacon')
export const EXPENSE_ACCOUNT_LOGIC_ADDRESS = resolveAddress('ExpenseAccountModule#ExpenseAccount')
export const EXPENSE_ACCOUNT_EIP712_IMPL_ADDRESS = resolveAddress(
  'ExpenseAccountEIP712Module#ExpenseAccountEIP712'
)
export const EXPENSE_ACCOUNT_EIP712_BEACON_ADDRESS = resolveAddress(
  'ExpenseAccountEIP712Module#FactoryBeacon'
)
export const CASH_REMUNERATION_EIP712_IMPL_ADDRESS = resolveAddress(
  'CashRemunerationEIP712Module#CashRemunerationEIP712'
)
export const CASH_REMUNERATION_EIP712_BEACON_ADDRESS = resolveAddress(
  'CashRemunerationEIP712Module#FactoryBeacon'
)
export const OFFICER_ADDRESS = resolveAddress('Officer#Officer')
export const OFFICER_BEACON = resolveAddress('Officer#FactoryBeacon')
export const INVESTOR_V1_BEACON_ADDRESS = resolveAddress('InvestorsV1BeaconModule#Beacon')
export const INVESTOR_V1_IMPL_ADDRESS = resolveAddress('InvestorsV1BeaconModule#InvestorV1')

export const BACKEND_URL = import.meta.env.VITE_APP_BACKEND_URL<|MERGE_RESOLUTION|>--- conflicted
+++ resolved
@@ -18,13 +18,10 @@
   'Officer#FactoryBeacon'?: string
   'ExpenseAccountEIP712Module#ExpenseAccountEIP712'?: string
   'ExpenseAccountEIP712Module#FactoryBeacon'?: string
-<<<<<<< HEAD
   'CashRemunerationEIP712Module#FactoryBeacon': string
   'CashRemunerationEIP712Module#CashRemunerationEIP712': string
-=======
   'InvestorsV1BeaconModule#Beacon'?: string
   'InvestorsV1BeaconModule#InvestorV1'?: string
->>>>>>> 264b513e
 }
 
 const addressesMap: Record<number, AddressMapping> = {
@@ -66,13 +63,10 @@
     'ExpenseAccountModule#ExpenseAccount',
     'ExpenseAccountEIP712Module#ExpenseAccountEIP712',
     'ExpenseAccountEIP712Module#FactoryBeacon',
-<<<<<<< HEAD
+    'InvestorsV1BeaconModule#Beacon',
+    'InvestorsV1BeaconModule#InvestorV1',
     'CashRemunerationEIP712Module#FactoryBeacon',
     'CashRemunerationEIP712Module#CashRemunerationEIP712'
-=======
-    'InvestorsV1BeaconModule#Beacon',
-    'InvestorsV1BeaconModule#InvestorV1'
->>>>>>> 264b513e
   ]
 
   requiredKeys.forEach(resolveAddress)
