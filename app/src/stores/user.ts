import { defineStore } from 'pinia'
<<<<<<< HEAD
import { AuthService } from '@/services/authService'

export const useUserDataStore = defineStore({
  id: 'userData',
  state: () => ({
    name: useStorage('name', ''),
    address: useStorage('ownerAddress', ''),
    nonce: useStorage('nonce', ''),
    isAuth: useStorage('isAuth', false)
  }),
  actions: {
    setUserData(name: string, address: string, nonce: string) {
      this.name = name
      this.address = address
      this.nonce = nonce
      useStorage('name', name) // Save name to localStorage
      useStorage('ownerAddress', address) // Save address to localStorage
      useStorage('nonce', nonce) // Save nonce to localStorage
    },
    clearUserData() {
      this.name = ''
      this.address = ''
      this.nonce = ''
      this.isAuth = false
      localStorage.clear() // Clear all localStorage
    },
    async setAuthStatus() {
      const isAuth = await AuthService.isAuthenticated()
      this.isAuth = isAuth
      useStorage('isAuth', isAuth) // Save isAuth to localStorage
    }
=======
import { useStorage } from '@vueuse/core'

export const useUserDataStore = defineStore('user', () => {
  const userName = useStorage('name', '')
  const userAddress = useStorage('ownerAddress', '')
  const userNonce = useStorage('nonce', '')

  function setUserData(name: string, address: string, nonce: string) {
    userName.value = name
    userAddress.value = address
    userNonce.value = nonce
>>>>>>> a16a684e
  }

  function clearUserData() {
    userName.value = ''
    userAddress.value = ''
    userNonce.value = ''
  }

  return { name: userName, address: userAddress, nonce: userNonce, setUserData, clearUserData }
})<|MERGE_RESOLUTION|>--- conflicted
+++ resolved
@@ -1,38 +1,7 @@
 import { defineStore } from 'pinia'
-<<<<<<< HEAD
+import { useStorage } from '@vueuse/core'
+import { defineStore } from 'pinia'
 import { AuthService } from '@/services/authService'
-
-export const useUserDataStore = defineStore({
-  id: 'userData',
-  state: () => ({
-    name: useStorage('name', ''),
-    address: useStorage('ownerAddress', ''),
-    nonce: useStorage('nonce', ''),
-    isAuth: useStorage('isAuth', false)
-  }),
-  actions: {
-    setUserData(name: string, address: string, nonce: string) {
-      this.name = name
-      this.address = address
-      this.nonce = nonce
-      useStorage('name', name) // Save name to localStorage
-      useStorage('ownerAddress', address) // Save address to localStorage
-      useStorage('nonce', nonce) // Save nonce to localStorage
-    },
-    clearUserData() {
-      this.name = ''
-      this.address = ''
-      this.nonce = ''
-      this.isAuth = false
-      localStorage.clear() // Clear all localStorage
-    },
-    async setAuthStatus() {
-      const isAuth = await AuthService.isAuthenticated()
-      this.isAuth = isAuth
-      useStorage('isAuth', isAuth) // Save isAuth to localStorage
-    }
-=======
-import { useStorage } from '@vueuse/core'
 
 export const useUserDataStore = defineStore('user', () => {
   const userName = useStorage('name', '')
@@ -43,7 +12,6 @@
     userName.value = name
     userAddress.value = address
     userNonce.value = nonce
->>>>>>> a16a684e
   }
 
   function clearUserData() {
