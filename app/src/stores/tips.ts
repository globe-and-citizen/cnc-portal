--- conflicted
+++ resolved
@@ -5,16 +5,12 @@
 import { ToastType, TipsEventType } from '@/types'
 import { useToastStore } from './toast'
 import type { AddressLike } from 'ethers'
-<<<<<<< HEAD
 import type { EventLog } from 'ethers'
 import type { Log } from 'ethers'
 
 let contract: ethers.Contract
 let provider: ethers.BrowserProvider
-=======
->>>>>>> 82d09ed6
 
-let provider: ethers.BrowserProvider
 export const useTipsStore = defineStore('tips', {
   state: () => ({
     contract: null as ethers.Contract | null,
@@ -28,15 +24,12 @@
     async connectWallet() {
       if (this.isWalletConnected) return
 
-<<<<<<< HEAD
-=======
       const { show } = useToastStore()
       if (!(window as any).ethereum) {
         show(ToastType.Info, 'Please install Metamask')
         return
       }
 
->>>>>>> 82d09ed6
       provider = new ethers.BrowserProvider((window as any).ethereum)
       await provider.send('eth_requestAccounts', [])
       contract = new ethers.Contract(TIPS_ADDRESS, ABI, await provider.getSigner())
@@ -55,11 +48,7 @@
       this.pushTipLoading = true
 
       try {
-<<<<<<< HEAD
-        await contract!.pushTip(addresses, {
-=======
         const tx = await this.contract!.pushTip(addresses, {
->>>>>>> 82d09ed6
           value: ethers.parseEther(this.totalTipAmount.toString())
         })
         await tx.wait()
@@ -84,11 +73,7 @@
       this.sendTipLoading = true
 
       try {
-<<<<<<< HEAD
-        await contract!.sendTip(addresses, {
-=======
         const tx = await this.contract!.sendTip(addresses, {
->>>>>>> 82d09ed6
           value: ethers.parseEther(this.totalTipAmount.toString())
         })
         await tx.wait()
@@ -102,38 +87,6 @@
         this.totalTipAmount = 0
       }
     },
-<<<<<<< HEAD
-    async getEvents(event: TipsEventType) {
-      if (!this.isWalletConnected) await this.connectWallet()
-
-      try {
-        const filter = {
-          address: TIPS_ADDRESS,
-          topics: [
-            ethers.id('SendTip(address,address[],uint256,uint256)'),
-            ethers.id('PushTip(address,address[],uint256,uint256)')
-          ]
-        }
-        let events = await provider.getLogs(filter)
-        console.log(await contract.queryFilter(event))
-
-        console.log(events)
-
-        const result = events.map(async (eventData: EventLog | Log) => {
-          const timestamp = (await eventData.getBlock()).date
-
-          return {
-            timestamp: timestamp,
-            data: contract.interface.decodeEventLog(event, eventData.data, eventData.topics)
-          }
-        })
-        return Promise.all(result)
-      } catch (error) {
-        console.log(error)
-
-        const { show } = useToastStore()
-        show(ToastType.Error, 'Failed to fetch events')
-=======
     async getBalance() {
       if (!this.isWalletConnected) await this.connectWallet()
       let address = (await provider.getSigner()).address
@@ -158,7 +111,26 @@
         show(ToastType.Success, 'Tips withdrawn successfully')
       } catch (error) {
         show(ToastType.Error, 'Failed to withdraw tips')
->>>>>>> 82d09ed6
+      }
+    },
+    async getEvents(event: TipsEventType) {
+      if (!this.isWalletConnected) await this.connectWallet()
+
+      try {
+        const events = await this.contract!.queryFilter(event)
+
+        const result = events.map(async (eventData: EventLog | Log) => {
+          const timestamp = (await eventData.getBlock()).date
+
+          return {
+            timestamp: timestamp,
+            data: contract.interface.decodeEventLog(event, eventData.data, eventData.topics)
+          }
+        })
+        return Promise.all(result)
+      } catch (error) {
+        const { show } = useToastStore()
+        show(ToastType.Error, 'Failed to fetch events')
       }
     }
   }
