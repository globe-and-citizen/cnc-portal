#!/usr/bin/bash

# Check if the first argument is provided
if [ -z "$1" ]; then
  echo "Error: No network specified."
  echo "Usage: $0 <network>"
  exit 1
fi


npx hardhat ignition deploy ignition/modules/ProxyModule.ts --network "$1"
npx hardhat ignition deploy ignition/modules/OfficerModule.ts --network "$1"
<<<<<<< HEAD
npx hardhat ignition deploy ignition/modules/MockBoardOfDirectorsModule.ts --network "$1"
npx hardhat ignition deploy ignition/modules/VestingProxyModule.ts --network "$1" 
=======
npx hardhat ignition deploy ignition/modules/VestingProxyModule.ts --network "$1"
>>>>>>> fd30a727

if [ "$2" == "mock" ]; then
  npx hardhat ignition deploy ignition/modules/MockTokensModule.ts --network "$1"
fi<|MERGE_RESOLUTION|>--- conflicted
+++ resolved
@@ -10,12 +10,7 @@
 
 npx hardhat ignition deploy ignition/modules/ProxyModule.ts --network "$1"
 npx hardhat ignition deploy ignition/modules/OfficerModule.ts --network "$1"
-<<<<<<< HEAD
-npx hardhat ignition deploy ignition/modules/MockBoardOfDirectorsModule.ts --network "$1"
-npx hardhat ignition deploy ignition/modules/VestingProxyModule.ts --network "$1" 
-=======
 npx hardhat ignition deploy ignition/modules/VestingProxyModule.ts --network "$1"
->>>>>>> fd30a727
 
 if [ "$2" == "mock" ]; then
   npx hardhat ignition deploy ignition/modules/MockTokensModule.ts --network "$1"
