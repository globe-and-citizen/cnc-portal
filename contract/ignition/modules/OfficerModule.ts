--- conflicted
+++ resolved
@@ -4,11 +4,8 @@
 import bankBeaconModule from './BankBeaconModule'
 import ExpenseAccountModule from './ExpenseAccountModule'
 import ExpenseAccountEIP712Module from './ExpenseAccountEIP712Module'
-<<<<<<< HEAD
+import investorsV1BeaconModule from './InvestorsV1BeaconModule'
 import CashRemunerationEIP712Module from './CashRemunerationEIP712Module'
-=======
-import investorsV1BeaconModule from './InvestorsV1BeaconModule'
->>>>>>> 264b513e
 
 export default buildModule('Officer', (m) => {
   const beaconAdmin = m.getAccount(0)
@@ -27,11 +24,8 @@
     { beaconType: 'BoardOfDirectors', beaconAddress: BoDBeacon },
     { beaconType: 'ExpenseAccount', beaconAddress: expenseAccountFactoryBeacon },
     { beaconType: 'ExpenseAccountEIP712', beaconAddress: expenseAccountEip712FactoryBeacon },
-<<<<<<< HEAD
+    { beaconType: 'InvestorsV1', beaconAddress: investorsV1Beacon },
     { beaconType: 'CashRemunerationEIP712', beaconAddress: cashRemunerationEip712FactoryBeacon }
-=======
-    { beaconType: 'InvestorsV1', beaconAddress: investorsV1Beacon }
->>>>>>> 264b513e
   ]
 
   m.call(officer, 'initialize', [beaconAdmin, beaconConfigs])
