import { expect } from 'chai'
import { ethers, upgrades } from 'hardhat'
import { SignerWithAddress } from '@nomicfoundation/hardhat-ethers/signers'
import {
  Bank__factory,
  BoardOfDirectors__factory,
  ExpenseAccount__factory,
  Officer,
  Voting__factory,
  UpgradeableBeacon
} from '../typechain-types'

describe('Officer Contract', function () {
<<<<<<< HEAD
  let Officer, officer: unknown
  let BankAccount, VotingContract, ExpenseAccount, ExpenseAccountEIP712, CashRemunerationEip712
  let bankAccountBeacon,
    votingContractBeacon,
    expenseAccountBeacon,
    expenseAccountEip712Beacon,
    cashRemunerationEip712Beacon
  let BoD, bodBeacon
  let owner: SignerWithAddress,
    addr1: SignerWithAddress,
    addr2: SignerWithAddress,
    addr3: SignerWithAddress

  this.beforeAll(async function () {
    BankAccount = await ethers.getContractFactory('Bank')
    bankAccountBeacon = await upgrades.deployBeacon(BankAccount)

    VotingContract = await ethers.getContractFactory('Voting')
    votingContractBeacon = await upgrades.deployBeacon(VotingContract)

    BoD = await ethers.getContractFactory('BoardOfDirectors')
    bodBeacon = await upgrades.deployBeacon(BoD)

    ExpenseAccount = await ethers.getContractFactory('ExpenseAccount')
    expenseAccountBeacon = await upgrades.deployBeacon(ExpenseAccount)

    ExpenseAccountEIP712 = await ethers.getContractFactory('ExpenseAccountEIP712')
    expenseAccountEip712Beacon = await upgrades.deployBeacon(ExpenseAccountEIP712)

    CashRemunerationEip712 = await ethers.getContractFactory('CashRemunerationEIP712')
    cashRemunerationEip712Beacon = await upgrades.deployBeacon(CashRemunerationEip712)
    ;[owner, addr1, addr2, addr3] = await ethers.getSigners()

    Officer = await ethers.getContractFactory('Officer')
    officer = await upgrades.deployProxy(
      Officer,
      [
        await owner.getAddress(),
        await bankAccountBeacon.getAddress(),
        await votingContractBeacon.getAddress(),
        await bodBeacon.getAddress(),
        await expenseAccountBeacon.getAddress(),
        await expenseAccountEip712Beacon.getAddress(),
        await cashRemunerationEip712Beacon.getAddress()
      ],
      { initializer: 'initialize' }
    )
  })
=======
  let officer: Officer
  let bankAccount: Bank__factory
  let votingContract: Voting__factory
  let expenseAccount: ExpenseAccount__factory
  let bankAccountBeacon: UpgradeableBeacon
  let votingContractBeacon: UpgradeableBeacon
  let expenseAccountBeacon: UpgradeableBeacon
  let boardOfDirectors: BoardOfDirectors__factory
  let bodBeacon: UpgradeableBeacon
  let owner: SignerWithAddress
  let addr1: SignerWithAddress
  let addr2: SignerWithAddress
  let addr3: SignerWithAddress

  beforeEach(async function () {
    ;[owner, addr1, addr2, addr3] = await ethers.getSigners()

    // Deploy implementation contracts
    bankAccount = await ethers.getContractFactory('Bank')
    bankAccountBeacon = (await upgrades.deployBeacon(bankAccount)) as unknown as UpgradeableBeacon
>>>>>>> d9a75eed

    votingContract = await ethers.getContractFactory('Voting')
    votingContractBeacon = (await upgrades.deployBeacon(
      votingContract
    )) as unknown as UpgradeableBeacon

    boardOfDirectors = await ethers.getContractFactory('BoardOfDirectors')
    bodBeacon = (await upgrades.deployBeacon(boardOfDirectors)) as unknown as UpgradeableBeacon

    expenseAccount = await ethers.getContractFactory('ExpenseAccount')
    expenseAccountBeacon = (await upgrades.deployBeacon(
      expenseAccount
    )) as unknown as UpgradeableBeacon

    // Deploy Officer contract
    const Officer = await ethers.getContractFactory('Officer')
    officer = (await upgrades.deployProxy(Officer, [owner.address, []], {
      initializer: 'initialize'
    })) as unknown as Officer

    // Configure beacons
    await officer.connect(owner).configureBeacon('Bank', await bankAccountBeacon.getAddress())
    await officer.connect(owner).configureBeacon('Voting', await votingContractBeacon.getAddress())
    await officer.connect(owner).configureBeacon('BoardOfDirectors', await bodBeacon.getAddress())
    await officer
      .connect(owner)
      .configureBeacon('ExpenseAccount', await expenseAccountBeacon.getAddress())
  })

  describe('Team Management', () => {
    it('Should create a new team', async function () {
      const founders = [await addr1.getAddress(), await addr2.getAddress()]
      const members = [ethers.Wallet.createRandom().address]

      await expect(officer.connect(owner).createTeam(founders, members))
        .to.emit(officer, 'TeamCreated')
        .withArgs(founders, members)

      const [actualFounders, actualMembers, deployedContracts] = await officer.getTeam()
      expect(actualFounders).to.deep.equal(founders)
      expect(actualMembers).to.deep.equal(members)
      expect(deployedContracts).to.be.empty
    })

    it('Should fail to create team without founders', async () => {
      await expect(officer.createTeam([], [])).to.be.revertedWith('Must have at least one founder')
    })
  })

  describe('Contract Deployment', () => {
    it('Should deploy contracts via BeaconProxy', async function () {
      const votingInitData = votingContract.interface.encodeFunctionData('initialize', [
        owner.address
      ])

      const bankInitData = bankAccount.interface.encodeFunctionData('initialize', [
        owner.address,
        owner.address
      ])
      const expenseInitData = expenseAccount.interface.encodeFunctionData('initialize', [
        owner.address
      ])

      await expect(officer.connect(owner).deployBeaconProxy('Voting', votingInitData)).to.emit(
        officer,
        'ContractDeployed'
      )

      const [, , deployedContracts] = await officer.getTeam()
      expect(deployedContracts.length).to.equal(2)
      expect(deployedContracts[0].contractType).to.equal('Voting')
      expect(deployedContracts[0].contractAddress).to.not.equal(ethers.ZeroAddress)

      await expect(officer.connect(owner).deployBeaconProxy('Bank', bankInitData)).to.emit(
        officer,
        'ContractDeployed'
      )

      await expect(
        officer.connect(owner).deployBeaconProxy('ExpenseAccount', expenseInitData)
      ).to.emit(officer, 'ContractDeployed')
    })

    it('Should restrict deployment to owners and founders', async function () {
      await officer.connect(owner).createTeam([addr1.address], [])

      const initData = bankAccount.interface.encodeFunctionData('initialize', [
        addr1.address,
        owner.address
      ])

      // Test unauthorized access
      await expect(officer.connect(addr3).deployBeaconProxy('Bank', initData)).to.be.revertedWith(
        'You are not authorized to perform this action'
      )

      // Test authorized access (founder)
      await expect(officer.connect(addr1).deployBeaconProxy('Bank', initData)).to.emit(
        officer,
        'ContractDeployed'
      )
    })

    it('Should fail when deploying proxy for unknown contract type', async function () {
      const initData = bankAccount.interface.encodeFunctionData('initialize', [
        owner.address,
        owner.address
      ])

      // Using a new contract type that hasn't been configured
      const newContractType = 'NewBankType'

      // Verify beacon doesn't exist yet
      expect(await officer.contractBeacons(newContractType)).to.equal(ethers.ZeroAddress)

      // Attempt to deploy proxy with new contract type should fail
      await expect(
        officer.connect(owner).deployBeaconProxy(newContractType, initData)
      ).to.be.revertedWith('Beacon not configured for this contract type')
    })
  })
<<<<<<< HEAD
  it('Should deploy the ExpenseAccountEIP712 contract via BeaconProxy', async function () {
    await (officer as Officer).connect(owner).deployExpenseAccountEip712()

    const team = await (officer as Officer).getTeam()
    expect(team[6]).to.be.not.equal('0x0000000000000000000000000000000000000000')
  })
  it('Should deploy the CashRemunerationEIP712 contract via BeaconProxy', async function () {
    await (officer as Officer).connect(owner).deployCashRemunerationEip712()

    const team = await (officer as Officer).getTeam()
    expect(team[7]).to.be.not.equal('0x0000000000000000000000000000000000000000')
  })
  it('should pause the contract', async function () {
    await (officer as Officer).connect(owner).pause()
=======
>>>>>>> d9a75eed

  describe('Access Control', () => {
    it('Should transfer ownership', async function () {
      await expect(officer.connect(owner).transferOwnership(addr1.address))
        .to.emit(officer, 'OwnershipTransferred')
        .withArgs(owner.address, addr1.address)

      expect(await officer.owner()).to.equal(addr1.address)
    })

    it('Should pause and unpause', async function () {
      await officer.connect(owner).pause()
      expect(await officer.paused()).to.be.true

      await officer.connect(owner).unpause()
      expect(await officer.paused()).to.be.false
    })

    it('Should restrict pause/unpause to owners', async function () {
      await expect(officer.connect(addr3).pause()).to.be.revertedWith(
        'You are not authorized to perform this action'
      )

      await expect(officer.connect(addr3).unpause()).to.be.revertedWith(
        'You are not authorized to perform this action'
      )
    })
  })

  describe('Initialization and Beacon Configuration', () => {
    it('Should reject beacon configs with zero address', async function () {
      const Officer = await ethers.getContractFactory('Officer')
      const invalidConfig = [
        {
          beaconType: 'TestBeacon',
          beaconAddress: ethers.ZeroAddress
        }
      ]

      await expect(
        upgrades.deployProxy(Officer, [owner.address, invalidConfig], {
          initializer: 'initialize'
        })
      ).to.be.revertedWith('Invalid beacon address')
    })

    it('Should reject beacon configs with empty type', async function () {
      const Officer = await ethers.getContractFactory('Officer')
      const invalidConfig = [
        {
          beaconType: '',
          beaconAddress: addr1.address
        }
      ]

      await expect(
        upgrades.deployProxy(Officer, [owner.address, invalidConfig], {
          initializer: 'initialize'
        })
      ).to.be.revertedWith('Empty beacon type')
    })

    it('Should reject duplicate beacon types in config', async function () {
      const Officer = await ethers.getContractFactory('Officer')
      const duplicateConfigs = [
        {
          beaconType: 'TestBeacon',
          beaconAddress: addr1.address
        },
        {
          beaconType: 'TestBeacon', // Duplicate type
          beaconAddress: addr2.address
        }
      ]

      await expect(
        upgrades.deployProxy(Officer, [owner.address, duplicateConfigs], {
          initializer: 'initialize'
        })
      ).to.be.revertedWith('Duplicate beacon type')
    })

    it('Should successfully initialize with valid beacon configs', async function () {
      const Officer = await ethers.getContractFactory('Officer')
      const validConfigs = [
        {
          beaconType: 'TestBeacon1',
          beaconAddress: addr1.address
        },
        {
          beaconType: 'TestBeacon2',
          beaconAddress: addr2.address
        }
      ]

      const officerContract = (await upgrades.deployProxy(Officer, [owner.address, validConfigs], {
        initializer: 'initialize'
      })) as unknown as Officer

      expect(await officerContract.contractBeacons('TestBeacon1')).to.equal(addr1.address)
      expect(await officerContract.contractBeacons('TestBeacon2')).to.equal(addr2.address)
    })
  })

  describe('Batch Contract Deployment', () => {
    it('Should deploy multiple contracts in a single transaction', async function () {
      // Create team first to ensure proper setup
      await officer.connect(owner).createTeam([owner.address], [])

      const votingInitData = votingContract.interface.encodeFunctionData('initialize', [
        owner.address
      ])

      const bankInitData = bankAccount.interface.encodeFunctionData('initialize', [
        owner.address,
        owner.address
      ])

      const deployments = [
        {
          contractType: 'Bank',
          initializerData: bankInitData
        },
        {
          contractType: 'Voting',
          initializerData: votingInitData
        }
      ]

      // Deploy contracts
      const tx = await officer.connect(owner).deployAllContracts(deployments)
      await tx.wait()

      // Verify deployments
      const [, , deployedContracts] = await officer.getTeam()

      // Should have 3 contracts (Bank, Voting, and auto-deployed BoardOfDirectors)
      expect(deployedContracts.length).to.equal(3)

      // Instead of checking specific addresses, verify contract types and that addresses are valid
      expect(deployedContracts[0].contractType).to.equal('Bank')
      expect(deployedContracts[0].contractAddress).to.not.equal(ethers.ZeroAddress)

      expect(deployedContracts[1].contractType).to.equal('Voting')
      expect(deployedContracts[1].contractAddress).to.not.equal(ethers.ZeroAddress)

      expect(deployedContracts[2].contractType).to.equal('BoardOfDirectors')
      expect(deployedContracts[2].contractAddress).to.not.equal(ethers.ZeroAddress)

      // Verify the Voting contract has the correct BoardOfDirectors address
      const votingInstance = await ethers.getContractAt(
        'Voting',
        deployedContracts[1].contractAddress
      )
      const bodAddress = await votingInstance.boardOfDirectorsContractAddress()

      expect(bodAddress).to.equal(deployedContracts[2].contractAddress)
    })

    it('Should fail when deploying with empty contract type', async function () {
      const deployments = [
        {
          contractType: '',
          initializerData: '0x12345678'
        }
      ]

      await expect(officer.connect(owner).deployAllContracts(deployments)).to.be.revertedWith(
        'Contract type cannot be empty'
      )
    })

    it('Should fail when deploying with empty initializer data', async function () {
      const deployments = [
        {
          contractType: 'Bank',
          initializerData: '0x'
        }
      ]

      await expect(officer.connect(owner).deployAllContracts(deployments)).to.be.revertedWith(
        'Missing initializer data for Bank'
      )
    })

    it('Should fail when deploying unconfigured contract type', async function () {
      const deployments = [
        {
          contractType: 'NonExistentContract',
          initializerData: '0x12345678'
        }
      ]

      await expect(officer.connect(owner).deployAllContracts(deployments)).to.be.revertedWith(
        'Beacon not configured for NonExistentContract'
      )
    })

    it('Should restrict batch deployment to owners and founders', async function () {
      const votingInitData = votingContract.interface.encodeFunctionData('initialize', [
        owner.address
      ])
      const deployments = [
        {
          contractType: 'Voting',
          initializerData: votingInitData
        }
      ]

      await expect(officer.connect(addr3).deployAllContracts(deployments)).to.be.revertedWith(
        'You are not authorized to perform this action'
      )
    })
  })

  describe('Contract Type Management', () => {
    it('Should track configured contract types', async function () {
      const types = await officer.getConfiguredContractTypes()
      expect(types).to.have.lengthOf(4)
      expect(types).to.include('Bank')
      expect(types).to.include('Voting')
      expect(types).to.include('BoardOfDirectors')
      expect(types).to.include('ExpenseAccount')
    })

    it('Should add new contract type only when configuring new beacon', async function () {
      const initialTypes = await officer.getConfiguredContractTypes()
      const initialLength = initialTypes.length

      // Reconfigure existing beacon
      await officer.connect(owner).configureBeacon('Bank', addr1.address)
      let types = await officer.getConfiguredContractTypes()
      expect(types.length).to.equal(initialLength)

<<<<<<< HEAD
    ExpenseAccount = await ethers.getContractFactory('ExpenseAccount')
    expenseAccountBeacon = await upgrades.deployBeacon(ExpenseAccount)

    ExpenseAccountEIP712 = await ethers.getContractFactory('ExpenseAccountEIP712')
    expenseAccountEip712Beacon = await upgrades.deployBeacon(ExpenseAccountEIP712)

    CashRemunerationEip712 = await ethers.getContractFactory('CashRemunerationEIP712')
    cashRemunerationEip712Beacon = await upgrades.deployBeacon(CashRemunerationEip712)

    Officer = await ethers.getContractFactory('Officer')
    officer = await upgrades.deployProxy(
      Officer,
      [
        await addr1.getAddress(),
        await bankAccountBeacon.getAddress(),
        await votingContractBeacon.getAddress(),
        await bodBeacon.getAddress(),
        await expenseAccountBeacon.getAddress(),
        await expenseAccountBeacon.getAddress(),
        await cashRemunerationEip712Beacon.getAddress()
      ],
      { initializer: 'initialize' }
    )

    await expect(
      (officer as Officer).connect(addr3).deployBankAccount(ethers.Wallet.createRandom().address)
    ).to.be.revertedWith('You are not authorized to perform this action')
    await (officer as Officer)
      .connect(owner)
      .createTeam([addr1.address, addr2.address], ['0xaFeF48F7718c51fb7C6d1B314B3991D2e1d8421E'])
=======
      // Configure new beacon
      await officer.connect(owner).configureBeacon('NewContractType', addr2.address)
      types = await officer.getConfiguredContractTypes()
      expect(types.length).to.equal(initialLength + 1)
      expect(types).to.include('NewContractType')
    })
  })

  describe('Deployed Contracts Management', () => {
    it('Should return empty array when no contracts are deployed', async function () {
      const deployedContracts = await officer.getDeployedContracts()
      expect(deployedContracts).to.be.empty
    })

    it('Should return all deployed contracts with their types', async function () {
      // Deploy multiple contracts
      const votingInitData = votingContract.interface.encodeFunctionData('initialize', [
        owner.address
      ])
      const bankInitData = bankAccount.interface.encodeFunctionData('initialize', [
        owner.address,
        owner.address
      ])

      // Deploy Voting contract (this will also auto-deploy BoardOfDirectors)
      await officer.connect(owner).deployBeaconProxy('Voting', votingInitData)

      // Deploy Bank contract
      await officer.connect(owner).deployBeaconProxy('Bank', bankInitData)

      // Get deployed contracts
      const deployedContracts = await officer.getDeployedContracts()

      // Verify the results (updated order)
      expect(deployedContracts.length).to.equal(3) // Voting + BoardOfDirectors + Bank

      // Check first contract (Voting)
      expect(deployedContracts[0].contractType).to.equal('Voting')
      expect(deployedContracts[0].contractAddress).to.not.equal(ethers.ZeroAddress)

      // Check second contract (BoardOfDirectors - auto-deployed)
      expect(deployedContracts[1].contractType).to.equal('BoardOfDirectors')
      expect(deployedContracts[1].contractAddress).to.not.equal(ethers.ZeroAddress)

      // Check third contract (Bank)
      expect(deployedContracts[2].contractType).to.equal('Bank')
      expect(deployedContracts[2].contractAddress).to.not.equal(ethers.ZeroAddress)
    })

    it('Should maintain contract order as they are deployed', async function () {
      // Deploy contracts in specific order
      const initData = bankAccount.interface.encodeFunctionData('initialize', [
        owner.address,
        owner.address
      ])

      // Deploy three Bank contracts
      await officer.connect(owner).deployBeaconProxy('Bank', initData)
      await officer.connect(owner).deployBeaconProxy('Bank', initData)
      await officer.connect(owner).deployBeaconProxy('Bank', initData)

      const deployedContracts = await officer.getDeployedContracts()

      // Verify order and length
      expect(deployedContracts.length).to.equal(3)
      deployedContracts.forEach((contract) => {
        expect(contract.contractType).to.equal('Bank')
        expect(contract.contractAddress).to.not.equal(ethers.ZeroAddress)
      })

      // Verify addresses are different
      expect(deployedContracts[0].contractAddress).to.not.equal(
        deployedContracts[1].contractAddress
      )
      expect(deployedContracts[1].contractAddress).to.not.equal(
        deployedContracts[2].contractAddress
      )
      expect(deployedContracts[0].contractAddress).to.not.equal(
        deployedContracts[2].contractAddress
      )
    })

    it('Should return same data as getTeam for deployed contracts', async function () {
      // Deploy a contract
      const votingInitData = votingContract.interface.encodeFunctionData('initialize', [
        owner.address
      ])
      await officer.connect(owner).deployBeaconProxy('Voting', votingInitData)

      // Get data from both functions
      const deployedContracts = await officer.getDeployedContracts()
      const [, , teamDeployedContracts] = await officer.getTeam()
>>>>>>> d9a75eed

      // Compare results
      expect(deployedContracts.length).to.equal(teamDeployedContracts.length)
      expect(deployedContracts[0].contractType).to.equal(teamDeployedContracts[0].contractType)
      expect(deployedContracts[0].contractAddress).to.equal(
        teamDeployedContracts[0].contractAddress
      )
    })
  })
})<|MERGE_RESOLUTION|>--- conflicted
+++ resolved
@@ -11,14 +11,9 @@
 } from '../typechain-types'
 
 describe('Officer Contract', function () {
-<<<<<<< HEAD
   let Officer, officer: unknown
-  let BankAccount, VotingContract, ExpenseAccount, ExpenseAccountEIP712, CashRemunerationEip712
-  let bankAccountBeacon,
-    votingContractBeacon,
-    expenseAccountBeacon,
-    expenseAccountEip712Beacon,
-    cashRemunerationEip712Beacon
+  let BankAccount, VotingContract, ExpenseAccount, ExpenseAccountEIP712
+  let bankAccountBeacon, votingContractBeacon, expenseAccountBeacon, expenseAccountEip712Beacon
   let BoD, bodBeacon
   let owner: SignerWithAddress,
     addr1: SignerWithAddress,
@@ -40,9 +35,6 @@
 
     ExpenseAccountEIP712 = await ethers.getContractFactory('ExpenseAccountEIP712')
     expenseAccountEip712Beacon = await upgrades.deployBeacon(ExpenseAccountEIP712)
-
-    CashRemunerationEip712 = await ethers.getContractFactory('CashRemunerationEIP712')
-    cashRemunerationEip712Beacon = await upgrades.deployBeacon(CashRemunerationEip712)
     ;[owner, addr1, addr2, addr3] = await ethers.getSigners()
 
     Officer = await ethers.getContractFactory('Officer')
@@ -54,415 +46,122 @@
         await votingContractBeacon.getAddress(),
         await bodBeacon.getAddress(),
         await expenseAccountBeacon.getAddress(),
-        await expenseAccountEip712Beacon.getAddress(),
-        await cashRemunerationEip712Beacon.getAddress()
+        await expenseAccountEip712Beacon.getAddress()
       ],
       { initializer: 'initialize' }
     )
   })
-=======
-  let officer: Officer
-  let bankAccount: Bank__factory
-  let votingContract: Voting__factory
-  let expenseAccount: ExpenseAccount__factory
-  let bankAccountBeacon: UpgradeableBeacon
-  let votingContractBeacon: UpgradeableBeacon
-  let expenseAccountBeacon: UpgradeableBeacon
-  let boardOfDirectors: BoardOfDirectors__factory
-  let bodBeacon: UpgradeableBeacon
-  let owner: SignerWithAddress
-  let addr1: SignerWithAddress
-  let addr2: SignerWithAddress
-  let addr3: SignerWithAddress
 
-  beforeEach(async function () {
-    ;[owner, addr1, addr2, addr3] = await ethers.getSigners()
+  // Configure beacons
+  await officer.connect(owner).configureBeacon('Bank', await bankAccountBeacon.getAddress())
+  await officer.connect(owner).configureBeacon('Voting', await votingContractBeacon.getAddress())
+  await officer.connect(owner).configureBeacon('BoardOfDirectors', await bodBeacon.getAddress())
+  await officer
+    .connect(owner)
+    .configureBeacon('ExpenseAccount', await expenseAccountBeacon.getAddress())
+})
 
-    // Deploy implementation contracts
-    bankAccount = await ethers.getContractFactory('Bank')
-    bankAccountBeacon = (await upgrades.deployBeacon(bankAccount)) as unknown as UpgradeableBeacon
->>>>>>> d9a75eed
+describe('Team Management', () => {
+  it('Should create a new team', async function () {
+    const founders = [await addr1.getAddress(), await addr2.getAddress()]
+    const members = [ethers.Wallet.createRandom().address]
 
-    votingContract = await ethers.getContractFactory('Voting')
-    votingContractBeacon = (await upgrades.deployBeacon(
-      votingContract
-    )) as unknown as UpgradeableBeacon
+    await expect(officer.connect(owner).createTeam(founders, members))
+      .to.emit(officer, 'TeamCreated')
+      .withArgs(founders, members)
 
-    boardOfDirectors = await ethers.getContractFactory('BoardOfDirectors')
-    bodBeacon = (await upgrades.deployBeacon(boardOfDirectors)) as unknown as UpgradeableBeacon
-
-    expenseAccount = await ethers.getContractFactory('ExpenseAccount')
-    expenseAccountBeacon = (await upgrades.deployBeacon(
-      expenseAccount
-    )) as unknown as UpgradeableBeacon
-
-    // Deploy Officer contract
-    const Officer = await ethers.getContractFactory('Officer')
-    officer = (await upgrades.deployProxy(Officer, [owner.address, []], {
-      initializer: 'initialize'
-    })) as unknown as Officer
-
-    // Configure beacons
-    await officer.connect(owner).configureBeacon('Bank', await bankAccountBeacon.getAddress())
-    await officer.connect(owner).configureBeacon('Voting', await votingContractBeacon.getAddress())
-    await officer.connect(owner).configureBeacon('BoardOfDirectors', await bodBeacon.getAddress())
-    await officer
-      .connect(owner)
-      .configureBeacon('ExpenseAccount', await expenseAccountBeacon.getAddress())
+    const [actualFounders, actualMembers, deployedContracts] = await officer.getTeam()
+    expect(actualFounders).to.deep.equal(founders)
+    expect(actualMembers).to.deep.equal(members)
+    expect(deployedContracts).to.be.empty
   })
 
-  describe('Team Management', () => {
-    it('Should create a new team', async function () {
-      const founders = [await addr1.getAddress(), await addr2.getAddress()]
-      const members = [ethers.Wallet.createRandom().address]
+  it('Should fail to create team without founders', async () => {
+    await expect(officer.createTeam([], [])).to.be.revertedWith('Must have at least one founder')
+  })
+})
 
-      await expect(officer.connect(owner).createTeam(founders, members))
-        .to.emit(officer, 'TeamCreated')
-        .withArgs(founders, members)
+describe('Contract Deployment', () => {
+  it('Should deploy contracts via BeaconProxy', async function () {
+    const votingInitData = votingContract.interface.encodeFunctionData('initialize', [
+      owner.address
+    ])
 
-      const [actualFounders, actualMembers, deployedContracts] = await officer.getTeam()
-      expect(actualFounders).to.deep.equal(founders)
-      expect(actualMembers).to.deep.equal(members)
-      expect(deployedContracts).to.be.empty
-    })
+    const bankInitData = bankAccount.interface.encodeFunctionData('initialize', [
+      owner.address,
+      owner.address
+    ])
+    const expenseInitData = expenseAccount.interface.encodeFunctionData('initialize', [
+      owner.address
+    ])
 
-    it('Should fail to create team without founders', async () => {
-      await expect(officer.createTeam([], [])).to.be.revertedWith('Must have at least one founder')
-    })
-  })
-
-  describe('Contract Deployment', () => {
-    it('Should deploy contracts via BeaconProxy', async function () {
-      const votingInitData = votingContract.interface.encodeFunctionData('initialize', [
-        owner.address
-      ])
-
-      const bankInitData = bankAccount.interface.encodeFunctionData('initialize', [
-        owner.address,
-        owner.address
-      ])
-      const expenseInitData = expenseAccount.interface.encodeFunctionData('initialize', [
-        owner.address
-      ])
-
-      await expect(officer.connect(owner).deployBeaconProxy('Voting', votingInitData)).to.emit(
-        officer,
-        'ContractDeployed'
-      )
-
-      const [, , deployedContracts] = await officer.getTeam()
-      expect(deployedContracts.length).to.equal(2)
-      expect(deployedContracts[0].contractType).to.equal('Voting')
-      expect(deployedContracts[0].contractAddress).to.not.equal(ethers.ZeroAddress)
-
-      await expect(officer.connect(owner).deployBeaconProxy('Bank', bankInitData)).to.emit(
-        officer,
-        'ContractDeployed'
-      )
-
-      await expect(
-        officer.connect(owner).deployBeaconProxy('ExpenseAccount', expenseInitData)
-      ).to.emit(officer, 'ContractDeployed')
-    })
-
-    it('Should restrict deployment to owners and founders', async function () {
-      await officer.connect(owner).createTeam([addr1.address], [])
-
-      const initData = bankAccount.interface.encodeFunctionData('initialize', [
-        addr1.address,
-        owner.address
-      ])
-
-      // Test unauthorized access
-      await expect(officer.connect(addr3).deployBeaconProxy('Bank', initData)).to.be.revertedWith(
-        'You are not authorized to perform this action'
-      )
-
-      // Test authorized access (founder)
-      await expect(officer.connect(addr1).deployBeaconProxy('Bank', initData)).to.emit(
-        officer,
-        'ContractDeployed'
-      )
-    })
-
-    it('Should fail when deploying proxy for unknown contract type', async function () {
-      const initData = bankAccount.interface.encodeFunctionData('initialize', [
-        owner.address,
-        owner.address
-      ])
-
-      // Using a new contract type that hasn't been configured
-      const newContractType = 'NewBankType'
-
-      // Verify beacon doesn't exist yet
-      expect(await officer.contractBeacons(newContractType)).to.equal(ethers.ZeroAddress)
-
-      // Attempt to deploy proxy with new contract type should fail
-      await expect(
-        officer.connect(owner).deployBeaconProxy(newContractType, initData)
-      ).to.be.revertedWith('Beacon not configured for this contract type')
-    })
-  })
-<<<<<<< HEAD
-  it('Should deploy the ExpenseAccountEIP712 contract via BeaconProxy', async function () {
-    await (officer as Officer).connect(owner).deployExpenseAccountEip712()
+    await expect(officer.connect(owner).deployBeaconProxy('Voting', votingInitData)).to.emit(
+      officer,
+      'ContractDeployed'
+    )
 
     const team = await (officer as Officer).getTeam()
-    expect(team[6]).to.be.not.equal('0x0000000000000000000000000000000000000000')
+    expect(team[3]).to.be.not.equal('0x0000000000000000000000000000000000000000')
+
+    expect(team[4]).to.be.not.equal('0x0000000000000000000000000000000000000000')
   })
-  it('Should deploy the CashRemunerationEIP712 contract via BeaconProxy', async function () {
-    await (officer as Officer).connect(owner).deployCashRemunerationEip712()
+  it('Should deploy the BankAccount contract via BeaconProxy', async function () {
+    await (officer as Officer)
+      .connect(owner)
+      .deployBankAccount(ethers.Wallet.createRandom().address)
 
     const team = await (officer as Officer).getTeam()
-    expect(team[7]).to.be.not.equal('0x0000000000000000000000000000000000000000')
+    expect(team[2]).to.be.not.equal('0x0000000000000000000000000000000000000000')
+  })
+  it('Should deploy the ExpenseAccount contract via BeaconProxy', async function () {
+    await (officer as Officer).connect(owner).deployExpenseAccount()
+
+    const team = await (officer as Officer).getTeam()
+    expect(team[5]).to.be.not.equal('0x0000000000000000000000000000000000000000')
   })
   it('should pause the contract', async function () {
     await (officer as Officer).connect(owner).pause()
-=======
->>>>>>> d9a75eed
 
-  describe('Access Control', () => {
-    it('Should transfer ownership', async function () {
-      await expect(officer.connect(owner).transferOwnership(addr1.address))
-        .to.emit(officer, 'OwnershipTransferred')
-        .withArgs(owner.address, addr1.address)
+    const paused = await (officer as Officer).paused()
+    expect(paused).to.be.true
+  })
+  it('should unpause the contract', async function () {
+    await (officer as Officer).connect(owner).unpause()
 
-      expect(await officer.owner()).to.equal(addr1.address)
-    })
+    const paused = await (officer as Officer).paused()
+    expect(paused).to.be.false
+  })
+  it('Should transfer ownership to a new owner', async function () {
+    const team = await (officer as Officer).connect(owner).transferOwnershipToBOD(addr1.address)
 
-    it('Should pause and unpause', async function () {
-      await officer.connect(owner).pause()
-      expect(await officer.paused()).to.be.true
+    const receipt = await team.wait()
+    interface TransactionReceipt {
+      logs: {
+        args: {
+          newOwner: string
+        }
+      }[]
+    }
 
-      await officer.connect(owner).unpause()
-      expect(await officer.paused()).to.be.false
-    })
-
-    it('Should restrict pause/unpause to owners', async function () {
-      await expect(officer.connect(addr3).pause()).to.be.revertedWith(
-        'You are not authorized to perform this action'
-      )
-
-      await expect(officer.connect(addr3).unpause()).to.be.revertedWith(
-        'You are not authorized to perform this action'
-      )
-    })
+    expect((receipt as unknown as TransactionReceipt).logs[0].args.newOwner).to.equal(addr1.address)
   })
 
-  describe('Initialization and Beacon Configuration', () => {
-    it('Should reject beacon configs with zero address', async function () {
-      const Officer = await ethers.getContractFactory('Officer')
-      const invalidConfig = [
-        {
-          beaconType: 'TestBeacon',
-          beaconAddress: ethers.ZeroAddress
-        }
-      ]
+  it('Should fail if non-founder or non-owner tries to deploy and should allow other founders to deploy', async function () {
+    BankAccount = await ethers.getContractFactory('Bank')
+    bankAccountBeacon = await upgrades.deployBeacon(BankAccount)
 
-      await expect(
-        upgrades.deployProxy(Officer, [owner.address, invalidConfig], {
-          initializer: 'initialize'
-        })
-      ).to.be.revertedWith('Invalid beacon address')
-    })
+    VotingContract = await ethers.getContractFactory('Voting')
+    votingContractBeacon = await upgrades.deployBeacon(VotingContract)
 
-    it('Should reject beacon configs with empty type', async function () {
-      const Officer = await ethers.getContractFactory('Officer')
-      const invalidConfig = [
-        {
-          beaconType: '',
-          beaconAddress: addr1.address
-        }
-      ]
+    BoD = await ethers.getContractFactory('BoardOfDirectors')
+    bodBeacon = await upgrades.deployBeacon(BoD)
+    ;[owner, addr1, addr2, addr3] = await ethers.getSigners()
 
-      await expect(
-        upgrades.deployProxy(Officer, [owner.address, invalidConfig], {
-          initializer: 'initialize'
-        })
-      ).to.be.revertedWith('Empty beacon type')
-    })
-
-    it('Should reject duplicate beacon types in config', async function () {
-      const Officer = await ethers.getContractFactory('Officer')
-      const duplicateConfigs = [
-        {
-          beaconType: 'TestBeacon',
-          beaconAddress: addr1.address
-        },
-        {
-          beaconType: 'TestBeacon', // Duplicate type
-          beaconAddress: addr2.address
-        }
-      ]
-
-      await expect(
-        upgrades.deployProxy(Officer, [owner.address, duplicateConfigs], {
-          initializer: 'initialize'
-        })
-      ).to.be.revertedWith('Duplicate beacon type')
-    })
-
-    it('Should successfully initialize with valid beacon configs', async function () {
-      const Officer = await ethers.getContractFactory('Officer')
-      const validConfigs = [
-        {
-          beaconType: 'TestBeacon1',
-          beaconAddress: addr1.address
-        },
-        {
-          beaconType: 'TestBeacon2',
-          beaconAddress: addr2.address
-        }
-      ]
-
-      const officerContract = (await upgrades.deployProxy(Officer, [owner.address, validConfigs], {
-        initializer: 'initialize'
-      })) as unknown as Officer
-
-      expect(await officerContract.contractBeacons('TestBeacon1')).to.equal(addr1.address)
-      expect(await officerContract.contractBeacons('TestBeacon2')).to.equal(addr2.address)
-    })
-  })
-
-  describe('Batch Contract Deployment', () => {
-    it('Should deploy multiple contracts in a single transaction', async function () {
-      // Create team first to ensure proper setup
-      await officer.connect(owner).createTeam([owner.address], [])
-
-      const votingInitData = votingContract.interface.encodeFunctionData('initialize', [
-        owner.address
-      ])
-
-      const bankInitData = bankAccount.interface.encodeFunctionData('initialize', [
-        owner.address,
-        owner.address
-      ])
-
-      const deployments = [
-        {
-          contractType: 'Bank',
-          initializerData: bankInitData
-        },
-        {
-          contractType: 'Voting',
-          initializerData: votingInitData
-        }
-      ]
-
-      // Deploy contracts
-      const tx = await officer.connect(owner).deployAllContracts(deployments)
-      await tx.wait()
-
-      // Verify deployments
-      const [, , deployedContracts] = await officer.getTeam()
-
-      // Should have 3 contracts (Bank, Voting, and auto-deployed BoardOfDirectors)
-      expect(deployedContracts.length).to.equal(3)
-
-      // Instead of checking specific addresses, verify contract types and that addresses are valid
-      expect(deployedContracts[0].contractType).to.equal('Bank')
-      expect(deployedContracts[0].contractAddress).to.not.equal(ethers.ZeroAddress)
-
-      expect(deployedContracts[1].contractType).to.equal('Voting')
-      expect(deployedContracts[1].contractAddress).to.not.equal(ethers.ZeroAddress)
-
-      expect(deployedContracts[2].contractType).to.equal('BoardOfDirectors')
-      expect(deployedContracts[2].contractAddress).to.not.equal(ethers.ZeroAddress)
-
-      // Verify the Voting contract has the correct BoardOfDirectors address
-      const votingInstance = await ethers.getContractAt(
-        'Voting',
-        deployedContracts[1].contractAddress
-      )
-      const bodAddress = await votingInstance.boardOfDirectorsContractAddress()
-
-      expect(bodAddress).to.equal(deployedContracts[2].contractAddress)
-    })
-
-    it('Should fail when deploying with empty contract type', async function () {
-      const deployments = [
-        {
-          contractType: '',
-          initializerData: '0x12345678'
-        }
-      ]
-
-      await expect(officer.connect(owner).deployAllContracts(deployments)).to.be.revertedWith(
-        'Contract type cannot be empty'
-      )
-    })
-
-    it('Should fail when deploying with empty initializer data', async function () {
-      const deployments = [
-        {
-          contractType: 'Bank',
-          initializerData: '0x'
-        }
-      ]
-
-      await expect(officer.connect(owner).deployAllContracts(deployments)).to.be.revertedWith(
-        'Missing initializer data for Bank'
-      )
-    })
-
-    it('Should fail when deploying unconfigured contract type', async function () {
-      const deployments = [
-        {
-          contractType: 'NonExistentContract',
-          initializerData: '0x12345678'
-        }
-      ]
-
-      await expect(officer.connect(owner).deployAllContracts(deployments)).to.be.revertedWith(
-        'Beacon not configured for NonExistentContract'
-      )
-    })
-
-    it('Should restrict batch deployment to owners and founders', async function () {
-      const votingInitData = votingContract.interface.encodeFunctionData('initialize', [
-        owner.address
-      ])
-      const deployments = [
-        {
-          contractType: 'Voting',
-          initializerData: votingInitData
-        }
-      ]
-
-      await expect(officer.connect(addr3).deployAllContracts(deployments)).to.be.revertedWith(
-        'You are not authorized to perform this action'
-      )
-    })
-  })
-
-  describe('Contract Type Management', () => {
-    it('Should track configured contract types', async function () {
-      const types = await officer.getConfiguredContractTypes()
-      expect(types).to.have.lengthOf(4)
-      expect(types).to.include('Bank')
-      expect(types).to.include('Voting')
-      expect(types).to.include('BoardOfDirectors')
-      expect(types).to.include('ExpenseAccount')
-    })
-
-    it('Should add new contract type only when configuring new beacon', async function () {
-      const initialTypes = await officer.getConfiguredContractTypes()
-      const initialLength = initialTypes.length
-
-      // Reconfigure existing beacon
-      await officer.connect(owner).configureBeacon('Bank', addr1.address)
-      let types = await officer.getConfiguredContractTypes()
-      expect(types.length).to.equal(initialLength)
-
-<<<<<<< HEAD
     ExpenseAccount = await ethers.getContractFactory('ExpenseAccount')
     expenseAccountBeacon = await upgrades.deployBeacon(ExpenseAccount)
 
     ExpenseAccountEIP712 = await ethers.getContractFactory('ExpenseAccountEIP712')
     expenseAccountEip712Beacon = await upgrades.deployBeacon(ExpenseAccountEIP712)
-
-    CashRemunerationEip712 = await ethers.getContractFactory('CashRemunerationEIP712')
-    cashRemunerationEip712Beacon = await upgrades.deployBeacon(CashRemunerationEip712)
 
     Officer = await ethers.getContractFactory('Officer')
     officer = await upgrades.deployProxy(
@@ -473,8 +172,7 @@
         await votingContractBeacon.getAddress(),
         await bodBeacon.getAddress(),
         await expenseAccountBeacon.getAddress(),
-        await expenseAccountBeacon.getAddress(),
-        await cashRemunerationEip712Beacon.getAddress()
+        await expenseAccountBeacon.getAddress()
       ],
       { initializer: 'initialize' }
     )
@@ -485,107 +183,9 @@
     await (officer as Officer)
       .connect(owner)
       .createTeam([addr1.address, addr2.address], ['0xaFeF48F7718c51fb7C6d1B314B3991D2e1d8421E'])
-=======
-      // Configure new beacon
-      await officer.connect(owner).configureBeacon('NewContractType', addr2.address)
-      types = await officer.getConfiguredContractTypes()
-      expect(types.length).to.equal(initialLength + 1)
-      expect(types).to.include('NewContractType')
-    })
-  })
 
-  describe('Deployed Contracts Management', () => {
-    it('Should return empty array when no contracts are deployed', async function () {
-      const deployedContracts = await officer.getDeployedContracts()
-      expect(deployedContracts).to.be.empty
-    })
-
-    it('Should return all deployed contracts with their types', async function () {
-      // Deploy multiple contracts
-      const votingInitData = votingContract.interface.encodeFunctionData('initialize', [
-        owner.address
-      ])
-      const bankInitData = bankAccount.interface.encodeFunctionData('initialize', [
-        owner.address,
-        owner.address
-      ])
-
-      // Deploy Voting contract (this will also auto-deploy BoardOfDirectors)
-      await officer.connect(owner).deployBeaconProxy('Voting', votingInitData)
-
-      // Deploy Bank contract
-      await officer.connect(owner).deployBeaconProxy('Bank', bankInitData)
-
-      // Get deployed contracts
-      const deployedContracts = await officer.getDeployedContracts()
-
-      // Verify the results (updated order)
-      expect(deployedContracts.length).to.equal(3) // Voting + BoardOfDirectors + Bank
-
-      // Check first contract (Voting)
-      expect(deployedContracts[0].contractType).to.equal('Voting')
-      expect(deployedContracts[0].contractAddress).to.not.equal(ethers.ZeroAddress)
-
-      // Check second contract (BoardOfDirectors - auto-deployed)
-      expect(deployedContracts[1].contractType).to.equal('BoardOfDirectors')
-      expect(deployedContracts[1].contractAddress).to.not.equal(ethers.ZeroAddress)
-
-      // Check third contract (Bank)
-      expect(deployedContracts[2].contractType).to.equal('Bank')
-      expect(deployedContracts[2].contractAddress).to.not.equal(ethers.ZeroAddress)
-    })
-
-    it('Should maintain contract order as they are deployed', async function () {
-      // Deploy contracts in specific order
-      const initData = bankAccount.interface.encodeFunctionData('initialize', [
-        owner.address,
-        owner.address
-      ])
-
-      // Deploy three Bank contracts
-      await officer.connect(owner).deployBeaconProxy('Bank', initData)
-      await officer.connect(owner).deployBeaconProxy('Bank', initData)
-      await officer.connect(owner).deployBeaconProxy('Bank', initData)
-
-      const deployedContracts = await officer.getDeployedContracts()
-
-      // Verify order and length
-      expect(deployedContracts.length).to.equal(3)
-      deployedContracts.forEach((contract) => {
-        expect(contract.contractType).to.equal('Bank')
-        expect(contract.contractAddress).to.not.equal(ethers.ZeroAddress)
-      })
-
-      // Verify addresses are different
-      expect(deployedContracts[0].contractAddress).to.not.equal(
-        deployedContracts[1].contractAddress
-      )
-      expect(deployedContracts[1].contractAddress).to.not.equal(
-        deployedContracts[2].contractAddress
-      )
-      expect(deployedContracts[0].contractAddress).to.not.equal(
-        deployedContracts[2].contractAddress
-      )
-    })
-
-    it('Should return same data as getTeam for deployed contracts', async function () {
-      // Deploy a contract
-      const votingInitData = votingContract.interface.encodeFunctionData('initialize', [
-        owner.address
-      ])
-      await officer.connect(owner).deployBeaconProxy('Voting', votingInitData)
-
-      // Get data from both functions
-      const deployedContracts = await officer.getDeployedContracts()
-      const [, , teamDeployedContracts] = await officer.getTeam()
->>>>>>> d9a75eed
-
-      // Compare results
-      expect(deployedContracts.length).to.equal(teamDeployedContracts.length)
-      expect(deployedContracts[0].contractType).to.equal(teamDeployedContracts[0].contractType)
-      expect(deployedContracts[0].contractAddress).to.equal(
-        teamDeployedContracts[0].contractAddress
-      )
-    })
+    await expect(
+      (officer as Officer).connect(addr2).deployBankAccount(ethers.Wallet.createRandom().address)
+    ).to.emit(officer as Officer, 'ContractDeployed')
   })
 })