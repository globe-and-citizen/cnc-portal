import { expect } from 'chai'
import { ethers, upgrades } from 'hardhat'
import { SignerWithAddress } from '@nomicfoundation/hardhat-ethers/signers'
import { Officer } from '../typechain-types'

describe('Officer Contract', function () {
<<<<<<< HEAD
  let Officer, officer: Officer
  let BankAccount, VotingContract, ExpenseAccount
  let bankAccountBeacon, votingContractBeacon, expenseAccountBeacon
=======
  let Officer, officer: unknown
  let BankAccount, VotingContract, ExpenseAccount, ExpenseAccountEIP712
  let bankAccountBeacon, votingContractBeacon, expenseAccountBeacon, expenseAccountEip712Beacon
>>>>>>> 5d32e3e4
  let BoD, bodBeacon
  let owner: SignerWithAddress,
    addr1: SignerWithAddress,
    addr2: SignerWithAddress,
    addr3: SignerWithAddress

  before(async function () {
    // Deploy implementations
    BankAccount = await ethers.getContractFactory('Bank')
    bankAccountBeacon = await upgrades.deployBeacon(BankAccount)

    VotingContract = await ethers.getContractFactory('Voting')
    votingContractBeacon = await upgrades.deployBeacon(VotingContract)

    BoD = await ethers.getContractFactory('BoardOfDirectors')
    bodBeacon = await upgrades.deployBeacon(BoD)

    ExpenseAccount = await ethers.getContractFactory('ExpenseAccount')
    expenseAccountBeacon = await upgrades.deployBeacon(ExpenseAccount)

    ExpenseAccountEIP712 = await ethers.getContractFactory('ExpenseAccountEIP712')
    expenseAccountEip712Beacon = await upgrades.deployBeacon(ExpenseAccountEIP712)
    ;[owner, addr1, addr2, addr3] = await ethers.getSigners()

    // Deploy Officer contract
    Officer = await ethers.getContractFactory('Officer')
<<<<<<< HEAD
    officer = (await upgrades.deployProxy(Officer, [owner.address], {
      initializer: 'initialize'
    })) as unknown as Officer

    // Configure beacons
    await officer.connect(owner).configureBeacon('Bank', await bankAccountBeacon.getAddress())
    await officer.connect(owner).configureBeacon('Voting', await votingContractBeacon.getAddress())
    await officer.connect(owner).configureBeacon('BoardOfDirectors', await bodBeacon.getAddress())
    await officer
      .connect(owner)
      .configureBeacon('ExpenseAccount', await expenseAccountBeacon.getAddress())
=======
    officer = await upgrades.deployProxy(
      Officer,
      [
        await owner.getAddress(),
        await bankAccountBeacon.getAddress(),
        await votingContractBeacon.getAddress(),
        await bodBeacon.getAddress(),
        await expenseAccountBeacon.getAddress(),
        await expenseAccountEip712Beacon.getAddress()
      ],
      { initializer: 'initialize' }
    )
>>>>>>> 5d32e3e4
  })

  it('Should create a new team', async function () {
    const founders = [await addr1.getAddress(), await addr2.getAddress()]
    const members = ['0xaFeF48F7718c51fb7C6d1B314B3991D2e1d8421E']
    const tx = await officer.connect(owner).createTeam(founders, members)
    await tx.wait()

    // Access founders array
    const teamFounders = await officer.connect(owner).getTeam()
    console.log('Team Founders:', teamFounders)
    expect(teamFounders[0][0]).to.equal(await addr1.getAddress())
    expect(teamFounders[0][1]).to.equal(await addr2.getAddress())
  })

  it('Should deploy the Voting and BoD contracts via BeaconProxy', async function () {
    // Prepare initializer arguments
    const votingAdmin = owner.address // or any address you want as admin
    const bodDirectors = [addr1.address, addr2.address] // array of director addresses

    // Encode initializer data with correct arguments
    const votingInitData = VotingContract.interface.encodeFunctionData('initialize', [votingAdmin])
    const bodInitData = BoD.interface.encodeFunctionData('initialize', [bodDirectors])

    console.log('Voting Init Data:', votingInitData)

    // Deploy Voting contract
    await expect(officer.connect(owner).deployContract('Voting', votingInitData)).to.emit(
      officer,
      'ContractDeployed'
    )

    // Deploy Board of Directors contract
    await expect(officer.connect(owner).deployContract('BoardOfDirectors', bodInitData)).to.emit(
      officer,
      'ContractDeployed'
    )
  })

  it('Should deploy the BankAccount contract via BeaconProxy', async function () {
    const bankInitData = BankAccount.interface.encodeFunctionData(
      'initialize',
      ethers.Wallet.createRandom().address
    )

    await expect(officer.connect(owner).deployContract('Bank', bankInitData)).to.emit(
      officer,
      'ContractDeployed'
    )
  })

  it('Should deploy the ExpenseAccount contract via BeaconProxy', async function () {
    const expenseInitData = ExpenseAccount.interface.encodeFunctionData(
      'initialize',
      await owner.getAddress()
    )

    await expect(officer.connect(owner).deployContract('ExpenseAccount', expenseInitData)).to.emit(
      officer,
      'ContractDeployed'
    )
  })

  it('should pause the contract', async function () {
    await officer.connect(owner).pause()
    const paused = await officer.paused()
    expect(paused).to.be.true
  })

  it('should unpause the contract', async function () {
    await officer.connect(owner).unpause()
    const paused = await officer.paused()
    expect(paused).to.be.false
  })

  it('Should transfer ownership to a new owner', async function () {
    const tx = await officer.connect(owner).transferOwnership(addr1.address)
    const receipt = await tx.wait()

    const event = receipt.events?.find((e) => e.event === 'OwnershipTransferred')
    expect(event?.args?.newOwner).to.equal(addr1.address)
  })

  it('Should restrict deployment to owners and founders', async function () {
    // Re-deploy Officer contract with addr1 as owner
    Officer = await ethers.getContractFactory('Officer')
    officer = (await upgrades.deployProxy(Officer, [addr1.address], {
      initializer: 'initialize'
    })) as Officer

    // Configure beacons
    await officer.connect(addr1).configureBeacon('Bank', bankAccountBeacon.address)

<<<<<<< HEAD
    // Non-founder/non-owner should fail
    await expect(officer.connect(addr3).deployContract('Bank', '0x')).to.be.revertedWith(
      'You are not authorized to perform this action'
=======
    ExpenseAccountEIP712 = await ethers.getContractFactory('ExpenseAccountEIP712')
    expenseAccountEip712Beacon = await upgrades.deployBeacon(ExpenseAccountEIP712)

    Officer = await ethers.getContractFactory('Officer')
    officer = await upgrades.deployProxy(
      Officer,
      [
        await addr1.getAddress(),
        await bankAccountBeacon.getAddress(),
        await votingContractBeacon.getAddress(),
        await bodBeacon.getAddress(),
        await expenseAccountBeacon.getAddress(),
        await expenseAccountBeacon.getAddress()
      ],
      { initializer: 'initialize' }
>>>>>>> 5d32e3e4
    )

    // Create team with addr1 and addr2 as founders
    await officer.connect(addr1).createTeam([addr1.address, addr2.address], ['0x...'])

    // Founder (addr2) should succeed
    await expect(officer.connect(addr2).deployContract('Bank', '0x')).to.emit(
      officer,
      'ContractDeployed'
    )
  })
})<|MERGE_RESOLUTION|>--- conflicted
+++ resolved
@@ -4,15 +4,9 @@
 import { Officer } from '../typechain-types'
 
 describe('Officer Contract', function () {
-<<<<<<< HEAD
   let Officer, officer: Officer
-  let BankAccount, VotingContract, ExpenseAccount
-  let bankAccountBeacon, votingContractBeacon, expenseAccountBeacon
-=======
-  let Officer, officer: unknown
   let BankAccount, VotingContract, ExpenseAccount, ExpenseAccountEIP712
   let bankAccountBeacon, votingContractBeacon, expenseAccountBeacon, expenseAccountEip712Beacon
->>>>>>> 5d32e3e4
   let BoD, bodBeacon
   let owner: SignerWithAddress,
     addr1: SignerWithAddress,
@@ -39,7 +33,6 @@
 
     // Deploy Officer contract
     Officer = await ethers.getContractFactory('Officer')
-<<<<<<< HEAD
     officer = (await upgrades.deployProxy(Officer, [owner.address], {
       initializer: 'initialize'
     })) as unknown as Officer
@@ -50,21 +43,11 @@
     await officer.connect(owner).configureBeacon('BoardOfDirectors', await bodBeacon.getAddress())
     await officer
       .connect(owner)
-      .configureBeacon('ExpenseAccount', await expenseAccountBeacon.getAddress())
-=======
-    officer = await upgrades.deployProxy(
-      Officer,
-      [
-        await owner.getAddress(),
-        await bankAccountBeacon.getAddress(),
-        await votingContractBeacon.getAddress(),
-        await bodBeacon.getAddress(),
+      .configureBeacon(
+        'ExpenseAccount',
         await expenseAccountBeacon.getAddress(),
         await expenseAccountEip712Beacon.getAddress()
-      ],
-      { initializer: 'initialize' }
-    )
->>>>>>> 5d32e3e4
+      )
   })
 
   it('Should create a new team', async function () {
@@ -150,19 +133,6 @@
 
   it('Should restrict deployment to owners and founders', async function () {
     // Re-deploy Officer contract with addr1 as owner
-    Officer = await ethers.getContractFactory('Officer')
-    officer = (await upgrades.deployProxy(Officer, [addr1.address], {
-      initializer: 'initialize'
-    })) as Officer
-
-    // Configure beacons
-    await officer.connect(addr1).configureBeacon('Bank', bankAccountBeacon.address)
-
-<<<<<<< HEAD
-    // Non-founder/non-owner should fail
-    await expect(officer.connect(addr3).deployContract('Bank', '0x')).to.be.revertedWith(
-      'You are not authorized to perform this action'
-=======
     ExpenseAccountEIP712 = await ethers.getContractFactory('ExpenseAccountEIP712')
     expenseAccountEip712Beacon = await upgrades.deployBeacon(ExpenseAccountEIP712)
 
@@ -178,7 +148,28 @@
         await expenseAccountBeacon.getAddress()
       ],
       { initializer: 'initialize' }
->>>>>>> 5d32e3e4
+    )
+
+    await expect(
+      (officer as Officer).connect(addr3).deployBankAccount(ethers.Wallet.createRandom().address)
+    ).to.be.revertedWith('You are not authorized to perform this action')
+    await (officer as Officer)
+      .connect(owner)
+      .createTeam([addr1.address, addr2.address], ['0xaFeF48F7718c51fb7C6d1B314B3991D2e1d8421E'])
+
+    await expect(
+      (officer as Officer).connect(addr2).deployBankAccount(ethers.Wallet.createRandom().address)
+    ).to.emit(officer as Officer, 'ContractDeployed')
+    officer = (await upgrades.deployProxy(Officer, [addr1.address], {
+      initializer: 'initialize'
+    })) as Officer
+
+    // Configure beacons
+    await officer.connect(addr1).configureBeacon('Bank', bankAccountBeacon.address)
+
+    // Non-founder/non-owner should fail
+    await expect(officer.connect(addr3).deployContract('Bank', '0x')).to.be.revertedWith(
+      'You are not authorized to perform this action'
     )
 
     // Create team with addr1 and addr2 as founders
