--- conflicted
+++ resolved
@@ -1,59 +1,6 @@
 import { expect } from 'chai'
 import { ethers, upgrades } from 'hardhat'
 import { SignerWithAddress } from '@nomicfoundation/hardhat-ethers/signers'
-<<<<<<< HEAD
-import { Officer } from '../typechain-types'
-import { Contract, ZeroAddress } from 'ethers'
-
-describe('Officer Contract', function () {
-  let Officer, officer: Officer
-  let BankAccount, VotingContract, ExpenseAccount, ExpenseAccountEIP712, InvestorContract
-  let bankAccountBeacon,
-    votingContractBeacon,
-    expenseAccountBeacon,
-    expenseAccountEip712Beacon,
-    investorBeacon: Contract
-
-  let BoD, bodBeacon
-  let owner: SignerWithAddress,
-    addr1: SignerWithAddress,
-    addr2: SignerWithAddress,
-    addr3: SignerWithAddress
-
-  this.beforeAll(async function () {
-    BankAccount = await ethers.getContractFactory('Bank')
-    bankAccountBeacon = await upgrades.deployBeacon(BankAccount)
-
-    VotingContract = await ethers.getContractFactory('Voting')
-    votingContractBeacon = await upgrades.deployBeacon(VotingContract)
-
-    BoD = await ethers.getContractFactory('BoardOfDirectors')
-    bodBeacon = await upgrades.deployBeacon(BoD)
-
-    ExpenseAccount = await ethers.getContractFactory('ExpenseAccount')
-    expenseAccountBeacon = await upgrades.deployBeacon(ExpenseAccount)
-    ExpenseAccountEIP712 = await ethers.getContractFactory('ExpenseAccountEIP712')
-    expenseAccountEip712Beacon = await upgrades.deployBeacon(ExpenseAccountEIP712)
-    InvestorContract = await ethers.getContractFactory('Investor')
-    investorBeacon = await upgrades.deployBeacon(InvestorContract)
-    ;[owner, addr1, addr2, addr3] = await ethers.getSigners()
-
-    Officer = await ethers.getContractFactory('Officer')
-    officer = (await upgrades.deployProxy(
-      Officer,
-      [
-        await owner.getAddress(),
-        await bankAccountBeacon.getAddress(),
-        await votingContractBeacon.getAddress(),
-        await bodBeacon.getAddress(),
-        await expenseAccountBeacon.getAddress(),
-        await expenseAccountEip712Beacon.getAddress(),
-        await investorBeacon.getAddress()
-      ],
-      { initializer: 'initialize' }
-    )) as unknown as Officer
-  })
-=======
 import {
   Bank__factory,
   BoardOfDirectors__factory,
@@ -84,7 +31,6 @@
     // Deploy implementation contracts
     bankAccount = await ethers.getContractFactory('Bank')
     bankAccountBeacon = (await upgrades.deployBeacon(bankAccount)) as unknown as UpgradeableBeacon
->>>>>>> 9d011a4d
 
     votingContract = await ethers.getContractFactory('Voting')
     votingContractBeacon = (await upgrades.deployBeacon(
@@ -206,24 +152,6 @@
       ).to.be.revertedWith('Beacon not configured for this contract type')
     })
   })
-<<<<<<< HEAD
-  it('Should deploy investor contract', async function () {
-    await officer.deployInvestorContract('Investor', 'INV', [
-      {
-        amount: ethers.parseEther('1000'),
-        shareholder: addr1.address,
-        isActive: true,
-        lastMinted: 0,
-        totalMinted: 0
-      }
-    ])
-    const team = await officer.getTeam()
-    expect(team[7]).to.be.not.equal(ZeroAddress)
-  })
-  it('should pause the contract', async function () {
-    await (officer as Officer).connect(owner).pause()
-=======
->>>>>>> 9d011a4d
 
   describe('Access Control', () => {
     it('Should transfer ownership', async function () {
@@ -458,38 +386,6 @@
       let types = await officer.getConfiguredContractTypes()
       expect(types.length).to.equal(initialLength)
 
-<<<<<<< HEAD
-    ExpenseAccount = await ethers.getContractFactory('ExpenseAccount')
-    expenseAccountBeacon = await upgrades.deployBeacon(ExpenseAccount)
-
-    ExpenseAccountEIP712 = await ethers.getContractFactory('ExpenseAccountEIP712')
-    expenseAccountEip712Beacon = await upgrades.deployBeacon(ExpenseAccountEIP712)
-
-    InvestorContract = await ethers.getContractFactory('Investor')
-    investorBeacon = await upgrades.deployBeacon(InvestorContract)
-
-    Officer = await ethers.getContractFactory('Officer')
-    officer = (await upgrades.deployProxy(
-      Officer,
-      [
-        await addr1.getAddress(),
-        await bankAccountBeacon.getAddress(),
-        await votingContractBeacon.getAddress(),
-        await bodBeacon.getAddress(),
-        await expenseAccountBeacon.getAddress(),
-        await expenseAccountBeacon.getAddress(),
-        await investorBeacon.getAddress()
-      ],
-      { initializer: 'initialize' }
-    )) as unknown as Officer
-
-    await expect(
-      (officer as Officer).connect(addr3).deployBankAccount(ethers.Wallet.createRandom().address)
-    ).to.be.revertedWith('You are not authorized to perform this action')
-    await (officer as Officer)
-      .connect(owner)
-      .createTeam([addr1.address, addr2.address], ['0xaFeF48F7718c51fb7C6d1B314B3991D2e1d8421E'])
-=======
       // Configure new beacon
       await officer.connect(owner).configureBeacon('NewContractType', addr2.address)
       types = await officer.getConfiguredContractTypes()
@@ -582,7 +478,6 @@
       // Get data from both functions
       const deployedContracts = await officer.getDeployedContracts()
       const [, , teamDeployedContracts] = await officer.getTeam()
->>>>>>> 9d011a4d
 
       // Compare results
       expect(deployedContracts.length).to.equal(teamDeployedContracts.length)
