--- conflicted
+++ resolved
@@ -57,23 +57,14 @@
     event TeamCreated( address[] founders, address[] members);
     event ContractDeployed( string contractType, address contractAddress);
 
-<<<<<<< HEAD
-    function initialize(
-        address owner,
-        address _bankAccountBeacon,
-        address _votingContractBeacon,
-        address _bodContractBeacon,
-        address _expenseAccountBeacon,
-        address _investorBeacon
-=======
   function initialize(
     address owner, 
     address _bankAccountBeacon, 
     address _votingContractBeacon, 
     address _bodContractBeacon, 
     address _expenseAccountBeacon,
-    address _expenseAccountEip712Beacon
->>>>>>> 20ed6919
+    address _expenseAccountEip712Beacon,
+    address _investorBeacon
     ) public initializer {
         __Ownable_init(owner);
         __ReentrancyGuard_init();
@@ -82,11 +73,8 @@
         votingContractBeacon = _votingContractBeacon;
         bodContractBeacon = _bodContractBeacon;
         expenseAccountBeacon = _expenseAccountBeacon;
-<<<<<<< HEAD
+        expenseAccountEip712Beacon = _expenseAccountEip712Beacon;
         investorBeacon = _investorBeacon;
-=======
-        expenseAccountEip712Beacon = _expenseAccountEip712Beacon;
->>>>>>> 20ed6919
     }
 
    function createTeam(
@@ -150,39 +138,7 @@
 
         emit ContractDeployed("ExpenseAccount", expenseAccountContract);
     }
-<<<<<<< HEAD
 
-    function deployInvestorContractV1(string memory _name, string memory _symbol)  external onlyOwners whenNotPaused {
-        require(investorContract == address(0), "Investor contract already deployed");
-        require(investorBeacon != address(0), "Investor beacon not set");
-
-        BeaconProxy proxy = new BeaconProxy(
-            investorBeacon,
-            abi.encodeWithSelector(IInvestorV1.initialize.selector, _name, _symbol)
-        );
-        investorContract = address(proxy);
-
-        emit ContractDeployed("InvestorContract", investorContract);
-    }
-
-    function deployInvestorContract(string memory _name, string memory _symbol, StockGrant[] memory _stockGrants) external onlyOwners whenNotPaused  {
-        require(investorContract == address(0), "Investor contract already deployed");
-        require(investorBeacon != address(0), "Investor beacon not set");
-
-        BeaconProxy proxy = new BeaconProxy(
-            investorBeacon,
-            abi.encodeWithSelector(IInvestor.initialize.selector, _name, _symbol, _stockGrants)
-        );
-        investorContract = address(proxy);
-
-        emit ContractDeployed("InvestorContract", investorContract);
-    }
-
-    function setInvestorBeacon(address _investorBeacon) external onlyOwners whenNotPaused {
-        investorBeacon = _investorBeacon;
-    }
-
-=======
     function deployExpenseAccountEip712() external onlyOwners whenNotPaused  {
         BeaconProxy proxy = new BeaconProxy(
             expenseAccountEip712Beacon,
@@ -193,18 +149,12 @@
         emit ContractDeployed("ExpenseAccountEIP712", expenseAccountEip712Contract);
     }
   
->>>>>>> 20ed6919
     function transferOwnershipToBOD(address newOwner) external whenNotPaused {
         transferOwnership(newOwner);
         emit OwnershipTransferred(owner(), newOwner);
     }
 
-<<<<<<< HEAD
-    function getTeam()
-        external
-        view
-        returns (address[] memory, address[] memory, address, address, address, address, address)
-    {
+    function getTeam() external view returns (address[] memory, address[] memory , address , address, address, address, address, address) {
         return (
             founders,
             members,
@@ -212,12 +162,9 @@
             votingContract,
             bodContract,
             expenseAccountContract,
+            expenseAccountEip712Contract,
             investorContract
         );
-=======
-    function getTeam() external view returns (address[] memory, address[] memory , address , address, address, address, address ) {
-        return (founders, members, bankAccountContract, votingContract, bodContract, expenseAccountContract, expenseAccountEip712Contract);
->>>>>>> 20ed6919
     }
 
     modifier onlyOwners{
