// SPDX-License-Identifier: MIT
pragma solidity ^0.8.19;

import "@openzeppelin/contracts/proxy/beacon/BeaconProxy.sol";
import "@openzeppelin/contracts/proxy/beacon/UpgradeableBeacon.sol";
import "@openzeppelin/contracts-upgradeable/access/OwnableUpgradeable.sol";
import "@openzeppelin/contracts-upgradeable/utils/PausableUpgradeable.sol";
import "@openzeppelin/contracts-upgradeable/utils/ReentrancyGuardUpgradeable.sol";

<<<<<<< HEAD
import '@openzeppelin/contracts-upgradeable/access/OwnableUpgradeable.sol';
import '@openzeppelin/contracts-upgradeable/utils/PausableUpgradeable.sol';
import '@openzeppelin/contracts-upgradeable/utils/ReentrancyGuardUpgradeable.sol';
import {StockGrant} from "./Investor/types/StockGrant.sol";

import 'hardhat/console.sol';

interface IBankAccount {
    function initialize(address tipsAddress, address _sender) external;
}

interface IVotingContract {
    function initialize(address _sender) external;
    function setBoardOfDirectorsContractAddress(address _boardOfDirectorsContractAddress) external;
}

interface IBodContract {
=======
interface IBodContract {    
>>>>>>> 9d011a4d
    function initialize(address[] memory votingAddress) external;
}
interface IVoting {
    function setBoardOfDirectorsContractAddress(address _boardOfDirectorsContractAddress) external;
}
<<<<<<< HEAD

interface IInvestor {
    function initialize(string memory _name, string memory _symbol, StockGrant[] memory _stockGrants) external;
}

interface IInvestorV1 {
    function initialize(string memory _name, string memory _symbol, address _owner) external;
}

contract Officer is OwnableUpgradeable, ReentrancyGuardUpgradeable, PausableUpgradeable  {
    
=======
/**
 * @title Officer Contract
 * @dev Manages team creation, beacon proxy deployment, and contract upgrades
 * Inherits from OwnableUpgradeable, ReentrancyGuardUpgradeable, and PausableUpgradeable
 */
contract Officer is OwnableUpgradeable, ReentrancyGuardUpgradeable, PausableUpgradeable {
    /// @notice Array of founder addresses
>>>>>>> 9d011a4d
    address[] founders;
    /// @notice Array of member addresses
    address[] members;
<<<<<<< HEAD
    address bankAccountContract;
    address votingContract;
    address bodContract;
    address expenseAccountContract;
    address expenseAccountEip712Contract;

    address public bankAccountBeacon;
    address public votingContractBeacon;
    address public bodContractBeacon;
    address public expenseAccountBeacon;
    address public expenseAccountEip712Beacon;

    address public investorContract;
    address public investorBeacon;

    event TeamCreated( address[] founders, address[] members);
    event ContractDeployed( string contractType, address contractAddress);

  function initialize(
    address owner, 
    address _bankAccountBeacon, 
    address _votingContractBeacon, 
    address _bodContractBeacon, 
    address _expenseAccountBeacon,
    address _expenseAccountEip712Beacon,
    address _investorBeacon
=======
    /// @notice Mapping of contract type to beacon address
    mapping(string => address) public contractBeacons;

    /// @notice Emitted when a new contract is deployed via beacon proxy
    event ContractDeployed(string contractType, address deployedAddress);
    /// @notice Emitted when a new beacon is configured
    event BeaconConfigured(string contractType, address beaconAddress);
    /// @notice Emitted when a new team is created
    event TeamCreated(address[] founders, address[] members);

    /// @notice Configuration struct for beacon initialization
    struct BeaconConfig {
        string beaconType;
        address beaconAddress;
    }

    /// @notice Array to store configured contract types
    string[] public contractTypes;

    /// @notice Struct for deployed contract information
    struct DeployedContract {
        string contractType;
        address contractAddress;
    }

    /// @notice Array to store deployed contract information
    DeployedContract[] private deployedContracts;

    /**
     * @notice Initializes the contract with owner and optional beacon configurations
     * @param _owner Address of the contract owner
     * @param beaconConfigs Array of beacon configurations to initialize
     */
    function initialize(
        address _owner,
        BeaconConfig[] memory beaconConfigs
>>>>>>> 9d011a4d
    ) public initializer {
        __Ownable_init(_owner);
        __ReentrancyGuard_init();
        __Pausable_init();
<<<<<<< HEAD
        bankAccountBeacon = _bankAccountBeacon;
        votingContractBeacon = _votingContractBeacon;
        bodContractBeacon = _bodContractBeacon;
        expenseAccountBeacon = _expenseAccountBeacon;
        expenseAccountEip712Beacon = _expenseAccountEip712Beacon;
        investorBeacon = _investorBeacon;
=======

        // Configure initial beacons if provided
        for (uint256 i = 0; i < beaconConfigs.length; i++) {
            require(beaconConfigs[i].beaconAddress != address(0), "Invalid beacon address");
            require(bytes(beaconConfigs[i].beaconType).length > 0, "Empty beacon type");
            
            // Check for duplicate beacon types
            for (uint256 j = 0; j < i; j++) {
                require(
                    keccak256(bytes(beaconConfigs[i].beaconType)) != keccak256(bytes(beaconConfigs[j].beaconType)),
                    "Duplicate beacon type"
                );
            }

            contractBeacons[beaconConfigs[i].beaconType] = beaconConfigs[i].beaconAddress;
            emit BeaconConfigured(beaconConfigs[i].beaconType, beaconConfigs[i].beaconAddress);
        }
>>>>>>> 9d011a4d
    }

    /**
     * @notice Configures a new beacon for a contract type
     * @param contractType Type identifier for the contract
     * @param beaconAddress Address of the beacon contract
     */
    function configureBeacon(string calldata contractType, address beaconAddress) external onlyOwners {
        if (contractBeacons[contractType] == address(0)) {
            contractTypes.push(contractType);
        }
        contractBeacons[contractType] = beaconAddress;
        emit BeaconConfigured(contractType, beaconAddress);
    }

    /**
     * @notice Creates a new team with founders and members
     * @param _founders Array of founder addresses
     * @param _members Array of member addresses
     */
    function createTeam(address[] memory _founders, address[] memory _members) external whenNotPaused {
        require(_founders.length > 0, "Must have at least one founder");

        for (uint256 i = 0; i < _founders.length; i++) {
            require(_founders[i] != address(0), "Invalid founder address");
            founders.push(_founders[i]);
        }
        for (uint256 i = 0; i < _members.length; i++) {
            require(_members[i] != address(0), "Invalid member address");
            members.push(_members[i]);
        }
        emit TeamCreated(_founders, _members);
    }

    /**
     * @notice Deploys a new beacon proxy for a contract type
     * @param contractType Type identifier for the contract
     * @param initializerData Initialization data for the proxy
     * @return Address of the deployed proxy
     */
    function deployBeaconProxy(
        string calldata contractType,
        bytes calldata initializerData
    ) public whenNotPaused onlyOwners returns (address) {
        require(contractBeacons[contractType] != address(0), "Beacon not configured for this contract type");
        require(keccak256(bytes(contractType)) != keccak256(bytes("BoardOfDirectors")), "BoardOfDirectors must be deployed through Voting");

        BeaconProxy proxy = new BeaconProxy(
            contractBeacons[contractType],
            initializerData
        );
        
        address proxyAddress = address(proxy);
        deployedContracts.push(DeployedContract(contractType, proxyAddress));
        emit ContractDeployed(contractType, proxyAddress);
        if(keccak256(bytes(contractType)) == keccak256(bytes("Voting"))){
            address bodContractBeacon = contractBeacons["BoardOfDirectors"];
            address[] memory args = new address[](1);
            args[0] = proxyAddress;
            address bodContract = address(new BeaconProxy(bodContractBeacon, abi.encodeWithSelector(IBodContract.initialize.selector, args)));
            deployedContracts.push(DeployedContract("BoardOfDirectors", bodContract));
            IVoting(proxyAddress).setBoardOfDirectorsContractAddress(bodContract);
            emit ContractDeployed("BoardOfDirectors", bodContract);
        }
        
        return proxyAddress;
    }
<<<<<<< HEAD
    function deployExpenseAccount() external onlyOwners whenNotPaused  {
        BeaconProxy proxy = new BeaconProxy(
            expenseAccountBeacon,
            abi.encodeWithSelector(IExpenseAccount.initialize.selector, msg.sender) 
        );
         expenseAccountContract = address(proxy);

        emit ContractDeployed("ExpenseAccount", expenseAccountContract);
    }

    function deployExpenseAccountEip712() external onlyOwners whenNotPaused  {
        BeaconProxy proxy = new BeaconProxy(
            expenseAccountEip712Beacon,
            abi.encodeWithSelector(IExpenseAccount.initialize.selector, msg.sender) 
        );
        expenseAccountEip712Contract = address(proxy);

        emit ContractDeployed("ExpenseAccountEIP712", expenseAccountEip712Contract);
    }

    function deployInvestorContractV1(string memory _name, string memory _symbol)  external onlyOwners whenNotPaused {
        require(investorContract == address(0), "Investor contract already deployed");
        require(investorBeacon != address(0), "Investor beacon not set");

        BeaconProxy proxy = new BeaconProxy(
            investorBeacon,
            abi.encodeWithSelector(IInvestorV1.initialize.selector, _name, _symbol, msg.sender)
        );
        investorContract = address(proxy);

        emit ContractDeployed("InvestorContract", investorContract);
    }

    function deployInvestorContract(string memory _name, string memory _symbol, StockGrant[] memory _stockGrants) external onlyOwners whenNotPaused  {
        require(investorContract == address(0), "Investor contract already deployed");
        require(investorBeacon != address(0), "Investor beacon not set");

        BeaconProxy proxy = new BeaconProxy(
            investorBeacon,
            abi.encodeWithSelector(IInvestor.initialize.selector, _name, _symbol, _stockGrants)
        );
        investorContract = address(proxy);

        emit ContractDeployed("InvestorContract", investorContract);
    }
  
    function transferOwnershipToBOD(address newOwner) external whenNotPaused {
        transferOwnership(newOwner);
        emit OwnershipTransferred(owner(), newOwner);
    }

    function getTeam() external view returns (address[] memory, address[] memory , address , address, address, address, address, address) {
        return (
            founders,
            members,
            bankAccountContract,
            votingContract,
            bodContract,
            expenseAccountContract,
            expenseAccountEip712Contract,
            investorContract
        );
    }

    modifier onlyOwners{
=======

    /**
     * @notice Returns the current team's founders and members
     * @return Array of founder addresses and array of member addresses
     */
    function getTeam() external view returns (address[] memory, address[] memory, DeployedContract[] memory) {
        return (founders, members, deployedContracts);
    }

    /**
     * @notice Modifier that allows only owners or founders to execute a function
     */
    modifier onlyOwners {
>>>>>>> 9d011a4d
        if (msg.sender == owner()) {
            _;
            return;
        }
        for (uint256 i = 0; i < founders.length; i++) {
            if (msg.sender == founders[i]) {
                _;
                return;
            }
        }
        revert("You are not authorized to perform this action");
    }

    /**
     * @notice Pauses all contract operations
     */
    function pause() external onlyOwners {
        _pause();
    }

    /**
     * @notice Unpauses all contract operations
     */
    function unpause() external onlyOwners {
        _unpause();
    }

    /**
     * @notice Returns the deployed contracts
     * @return Array of deployed contract information (type and address)
     */
    function getDeployedContracts() external view returns (DeployedContract[] memory) {
        return deployedContracts;
    }
    /**
     * @notice Struct for contract deployment data
     * @param contractType Type of contract to deploy
     * @param initializerData Initialization data for the contract
     */
    struct DeploymentData {
        string contractType;
        bytes initializerData;
    }

    /**
     * @notice Deploys all configured contract types via beacon proxies
     * @param deployments Array of deployment data containing contract types and initializer data
     * @return deployedAddresses Array of deployed proxy addresses
     */
    function deployAllContracts(
        DeploymentData[] calldata deployments
    ) external whenNotPaused onlyOwners returns (address[] memory) {
        address[] memory deployedAddresses = new address[](deployments.length);
        
        for (uint256 i = 0; i < deployments.length; i++) {
            require(bytes(deployments[i].contractType).length > 0, "Contract type cannot be empty");
            require(deployments[i].initializerData.length > 0, string.concat("Missing initializer data for ", deployments[i].contractType));
            require(contractBeacons[deployments[i].contractType] != address(0), string.concat("Beacon not configured for ", deployments[i].contractType));
            require(keccak256(bytes(deployments[i].contractType)) != keccak256(bytes("BoardOfDirectors")), "BoardOfDirectors must be deployed through Voting");      
            deployedAddresses[i] = deployBeaconProxy(deployments[i].contractType, deployments[i].initializerData);
        }
        
        return deployedAddresses;
    }

    /**
     * @notice Returns all configured contract types
     * @return Array of configured contract types
     */
    function getConfiguredContractTypes() external view returns (string[] memory) {
        return contractTypes;
    }
}<|MERGE_RESOLUTION|>--- conflicted
+++ resolved
@@ -7,45 +7,12 @@
 import "@openzeppelin/contracts-upgradeable/utils/PausableUpgradeable.sol";
 import "@openzeppelin/contracts-upgradeable/utils/ReentrancyGuardUpgradeable.sol";
 
-<<<<<<< HEAD
-import '@openzeppelin/contracts-upgradeable/access/OwnableUpgradeable.sol';
-import '@openzeppelin/contracts-upgradeable/utils/PausableUpgradeable.sol';
-import '@openzeppelin/contracts-upgradeable/utils/ReentrancyGuardUpgradeable.sol';
-import {StockGrant} from "./Investor/types/StockGrant.sol";
-
-import 'hardhat/console.sol';
-
-interface IBankAccount {
-    function initialize(address tipsAddress, address _sender) external;
-}
-
-interface IVotingContract {
-    function initialize(address _sender) external;
-    function setBoardOfDirectorsContractAddress(address _boardOfDirectorsContractAddress) external;
-}
-
-interface IBodContract {
-=======
 interface IBodContract {    
->>>>>>> 9d011a4d
     function initialize(address[] memory votingAddress) external;
 }
 interface IVoting {
     function setBoardOfDirectorsContractAddress(address _boardOfDirectorsContractAddress) external;
 }
-<<<<<<< HEAD
-
-interface IInvestor {
-    function initialize(string memory _name, string memory _symbol, StockGrant[] memory _stockGrants) external;
-}
-
-interface IInvestorV1 {
-    function initialize(string memory _name, string memory _symbol, address _owner) external;
-}
-
-contract Officer is OwnableUpgradeable, ReentrancyGuardUpgradeable, PausableUpgradeable  {
-    
-=======
 /**
  * @title Officer Contract
  * @dev Manages team creation, beacon proxy deployment, and contract upgrades
@@ -53,38 +20,9 @@
  */
 contract Officer is OwnableUpgradeable, ReentrancyGuardUpgradeable, PausableUpgradeable {
     /// @notice Array of founder addresses
->>>>>>> 9d011a4d
     address[] founders;
     /// @notice Array of member addresses
     address[] members;
-<<<<<<< HEAD
-    address bankAccountContract;
-    address votingContract;
-    address bodContract;
-    address expenseAccountContract;
-    address expenseAccountEip712Contract;
-
-    address public bankAccountBeacon;
-    address public votingContractBeacon;
-    address public bodContractBeacon;
-    address public expenseAccountBeacon;
-    address public expenseAccountEip712Beacon;
-
-    address public investorContract;
-    address public investorBeacon;
-
-    event TeamCreated( address[] founders, address[] members);
-    event ContractDeployed( string contractType, address contractAddress);
-
-  function initialize(
-    address owner, 
-    address _bankAccountBeacon, 
-    address _votingContractBeacon, 
-    address _bodContractBeacon, 
-    address _expenseAccountBeacon,
-    address _expenseAccountEip712Beacon,
-    address _investorBeacon
-=======
     /// @notice Mapping of contract type to beacon address
     mapping(string => address) public contractBeacons;
 
@@ -121,19 +59,10 @@
     function initialize(
         address _owner,
         BeaconConfig[] memory beaconConfigs
->>>>>>> 9d011a4d
     ) public initializer {
         __Ownable_init(_owner);
         __ReentrancyGuard_init();
         __Pausable_init();
-<<<<<<< HEAD
-        bankAccountBeacon = _bankAccountBeacon;
-        votingContractBeacon = _votingContractBeacon;
-        bodContractBeacon = _bodContractBeacon;
-        expenseAccountBeacon = _expenseAccountBeacon;
-        expenseAccountEip712Beacon = _expenseAccountEip712Beacon;
-        investorBeacon = _investorBeacon;
-=======
 
         // Configure initial beacons if provided
         for (uint256 i = 0; i < beaconConfigs.length; i++) {
@@ -151,7 +80,6 @@
             contractBeacons[beaconConfigs[i].beaconType] = beaconConfigs[i].beaconAddress;
             emit BeaconConfigured(beaconConfigs[i].beaconType, beaconConfigs[i].beaconAddress);
         }
->>>>>>> 9d011a4d
     }
 
     /**
@@ -219,73 +147,6 @@
         
         return proxyAddress;
     }
-<<<<<<< HEAD
-    function deployExpenseAccount() external onlyOwners whenNotPaused  {
-        BeaconProxy proxy = new BeaconProxy(
-            expenseAccountBeacon,
-            abi.encodeWithSelector(IExpenseAccount.initialize.selector, msg.sender) 
-        );
-         expenseAccountContract = address(proxy);
-
-        emit ContractDeployed("ExpenseAccount", expenseAccountContract);
-    }
-
-    function deployExpenseAccountEip712() external onlyOwners whenNotPaused  {
-        BeaconProxy proxy = new BeaconProxy(
-            expenseAccountEip712Beacon,
-            abi.encodeWithSelector(IExpenseAccount.initialize.selector, msg.sender) 
-        );
-        expenseAccountEip712Contract = address(proxy);
-
-        emit ContractDeployed("ExpenseAccountEIP712", expenseAccountEip712Contract);
-    }
-
-    function deployInvestorContractV1(string memory _name, string memory _symbol)  external onlyOwners whenNotPaused {
-        require(investorContract == address(0), "Investor contract already deployed");
-        require(investorBeacon != address(0), "Investor beacon not set");
-
-        BeaconProxy proxy = new BeaconProxy(
-            investorBeacon,
-            abi.encodeWithSelector(IInvestorV1.initialize.selector, _name, _symbol, msg.sender)
-        );
-        investorContract = address(proxy);
-
-        emit ContractDeployed("InvestorContract", investorContract);
-    }
-
-    function deployInvestorContract(string memory _name, string memory _symbol, StockGrant[] memory _stockGrants) external onlyOwners whenNotPaused  {
-        require(investorContract == address(0), "Investor contract already deployed");
-        require(investorBeacon != address(0), "Investor beacon not set");
-
-        BeaconProxy proxy = new BeaconProxy(
-            investorBeacon,
-            abi.encodeWithSelector(IInvestor.initialize.selector, _name, _symbol, _stockGrants)
-        );
-        investorContract = address(proxy);
-
-        emit ContractDeployed("InvestorContract", investorContract);
-    }
-  
-    function transferOwnershipToBOD(address newOwner) external whenNotPaused {
-        transferOwnership(newOwner);
-        emit OwnershipTransferred(owner(), newOwner);
-    }
-
-    function getTeam() external view returns (address[] memory, address[] memory , address , address, address, address, address, address) {
-        return (
-            founders,
-            members,
-            bankAccountContract,
-            votingContract,
-            bodContract,
-            expenseAccountContract,
-            expenseAccountEip712Contract,
-            investorContract
-        );
-    }
-
-    modifier onlyOwners{
-=======
 
     /**
      * @notice Returns the current team's founders and members
@@ -299,7 +160,6 @@
      * @notice Modifier that allows only owners or founders to execute a function
      */
     modifier onlyOwners {
->>>>>>> 9d011a4d
         if (msg.sender == owner()) {
             _;
             return;
