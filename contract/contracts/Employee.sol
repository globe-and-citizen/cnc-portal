// SPDX-License-Identifier: MIT
pragma solidity ^0.8.24;

import '@openzeppelin/contracts-upgradeable/utils/ReentrancyGuardUpgradeable.sol';
import '@openzeppelin/contracts-upgradeable/access/OwnableUpgradeable.sol';
import '@openzeppelin/contracts-upgradeable/utils/PausableUpgradeable.sol';
import '@openzeppelin/contracts/utils/structs/EnumerableSet.sol';

contract Employee is OwnableUpgradeable, ReentrancyGuardUpgradeable, PausableUpgradeable {
  using EnumerableSet for EnumerableSet.AddressSet;

  // Enum for offer statuses
  enum OfferStatus {
    Offered,
    Accepted,
    Rejected,
    Resigned,
    Fired
  }

  // Struct for salary
  struct Salary {
    uint256 hourlyRate;
    uint256 hoursPerWeek;
    uint256 signInBonus;
    bytes8 symbol;
  }

  // Struct for employee offers with better packing
  struct EmployeeOffer {
    OfferStatus status;
    uint256 startDate;
    uint256 endDate;
    Salary[] salary;
    string contractUrl;
  }

  struct EmployeeOffers {
    EmployeeOffer activeOffer;
    EmployeeOffer pendingOffer;
  }

  // Using EnumerableSet for more efficient storage of employee addresses
  EnumerableSet.AddressSet private employees;
  mapping(address => EmployeeOffers) private employeeOffers;

  // Events with indexed parameters for better searchability
  event EmployeeOffered(
    address indexed employee,
    string contractUrl,
    OfferStatus status
  );
  event EmployeeAccepted(
    address indexed employee,
    string contractUrl,
    OfferStatus status
  );
  event EmployeeRejected(
    address indexed employee,
    string contractUrl,
    OfferStatus status
  );
  event EmployeeResigned(
    address indexed employee,
    string contractUrl,
    OfferStatus status
  );
  event EmployeeFired(
    address indexed employee,
    string contractUrl,
    OfferStatus status
  );
  event EmployeeOfferApproved(
    address indexed employee,
    string contractUrl,
    OfferStatus status
  );

  // Initialization function for upgradeable contract
  function initialize() public initializer {
    __Ownable_init(msg.sender);
    __ReentrancyGuard_init();
    __Pausable_init();
  }

  // Create a new offer for an employee with added checks and status management
  function createOffer(
    address _employee,
    string calldata _contractUrl,
    Salary[] calldata _salary,
    uint256 _endDate
  ) external onlyOwner nonReentrant whenNotPaused {
    require(_employee != address(0), 'Invalid employee address');
    require(bytes(_contractUrl).length > 0, 'Invalid contract URL');
    for (uint8 i; i < _salary.length; i++) {
      require(_salary[i].hourlyRate > 0, 'Invalid salary');
    }
    uint256 nextMonday = getNextMonday();
    require(_endDate > nextMonday, 'End date must be greater than start date');

    // If this is a new employee, add to the employees set
    if (!employees.contains(_employee)) {
      employees.add(_employee);
    }

    employeeOffers[_employee].pendingOffer = EmployeeOffer({
      contractUrl: _contractUrl,
      salary: _salary,
<<<<<<< HEAD
      status: OfferStatus.Offered,
      startDate: nextMonday,
=======
      status: OfferStatus.Accepted,
      startDate: 0,
>>>>>>> 2ab60c74
      endDate: _endDate
    });

    emit EmployeeOffered(_employee, _contractUrl, OfferStatus.Offered);
  }

  // Employee accepts an offer
  function acceptOffer() external nonReentrant whenNotPaused {
    EmployeeOffer storage pendingOffer = employeeOffers[msg.sender].pendingOffer;
    require(pendingOffer.status == OfferStatus.Offered, 'No valid pending offer to accept');

    pendingOffer.status = OfferStatus.Accepted;
    pendingOffer.startDate = block.timestamp;

    emit EmployeeAccepted(
      msg.sender,
      pendingOffer.contractUrl,
      OfferStatus.Accepted
    );
  }

  // Owner approves the accepted offer for the employee
  function approvePendingOffer(address _employee) external onlyOwner nonReentrant whenNotPaused {
    EmployeeOffer storage pendingOffer = employeeOffers[_employee].pendingOffer;
    require(pendingOffer.status == OfferStatus.Accepted, 'Pending offer not accepted by employee');

    employeeOffers[_employee].activeOffer = pendingOffer;
    delete employeeOffers[_employee].pendingOffer;

    emit EmployeeOfferApproved(
      _employee,
      employeeOffers[_employee].activeOffer.contractUrl,
      OfferStatus.Accepted
    );
  }

  // Employee rejects the pending offer
  function rejectOffer() external nonReentrant whenNotPaused {
    EmployeeOffer storage pendingOffer = employeeOffers[msg.sender].pendingOffer;
    require(pendingOffer.status == OfferStatus.Offered, 'No active pending offer found');

    pendingOffer.status = OfferStatus.Rejected;

    emit EmployeeRejected(
      msg.sender,
      pendingOffer.contractUrl,
      OfferStatus.Rejected
    );
  }

  // Employee resigns from an active offer
  function resignOffer() external nonReentrant whenNotPaused {
    EmployeeOffer storage activeOffer = employeeOffers[msg.sender].activeOffer;
    require(activeOffer.status == OfferStatus.Accepted, 'No active accepted offer found');

    activeOffer.status = OfferStatus.Resigned;
    activeOffer.endDate = block.timestamp;

    emit EmployeeResigned(
      msg.sender,
      activeOffer.contractUrl,
      OfferStatus.Resigned
    );
  }

  // Owner fires an employee
  function fireEmployee(address _employee) external onlyOwner nonReentrant whenNotPaused {
    EmployeeOffer storage activeOffer = employeeOffers[_employee].activeOffer;
    require(activeOffer.status == OfferStatus.Accepted, 'No active accepted offer found');

    activeOffer.status = OfferStatus.Fired;
    activeOffer.endDate = block.timestamp;

    emit EmployeeFired(_employee, activeOffer.contractUrl, OfferStatus.Fired);
  }

  // List all employees
  function listEmployees() external view returns (address[] memory) {
    return employees.values();
  }

  // Get employee offers
  function getEmployeeOffers(address _employee) external view returns (EmployeeOffers memory) {
    return employeeOffers[_employee];
  }

  // Clear pending offers after they are rejected or expired (could be used with Chainlink Keepers)
  function clearExpiredOffers(address _employee) external onlyOwner nonReentrant {
    require(
      employeeOffers[_employee].pendingOffer.endDate <= block.timestamp,
      'Offer has not expired yet'
    );
    delete employeeOffers[_employee].pendingOffer;
  }

  function getNextMonday() public view returns (uint256) {
    uint256 SECONDS_PER_DAY = 86400;
    uint256 currentTimestamp = block.timestamp;

    // Calculate the day of the week (0 = Thursday, since epoch was on a Thursday)
    uint256 daysSinceEpoch = currentTimestamp / SECONDS_PER_DAY;
    uint256 dayOfWeek = (daysSinceEpoch + 4) % 7; // Adjust by 4 because epoch was Thursday

    // Check if it's currently Monday at 00:00
    if (dayOfWeek == 1 && (currentTimestamp % SECONDS_PER_DAY) == 0) {
        return currentTimestamp;
    }

    // Calculate days until next Monday
    uint256 daysUntilNextMonday = (8 - dayOfWeek) % 7;

    // Calculate next Monday at 00:00
    uint256 nextMondayTimestamp = (daysSinceEpoch + daysUntilNextMonday) * SECONDS_PER_DAY;

    return nextMondayTimestamp;
  }

  // Function to check if an address is an employee
  function isEmployee(address _address) external view returns (bool) {
    return employees.contains(_address) && employeeOffers[_address].activeOffer.status == OfferStatus.Accepted;
  }
}<|MERGE_RESOLUTION|>--- conflicted
+++ resolved
@@ -106,13 +106,8 @@
     employeeOffers[_employee].pendingOffer = EmployeeOffer({
       contractUrl: _contractUrl,
       salary: _salary,
-<<<<<<< HEAD
-      status: OfferStatus.Offered,
+      status: OfferStatus.Accepted,
       startDate: nextMonday,
-=======
-      status: OfferStatus.Accepted,
-      startDate: 0,
->>>>>>> 2ab60c74
       endDate: _endDate
     });
 
