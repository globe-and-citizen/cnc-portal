--- conflicted
+++ resolved
@@ -116,11 +116,6 @@
     error AmountPerPeriodExceeded(uint256 amount);
 
     error AmountPerTransactionExceeded(uint256 amount);
-<<<<<<< HEAD
-
-    //error InvalidBudgetType();
-=======
->>>>>>> 314c3b0e
     
     function initialize(address owner) public initializer {
         __Ownable_init(owner);
@@ -172,11 +167,6 @@
 
     /**
      * @notice Allows an employee to withdraw their wages.
-<<<<<<< HEAD
-     * @dev Hourly rate is in ether so it needs to be multiplied
-     * by 10 ** 18
-=======
->>>>>>> 314c3b0e
      * @param to The address to transfer to.
      * @param amount The amount to transfer.
      * @param limit The BudgetLimit struct that was signed by the contract owner
@@ -185,15 +175,7 @@
      * Requirements:
      * - The caller must be the member specified in the budget limit.
      * - The budget limit must be signed by the contract owner.
-<<<<<<< HEAD
-     * - The number of transactions must not exceed the specified amount.
-     * - The total amount withdrawn must not exceed the allowed amount per period.
-     * - The amount being transferred must not exceed the allowed amount per transaction.
      * - The budgetData must not be an empty array.
-     * - The budgetData must be a valid budget type.
-=======
-     * - The budgetData must not be an empty array.
->>>>>>> 314c3b0e
      * - The contract must not be paused.
      *
      * Emits a {Withdraw} event.
@@ -211,19 +193,9 @@
         require(amount > 0, "Amount must be greater than zero");
 
         require(limit.budgetData.length > 0, "Empty budget data");
-<<<<<<< HEAD
-
-        bytes32 digest = keccak256(abi.encodePacked(
-            "\x19\x01",
-            _domainSeparatorV4(),
-            budgetLimitHash(limit)
-        ));
-
-=======
 
         bytes32 digest = _hashTypedDataV4(budgetLimitHash(limit));
 
->>>>>>> 314c3b0e
         address signer = digest.recover(signature);
 
         if (signer != owner()) {
@@ -232,36 +204,7 @@
 
         require((block.timestamp <= limit.expiry), "Authorization expired");
 
-<<<<<<< HEAD
-        bytes32 sigHash = keccak256(signature);
-
-        bool isAmountWithdrawn;
-
-        for (uint8 i = 0; i < limit.budgetData.length; i++) {
-            if (limit.budgetData[i].budgetType == BudgetType.TransactionsPerPeriod) {
-                require(balances[sigHash].transactionCount < limit.budgetData[i].value, "Transaction limit reached");
-                balances[sigHash].transactionCount++;
-            } else if (limit.budgetData[i].budgetType == BudgetType.AmountPerPeriod) {
-                if (balances[sigHash].amountWithdrawn+amount > limit.budgetData[i].value)
-                    revert AmountPerPeriodExceeded(balances[sigHash].amountWithdrawn+amount);
-                if (!isAmountWithdrawn) {
-                    balances[sigHash].amountWithdrawn+=amount;
-                    isAmountWithdrawn = true;
-                }
-            } else if (limit.budgetData[i].budgetType == BudgetType.AmountPerTransaction) {
-                if (amount > limit.budgetData[i].value)
-                    revert AmountPerTransactionExceeded(amount);
-                if (!isAmountWithdrawn) {
-                    balances[sigHash].amountWithdrawn+=amount;
-                    isAmountWithdrawn = true;
-                }
-            }
-        }
-=======
         _checkAndUpdateBudgetData(limit.budgetData, amount, signature);
-
-        payable(to).sendValue(amount);
->>>>>>> 314c3b0e
 
         payable(to).sendValue(amount);
 
